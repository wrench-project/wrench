--- conflicted
+++ resolved
@@ -31,17 +31,10 @@
         )
 
 configure_file (
-<<<<<<< HEAD
-        "${CMAKE_CURRENT_SOURCE_DIR}/tools/wrench/dashboard/wrench-dashboard.in"
-        "${CMAKE_CURRENT_SOURCE_DIR}/tools/wrench/dashboard/wrench-dashboard"
-)
-install(FILES ${CMAKE_CURRENT_SOURCE_DIR}/tools/wrench/dashboard/wrench-dashboard
-=======
         "${CMAKE_CURRENT_SOURCE_DIR}/tools/wrench/wrench-dashboard/wrench-dashboard.in"
         "${CMAKE_CURRENT_BINARY_DIR}/tools/wrench/wrench-dashboard/wrench-dashboard"
 )
 install(FILES ${CMAKE_CURRENT_BINARY_DIR}/tools/wrench/wrench-dashboard/wrench-dashboard
->>>>>>> 45b522dc
         DESTINATION bin
         PERMISSIONS OWNER_READ OWNER_WRITE OWNER_EXECUTE GROUP_READ GROUP_EXECUTE WORLD_READ WORLD_EXECUTE
         )
@@ -59,8 +52,4 @@
 install(TARGETS wrenchwfcommonsworkflowparser DESTINATION lib)
 install(FILES "${WFCOMMONS_WORKFLOW_PARSER_HEADER_FILES}"
         DESTINATION include/wrench/tools/wfcommons/
-<<<<<<< HEAD
         )
-=======
-        )
->>>>>>> 45b522dc
