add_custom_command(
        OUTPUT ${CMAKE_CURRENT_SOURCE_DIR}/tools/wrench/wrench-init/wrench-init
        WORKING_DIRECTORY ${CMAKE_CURRENT_SOURCE_DIR}/tools/wrench/wrench-init/
        COMMAND /bin/sh generate.sh ${CMAKE_CURRENT_SOURCE_DIR} ${CMAKE_CURRENT_BINARY_DIR}
        DEPENDS ${CMAKE_CURRENT_SOURCE_DIR}/tools/wrench/wrench-init/wrench-init.in
        DEPENDS ${CMAKE_CURRENT_SOURCE_DIR}/tools/wrench/wrench-init/generate.sh
        DEPENDS ${CMAKE_CURRENT_SOURCE_DIR}/tools/wrench/wrench-init/base_code/CMakeLists.txt
        DEPENDS ${CMAKE_CURRENT_SOURCE_DIR}/tools/wrench/wrench-init/base_code/platform.xml
        DEPENDS ${CMAKE_CURRENT_SOURCE_DIR}/tools/wrench/wrench-init/base_code/Simulator_ACTION.cpp
        DEPENDS ${CMAKE_CURRENT_SOURCE_DIR}/tools/wrench/wrench-init/base_code/Controller_ACTION.cpp
        DEPENDS ${CMAKE_CURRENT_SOURCE_DIR}/tools/wrench/wrench-init/base_code/Controller_ACTION.h
        DEPENDS ${CMAKE_CURRENT_SOURCE_DIR}/tools/wrench/wrench-init/base_code/Simulator_WORKFLOW.cpp
        DEPENDS ${CMAKE_CURRENT_SOURCE_DIR}/tools/wrench/wrench-init/base_code/Controller_WORKFLOW.cpp
        DEPENDS ${CMAKE_CURRENT_SOURCE_DIR}/tools/wrench/wrench-init/base_code/Controller_WORKFLOW.h
        COMMENT "Generating wrench-init script"
        VERBATIM
)

add_custom_target(wrench_init ALL DEPENDS ${CMAKE_CURRENT_SOURCE_DIR}/tools/wrench/wrench-init/wrench-init)
add_dependencies(wrench_init wrench)

install(FILES ${CMAKE_CURRENT_BINARY_DIR}/tools/wrench/wrench-init/wrench-init
        DESTINATION bin
        PERMISSIONS OWNER_READ OWNER_WRITE OWNER_EXECUTE GROUP_READ GROUP_EXECUTE WORLD_READ WORLD_EXECUTE
        )

# Compile/install the WfCommons workflow parser
set(WFCOMMONS_WORKFLOW_PARSER_SOURCE_FILES
        tools/wfcommons/src/WfCommonsWorkflowParser.cpp
        )

set(WFCOMMONS_WORKFLOW_PARSER_HEADER_FILES
        include/wrench/tools/wfcommons/WfCommonsWorkflowParser.h
        )

add_library(wrenchwfcommonsworkflowparser STATIC ${WFCOMMONS_WORKFLOW_PARSER_SOURCE_FILES})
install(TARGETS wrenchwfcommonsworkflowparser DESTINATION lib)
install(FILES "${WFCOMMONS_WORKFLOW_PARSER_HEADER_FILES}"
        DESTINATION include/wrench/tools/wfcommons/
        )

<<<<<<< HEAD
# compile/install the wrench-daemon
add_subdirectory("${CMAKE_HOME_DIRECTORY}/tools/wrench/wrench-daemon")
=======
# Compile/install the WfCommons I/O-time remover
set(WFCOMMONS_WORKFLOW_COMPUTE_RUNTIME_SUBTRACTOR_SOURCE_FILES
tools/wfcommons/src/WfCommonsComputeRuntimeSubtractor.cpp
        )

add_executable(wrench-wfcommons-compute-runtime-subtractor ${WFCOMMONS_WORKFLOW_COMPUTE_RUNTIME_SUBTRACTOR_SOURCE_FILES})
add_dependencies(wrench-wfcommons-compute-runtime-subtractor wrench)
install(FILES ${CMAKE_CURRENT_BINARY_DIR}/wrench-wfcommons-compute-runtime-subtractor
        DESTINATION bin
        PERMISSIONS OWNER_READ OWNER_WRITE OWNER_EXECUTE GROUP_READ GROUP_EXECUTE WORLD_READ WORLD_EXECUTE
        )

>>>>>>> 94e7b1b1
<|MERGE_RESOLUTION|>--- conflicted
+++ resolved
@@ -39,10 +39,6 @@
         DESTINATION include/wrench/tools/wfcommons/
         )
 
-<<<<<<< HEAD
-# compile/install the wrench-daemon
-add_subdirectory("${CMAKE_HOME_DIRECTORY}/tools/wrench/wrench-daemon")
-=======
 # Compile/install the WfCommons I/O-time remover
 set(WFCOMMONS_WORKFLOW_COMPUTE_RUNTIME_SUBTRACTOR_SOURCE_FILES
 tools/wfcommons/src/WfCommonsComputeRuntimeSubtractor.cpp
@@ -55,4 +51,5 @@
         PERMISSIONS OWNER_READ OWNER_WRITE OWNER_EXECUTE GROUP_READ GROUP_EXECUTE WORLD_READ WORLD_EXECUTE
         )
 
->>>>>>> 94e7b1b1
+# compile/install the wrench-daemon
+add_subdirectory("${CMAKE_HOME_DIRECTORY}/tools/wrench/wrench-daemon" EXCLUDE_FROM_ALL)
