# list of examples
set(EXAMPLES_CMAKEFILES_TXT
        examples/basic-examples/bare-metal-chain/CMakeLists.txt
        examples/basic-examples/bare-metal-chain-scratch/CMakeLists.txt
        examples/basic-examples/bare-metal-bag-of-tasks/CMakeLists.txt
        examples/basic-examples/bare-metal-multicore-tasks/CMakeLists.txt
        examples/basic-examples/bare-metal-complex-job/CMakeLists.txt
        examples/basic-examples/bare-metal-data-movement/CMakeLists.txt
        examples/basic-examples/cloud-bag-of-tasks/CMakeLists.txt
        examples/basic-examples/cloud-bag-of-tasks-energy/CMakeLists.txt
        examples/basic-examples/virtualized-cluster-bag-of-tasks/CMakeLists.txt
        examples/basic-examples/batch-bag-of-tasks/CMakeLists.txt
        examples/basic-examples/batch-pilot-job/CMakeLists.txt
        examples/real-workflow-example/CMakeLists.txt
<<<<<<< HEAD
        examples/condor-grid-example/CMakeLists.txt
=======
        examples/basic-examples/io-pagecache/CMakeLists.txt
>>>>>>> b34fc41f
        )

foreach (cmakefile ${EXAMPLES_CMAKEFILES_TXT})
    string(REPLACE "/CMakeLists.txt" "" repository ${cmakefile})
    add_subdirectory("${CMAKE_HOME_DIRECTORY}/${repository}")
endforeach ()

# install example files
install(DIRECTORY ${CMAKE_CURRENT_SOURCE_DIR}/examples
        DESTINATION wrench
        FILES_MATCHING PATTERN "*.json" PATTERN "*.xml" PATTERN "*.dax"
        PERMISSIONS OWNER_READ OWNER_WRITE OWNER_EXECUTE GROUP_READ GROUP_EXECUTE WORLD_READ WORLD_EXECUTE
        )<|MERGE_RESOLUTION|>--- conflicted
+++ resolved
@@ -12,11 +12,8 @@
         examples/basic-examples/batch-bag-of-tasks/CMakeLists.txt
         examples/basic-examples/batch-pilot-job/CMakeLists.txt
         examples/real-workflow-example/CMakeLists.txt
-<<<<<<< HEAD
         examples/condor-grid-example/CMakeLists.txt
-=======
         examples/basic-examples/io-pagecache/CMakeLists.txt
->>>>>>> b34fc41f
         )
 
 foreach (cmakefile ${EXAMPLES_CMAKEFILES_TXT})
