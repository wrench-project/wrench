/**
 * Copyright (c) 2017-2021. The WRENCH Team.
 *
 * This program is free software: you can redistribute it and/or modify
 * it under the terms of the GNU General Public License as published by
 * the Free Software Foundation, either version 3 of the License, or
 * (at your option) any later version.
 */


#include <gtest/gtest.h>

#include <wrench-dev.h>

#include "../include/TestWithFork.h"
#include "../include/UniqueTmpPathPrefix.h"

WRENCH_LOG_CATEGORY(workflow_task_test, "Log category for Workflow Task Test");


class WorkflowTaskTest : public ::testing::Test {

public:
    std::shared_ptr<wrench::ComputeService> compute_service = nullptr;
    std::shared_ptr<wrench::StorageService> storage_service = nullptr, backup_storage_service = nullptr;
    std::shared_ptr<wrench::FileRegistryService> file_registry_service = nullptr;

    std::shared_ptr<wrench::Workflow> workflow;
    std::shared_ptr<wrench::WorkflowTask> t1, t2, t4, t5, t6;
    std::shared_ptr<wrench::DataFile> large_input_file, small_input_file, t4_output_file;

    void do_WorkflowTaskExecutionHistory_test(double buffer_size);

protected:
    ~WorkflowTaskTest() {
        workflow->clear();
    }

    WorkflowTaskTest() {

        workflow = wrench::Workflow::createWorkflow();

        t1 = workflow->addTask("task1-01", 100000, 1, 1, 0);
        t2 = workflow->addTask("task1-02", 100, 2, 4, 0);
        t2->setParallelModel(wrench::ParallelModel::CONSTANTEFFICIENCY(0.5));
        t2->setAverageCPU(90.2);

        // Coverage
        t1->setColor("blue");
        t1->getColor();

        workflow->addControlDependency(t1, t2);
        t2->getStateAsString();

        // t3 is created in InputOutputFile test..
        t4 = workflow->addTask("task1-04", 10, 1, 3, 0);


        large_input_file = workflow->addFile("large_input_file", 1000000);
        workflow->getTasksThatInput(large_input_file); // coverage
        workflow->getTaskThatOutputs(large_input_file);// coverage


        small_input_file = workflow->addFile("zz_small_input_file", 10);
        t4_output_file = workflow->addFile("t4_output_file", 1000);

        t4->addInputFile(small_input_file);
        t4->addInputFile(large_input_file);
        t4->addOutputFile(t4_output_file);
        t4->setBytesRead(1000010);
        t4->setBytesWritten(1000);
        t4->setAverageCPU(50.5);

        workflow->getTasksThatInput(large_input_file); // coverage
        workflow->getTaskThatOutputs(large_input_file);// coverage

        t5 = workflow->addTask("task1-05", 100, 1, 2, 0);
        t6 = workflow->addTask("task1-06", 100, 1, 3, 0);

        std::string xml = "<?xml version='1.0'?>"
                          "<!DOCTYPE platform SYSTEM \"https://simgrid.org/simgrid.dtd\">"
                          "<platform version=\"4.1\"> "
                          "   <zone id=\"AS0\" routing=\"Full\"> "
                          "       <host id=\"WMSHost\" speed=\"1f\" core=\"1\">"
                          "          <disk id=\"large_disk\" read_bw=\"100MBps\" write_bw=\"100MBps\">"
                          "             <prop id=\"size\" value=\"100000000000000B\"/>"
                          "             <prop id=\"mount\" value=\"/\"/>"
                          "          </disk>"
                          "          <disk id=\"other_large_disk\" read_bw=\"100MBps\" write_bw=\"100MBps\">"
                          "             <prop id=\"size\" value=\"100000000000000B\"/>"
                          "             <prop id=\"mount\" value=\"/backup\"/>"
                          "          </disk>"
                          "       </host>"
                          "       <host id=\"ExecutionHost\" speed=\"1f\" core=\"3\"/> "
                          "       <link id=\"1\" bandwidth=\"1Gbps\" latency=\"1000000us\"/>"
                          "       <route src=\"ExecutionHost\" dst=\"WMSHost\"> <link_ctn id=\"1\"/> </route>"
                          "   </zone> "
                          "</platform>";

        FILE *platform_file = fopen(platform_file_path.c_str(), "w");
        fprintf(platform_file, "%s", xml.c_str());
        fclose(platform_file);
    }

    std::string platform_file_path = UNIQUE_TMP_PATH_PREFIX + "platform.xml";
};

TEST_F(WorkflowTaskTest, TaskStructure) {


// WorkflowTask structure sanity check
ASSERT_EQ(t1->getWorkflow(), workflow);

ASSERT_NE(t1->getID(), t2->getID());
ASSERT_EQ(t1->getID(), "task1-01");
ASSERT_NE(t2->getID(), "task1-01");

ASSERT_GT(t1->getFlops(), t2->getFlops());
auto old_flops = t1->getFlops();
ASSERT_NO_THROW(t1->setFlops(old_flops + 1));
ASSERT_EQ(t1->getFlops(), old_flops + 1);

ASSERT_EQ(t1->getMinNumCores(), 1);
ASSERT_EQ(t1->getMaxNumCores(), 1);
ASSERT_EQ(t2->getMinNumCores(), 2);
ASSERT_EQ(t2->getMaxNumCores(), 4);

ASSERT_EQ(t1->getState(), wrench::WorkflowTask::State::READY);
ASSERT_EQ(t2->getState(), wrench::WorkflowTask::State::NOT_READY);// due to control dependency

ASSERT_EQ(t1->getJob(), nullptr);
ASSERT_EQ(t2->getJob(), nullptr);

ASSERT_EQ(t1->getNumberOfParents(), 0);
ASSERT_EQ(t1->getParents().size(), 0);
ASSERT_EQ(t2->getNumberOfParents(), 1);
ASSERT_EQ(t2->getParents().size(), 1);
ASSERT_EQ(t1->getNumberOfChildren(), 1);
ASSERT_EQ(t1->getChildren().size(), 1);
ASSERT_EQ(t2->getNumberOfChildren(), 0);
ASSERT_EQ(t2->getChildren().size(), 0);

ASSERT_EQ(t1->getClusterID(), "");
}

TEST_F(WorkflowTaskTest, GetSet) {

t1->setInternalState(wrench::WorkflowTask::InternalState::TASK_NOT_READY);
ASSERT_EQ(t1->getInternalState(), wrench::WorkflowTask::InternalState::TASK_NOT_READY);

t1->setClusterID("my-cluster-id");
ASSERT_EQ(t1->getClusterID(), "my-cluster-id");

t1->setInternalState(wrench::WorkflowTask::InternalState::TASK_READY);
ASSERT_EQ(t1->getInternalState(), wrench::WorkflowTask::InternalState::TASK_READY);
ASSERT_EQ(t2->getInternalState(), wrench::WorkflowTask::InternalState::TASK_NOT_READY);


t1->setInternalState(wrench::WorkflowTask::InternalState::TASK_RUNNING);
ASSERT_EQ(t1->getInternalState(), wrench::WorkflowTask::InternalState::TASK_RUNNING);

t1->setInternalState(wrench::WorkflowTask::InternalState::TASK_COMPLETED);
ASSERT_EQ(t1->getInternalState(), wrench::WorkflowTask::InternalState::TASK_COMPLETED);
t2->setInternalState(wrench::WorkflowTask::InternalState::TASK_READY);
ASSERT_EQ(t2->getInternalState(), wrench::WorkflowTask::InternalState::TASK_READY);

// without setting a start date first, the following 10 'setXXXXXX' should fail
ASSERT_THROW(t1->setReadInputStartDate(1.0), std::runtime_error);
ASSERT_THROW(t1->setReadInputEndDate(1.0), std::runtime_error);
ASSERT_THROW(t1->setComputationStartDate(1.0), std::runtime_error);
ASSERT_THROW(t1->setComputationEndDate(1.0), std::runtime_error);
ASSERT_THROW(t1->setWriteOutputStartDate(1.0), std::runtime_error);
ASSERT_THROW(t1->setWriteOutputEndDate(1.0), std::runtime_error);
ASSERT_THROW(t1->setEndDate(1.0), std::runtime_error);
ASSERT_THROW(t1->setFailureDate(1.0), std::runtime_error);
ASSERT_THROW(t1->setNumCoresAllocated(10), std::runtime_error);
ASSERT_THROW(t1->setExecutionHost("host"), std::runtime_error);

// getting the execution_host before a task has run at least once should return an empty string
ASSERT_TRUE(t1->getExecutionHost().empty());
ASSERT_TRUE(t1->getPhysicalExecutionHost().empty());

ASSERT_NO_THROW(t1->setStartDate(1.0));// need to set start date first before anything else
ASSERT_DOUBLE_EQ(t1->getStartDate(), 1.0);

ASSERT_NO_THROW(t1->setEndDate(1.0));
ASSERT_DOUBLE_EQ(t1->getEndDate(), 1.0);

ASSERT_NO_THROW(t1->setTerminationDate(1.0));
ASSERT_DOUBLE_EQ(t1->getTerminationDate(), 1.0);

ASSERT_NO_THROW(t1->setReadInputStartDate(1.0));
ASSERT_DOUBLE_EQ(t1->getReadInputStartDate(), 1.0);

ASSERT_NO_THROW(t1->setReadInputEndDate(1.0));
ASSERT_DOUBLE_EQ(t1->getReadInputEndDate(), 1.0);

ASSERT_NO_THROW(t1->setComputationStartDate(1.0));
ASSERT_DOUBLE_EQ(t1->getComputationStartDate(), 1.0);

ASSERT_NO_THROW(t1->setComputationEndDate(1.0));
ASSERT_DOUBLE_EQ(t1->getComputationEndDate(), 1.0);

ASSERT_NO_THROW(t1->setWriteOutputStartDate(1.0));
ASSERT_DOUBLE_EQ(t1->getWriteOutputStartDate(), 1.0);

ASSERT_NO_THROW(t1->setWriteOutputEndDate(1.0));
ASSERT_DOUBLE_EQ(t1->getWriteOutputEndDate(), 1.0);

ASSERT_NO_THROW(t1->setExecutionHost("hostname"));
ASSERT_STREQ(t1->getExecutionHost().c_str(), "hostname");
ASSERT_STREQ(t1->getPhysicalExecutionHost().c_str(), "hostname");

ASSERT_NO_THROW(t1->setNumCoresAllocated(10));
ASSERT_EQ(t1->getNumCoresAllocated(), 10);

ASSERT_EQ(t1->getFailureCount(), 0);
t1->incrementFailureCount();
ASSERT_EQ(t1->getFailureCount(), 1);
t1->getFailureDate();

//  ASSERT_EQ(t1->getTaskType(), wrench::WorkflowTask::TaskType::COMPUTE);

ASSERT_EQ(t1->getBytesWritten(), -1);
ASSERT_EQ(t4->getBytesRead(), 1000010);
ASSERT_EQ(t4->getBytesWritten(), 1000);

ASSERT_EQ(t1->getAverageCPU(), -1.0);
ASSERT_EQ(t2->getAverageCPU(), 90.2);
ASSERT_EQ(t4->getAverageCPU(), 50.5);
}

TEST_F(WorkflowTaskTest, InputOutputFile) {

std::shared_ptr<wrench::DataFile> f1 = workflow->addFile("file-01", 10);
std::shared_ptr<wrench::DataFile> f2 = workflow->addFile("file-02", 100);

t1->addInputFile(f1);
t1->addOutputFile(f2);

ASSERT_THROW(t1->addInputFile(f1), std::invalid_argument);
ASSERT_THROW(t1->addOutputFile(f2), std::invalid_argument);

ASSERT_THROW(t1->addInputFile(f2), std::invalid_argument);
ASSERT_THROW(t1->addOutputFile(f1), std::invalid_argument);

ASSERT_THROW(workflow->removeFile(f1), std::invalid_argument);
ASSERT_THROW(workflow->removeFile(f2), std::invalid_argument);

std::shared_ptr<wrench::WorkflowTask> t3 = workflow->addTask("task1-03", 50, 2, 4, 0);
t3->addInputFile(f2);

ASSERT_EQ(t3->getNumberOfParents(), 1);
}

TEST_F(WorkflowTaskTest, StateToString) {

ASSERT_EQ(wrench::WorkflowTask::stateToString(wrench::WorkflowTask::State::NOT_READY), "NOT READY");
ASSERT_EQ(wrench::WorkflowTask::stateToString(wrench::WorkflowTask::State::READY), "READY");
ASSERT_EQ(wrench::WorkflowTask::stateToString(wrench::WorkflowTask::State::PENDING), "PENDING");
ASSERT_EQ(wrench::WorkflowTask::stateToString(wrench::WorkflowTask::State::COMPLETED), "COMPLETED");
ASSERT_EQ(wrench::WorkflowTask::stateToString(wrench::WorkflowTask::State::UNKNOWN), "UNKNOWN");
ASSERT_EQ(wrench::WorkflowTask::stateToString((wrench::WorkflowTask::State) 100), "INVALID");

ASSERT_EQ(wrench::WorkflowTask::stateToString(wrench::WorkflowTask::InternalState::TASK_NOT_READY), "NOT READY");
ASSERT_EQ(wrench::WorkflowTask::stateToString(wrench::WorkflowTask::InternalState::TASK_READY), "READY");
ASSERT_EQ(wrench::WorkflowTask::stateToString(wrench::WorkflowTask::InternalState::TASK_RUNNING), "RUNNING");
ASSERT_EQ(wrench::WorkflowTask::stateToString(wrench::WorkflowTask::InternalState::TASK_COMPLETED), "COMPLETED");
ASSERT_EQ(wrench::WorkflowTask::stateToString(wrench::WorkflowTask::InternalState::TASK_FAILED), "FAILED");
ASSERT_EQ(wrench::WorkflowTask::stateToString((wrench::WorkflowTask::InternalState) 100), "UNKNOWN STATE");
}

/**********************************************************************/
/**            WorkflowTaskExecutionHistoryTest                      **/
/**********************************************************************/

class WorkflowTaskExecutionHistoryTestWMS : public wrench::ExecutionController {
public:
    WorkflowTaskExecutionHistoryTestWMS(WorkflowTaskTest *test,
                                        std::string &hostname) : wrench::ExecutionController(hostname, "test") {
        this->test = test;
    }

private:
    WorkflowTaskTest *test;

    int main() {
        auto job_manager = this->createJobManager();

        auto job_that_will_fail = job_manager->createStandardJob(this->test->t4,
                                                                 {{this->test->small_input_file,
<<<<<<< HEAD
                                                                   wrench::FileLocation::LOCATION(this->test->storage_service, this->test->small_input_file)},
                                                                  {this->test->large_input_file,
                                                                   wrench::FileLocation::LOCATION(this->test->storage_service, this->test->large_input_file)},
                                                                  {this->test->t4_output_file,
                                                                   wrench::FileLocation::LOCATION(this->test->storage_service, this->test->t4_output_file)}});
=======
                                                                          wrench::FileLocation::LOCATION(this->test->storage_service)},
                                                                  {this->test->large_input_file,
                                                                          wrench::FileLocation::LOCATION(this->test->storage_service)},
                                                                  {this->test->t4_output_file,
                                                                          wrench::FileLocation::LOCATION(this->test->storage_service)}});
>>>>>>> 5a3f6575

        job_manager->submitJob(job_that_will_fail, this->test->compute_service);

        // while large_input_file is being read, we delete small_input_file so that the one task job will fail
        wrench::StorageService::deleteFile(
                                           wrench::FileLocation::LOCATION(this->test->storage_service, this->test->workflow->getFileByID("zz_small_input_file")),
                                           this->test->file_registry_service);

        std::shared_ptr<wrench::ExecutionEvent> event;
        try {
            event = this->waitForNextEvent();
        } catch (wrench::ExecutionException &e) {
            throw std::runtime_error("Error while getting and execution event: " + e.getCause()->toString());
        }

        if (not std::dynamic_pointer_cast<wrench::StandardJobFailedEvent>(event)) {
            throw std::runtime_error("Job should have failed!");
        }
        auto t4_history = this->test->t4->getExecutionHistory();


        auto job_that_will_complete = job_manager->createStandardJob(this->test->t4,
                                                                     {{this->test->small_input_file,
<<<<<<< HEAD
                                                                       wrench::FileLocation::LOCATION(this->test->backup_storage_service, this->test->small_input_file)},
                                                                      {this->test->large_input_file,
                                                                       wrench::FileLocation::LOCATION(this->test->storage_service, this->test->large_input_file)},
                                                                      {this->test->t4_output_file,
                                                                       wrench::FileLocation::LOCATION(this->test->storage_service, this->test->t4_output_file)}});
=======
                                                                              wrench::FileLocation::LOCATION(this->test->backup_storage_service)},
                                                                      {this->test->large_input_file,
                                                                              wrench::FileLocation::LOCATION(this->test->storage_service)},
                                                                      {this->test->t4_output_file,
                                                                              wrench::FileLocation::LOCATION(this->test->storage_service)}});
>>>>>>> 5a3f6575
        job_manager->submitJob(job_that_will_complete, this->test->compute_service);

        this->waitForAndProcessNextEvent();

        auto job_that_will_be_terminated = job_manager->createStandardJob(this->test->t5);
        job_manager->submitJob(job_that_will_be_terminated, this->test->compute_service);
        wrench::S4U_Simulation::sleep(10.0);
        job_manager->terminateJob(job_that_will_be_terminated);


        auto job_that_will_fail_2 = job_manager->createStandardJob(this->test->t6);
        job_manager->submitJob(job_that_will_fail_2, this->test->compute_service);
        wrench::S4U_Simulation::sleep(10.0);

        this->test->compute_service->stop(true, wrench::ComputeService::TerminationCause::TERMINATION_JOB_KILLED);
        //        this->test->compute_service->stop();

        this->waitForAndProcessNextEvent();

        return 0;
    }
};

TEST_F(WorkflowTaskTest, WorkflowTaskExecutionHistoryTest) {
DO_TEST_WITH_FORK_ONE_ARG(do_WorkflowTaskExecutionHistory_test, 1000000);
DO_TEST_WITH_FORK_ONE_ARG(do_WorkflowTaskExecutionHistory_test, 0);
}

void WorkflowTaskTest::do_WorkflowTaskExecutionHistory_test(double buffer_size) {
    auto simulation = wrench::Simulation::createSimulation();
    int argc = 1;
    char **argv = (char **) calloc(argc, sizeof(char *));
    argv[0] = strdup("unit_test");
//    argv[1] = strdup("--wrench-full-log");

    ASSERT_NO_THROW(simulation->init(&argc, argv));

    ASSERT_NO_THROW(simulation->instantiatePlatform(platform_file_path));

    std::string wms_host = "WMSHost";
    std::string execution_host = "ExecutionHost";

    ASSERT_NO_THROW(compute_service = simulation->add(new wrench::BareMetalComputeService(
            wms_host,
            {std::make_pair(
                    execution_host,
                    std::make_tuple(
                            wrench::ComputeService::ALL_CORES,
                            wrench::ComputeService::ALL_RAM))},
            "",
            {})));

    ASSERT_NO_THROW(storage_service = simulation->add(wrench::SimpleStorageService::createSimpleStorageService(
            wms_host, {"/"},
            {{wrench::SimpleStorageServiceProperty::BUFFER_SIZE, std::to_string(buffer_size)}}, {})));

    ASSERT_NO_THROW(
            backup_storage_service = simulation->add(wrench::SimpleStorageService::createSimpleStorageService(
                    wms_host, {"/backup"},
                    {{wrench::SimpleStorageServiceProperty::BUFFER_SIZE, std::to_string(buffer_size)}}, {})));

    std::shared_ptr<wrench::ExecutionController> wms = nullptr;
    ASSERT_NO_THROW(wms = simulation->add(new WorkflowTaskExecutionHistoryTestWMS(
            this, wms_host)));

    file_registry_service = simulation->add(new wrench::FileRegistryService(wms_host));

    ASSERT_NO_THROW(simulation->stageFile(large_input_file, storage_service));
    ASSERT_NO_THROW(simulation->stageFile(small_input_file, storage_service));
    ASSERT_NO_THROW(simulation->stageFile(small_input_file, backup_storage_service));

    ASSERT_NO_THROW(simulation->launch());

    auto t4_history = t4->getExecutionHistory();

    // t4 was executed twice, so its execution history should be of size 2
    ASSERT_EQ(t4_history.size(), 2);

    // t4's second execution was successful, so all values in its history for the second execution should be set
    wrench::WorkflowTask::WorkflowTaskExecution t4_successful_execution = t4_history.top();
    std::vector<double> t4_successful_execution_history_values = {
            t4_successful_execution.task_start,
            t4_successful_execution.read_input_start,
            t4_successful_execution.read_input_end,
            t4_successful_execution.computation_start,
            t4_successful_execution.computation_end,
            t4_successful_execution.write_output_start,
            t4_successful_execution.write_output_end,
            t4_successful_execution.task_end};

    // none of the values should be -1 except task_failure
    for (auto &value: t4_successful_execution_history_values) {
        ASSERT_NE(value, -1.0);
    }

    ASSERT_DOUBLE_EQ(t4_successful_execution.task_failed, -1.0);

    // the values should be ordered
    for (size_t i = 1; i < t4_successful_execution_history_values.size(); ++i) {
        ASSERT_GE(t4_successful_execution_history_values.at(i), t4_successful_execution_history_values.at(i - 1));
    }

    // execution_host and num_cores_allocated should be set
    ASSERT_EQ(t4_successful_execution.num_cores_allocated, 3);
    ASSERT_STREQ(t4_successful_execution.execution_host.c_str(), "ExecutionHost");

    t4_history.pop();

    // t4's first execution was unsuccessful, only task_start, read_input_start, execution_host should be set, everything else should be -1
    wrench::WorkflowTask::WorkflowTaskExecution t4_unsuccessful_execution = t4_history.top();
    ASSERT_NE(t4_unsuccessful_execution.task_start, -1.0);
    ASSERT_NE(t4_unsuccessful_execution.read_input_start, -1.0);
    ASSERT_NE(t4_unsuccessful_execution.task_failed, -1.0);
    ASSERT_STREQ(t4_unsuccessful_execution.execution_host.c_str(), "ExecutionHost");

    // the rest of the values should be set to -1 since the task failed while reading input
    ASSERT_DOUBLE_EQ(t4_unsuccessful_execution.read_input_end, -1.0);
    ASSERT_DOUBLE_EQ(t4_unsuccessful_execution.computation_start, -1.0);
    ASSERT_DOUBLE_EQ(t4_unsuccessful_execution.computation_end, -1.0);
    ASSERT_DOUBLE_EQ(t4_unsuccessful_execution.write_output_start, -1.0);
    ASSERT_DOUBLE_EQ(t4_unsuccessful_execution.write_output_end, -1.0);
    ASSERT_DOUBLE_EQ(t4_unsuccessful_execution.task_end, -1.0);

    // t5 should have ran then been cleanly_terminated right after computation started
    auto t5_history = t5->getExecutionHistory();
    ASSERT_EQ(t5_history.size(), 1);

    auto t5_terminated_execution = t5_history.top();
    ASSERT_NE(t5_terminated_execution.task_start, -1.0);
    ASSERT_DOUBLE_EQ(t5_terminated_execution.read_input_start, -1.0);
    ASSERT_DOUBLE_EQ(t5_terminated_execution.read_input_end, -1.0);
    ASSERT_NE(t5_terminated_execution.computation_start, -1.0);
    ASSERT_NE(t5_terminated_execution.task_terminated, -1.0);

    ASSERT_DOUBLE_EQ(t5_terminated_execution.computation_end, -1.0);
    ASSERT_DOUBLE_EQ(t5_terminated_execution.write_output_start, -1.0);
    ASSERT_DOUBLE_EQ(t5_terminated_execution.write_output_end, -1.0);
    ASSERT_DOUBLE_EQ(t5_terminated_execution.task_failed, -1.0);
    ASSERT_DOUBLE_EQ(t5_terminated_execution.task_end, -1.0);
    ASSERT_DOUBLE_EQ(t5_terminated_execution.num_cores_allocated, 2);
    ASSERT_STREQ(t5_terminated_execution.execution_host.c_str(), "ExecutionHost");

    // t6 should have run then failed right after computation started because the compute service was stopped
    auto t6_history = t6->getExecutionHistory();
    ASSERT_EQ(t6_history.size(), 1);

    auto t6_failed_execution = t6_history.top();
    ASSERT_NE(t6_failed_execution.task_start, -1.0);
    ASSERT_DOUBLE_EQ(t6_failed_execution.read_input_start, -1.0);
    ASSERT_DOUBLE_EQ(t6_failed_execution.read_input_end, -1.0);
    ASSERT_NE(t6_failed_execution.computation_start, -1.0);
    ASSERT_DOUBLE_EQ(t6_failed_execution.task_failed, -1.0);

    ASSERT_EQ(t6_failed_execution.computation_end, -1.0);
    ASSERT_EQ(t6_failed_execution.write_output_start, -1.0);
    ASSERT_EQ(t6_failed_execution.write_output_end, -1.0);
    ASSERT_NE(t6_failed_execution.task_terminated, -1.0);
    ASSERT_EQ(t6_failed_execution.task_end, -1.0);
    ASSERT_EQ(t6_failed_execution.num_cores_allocated, 3);
    ASSERT_STREQ(t6_failed_execution.execution_host.c_str(), "ExecutionHost");


    for (int i = 0; i < argc; i++)
        free(argv[i]);
    free(argv);
}<|MERGE_RESOLUTION|>--- conflicted
+++ resolved
@@ -289,19 +289,11 @@
 
         auto job_that_will_fail = job_manager->createStandardJob(this->test->t4,
                                                                  {{this->test->small_input_file,
-<<<<<<< HEAD
                                                                    wrench::FileLocation::LOCATION(this->test->storage_service, this->test->small_input_file)},
                                                                   {this->test->large_input_file,
                                                                    wrench::FileLocation::LOCATION(this->test->storage_service, this->test->large_input_file)},
                                                                   {this->test->t4_output_file,
                                                                    wrench::FileLocation::LOCATION(this->test->storage_service, this->test->t4_output_file)}});
-=======
-                                                                          wrench::FileLocation::LOCATION(this->test->storage_service)},
-                                                                  {this->test->large_input_file,
-                                                                          wrench::FileLocation::LOCATION(this->test->storage_service)},
-                                                                  {this->test->t4_output_file,
-                                                                          wrench::FileLocation::LOCATION(this->test->storage_service)}});
->>>>>>> 5a3f6575
 
         job_manager->submitJob(job_that_will_fail, this->test->compute_service);
 
@@ -325,19 +317,11 @@
 
         auto job_that_will_complete = job_manager->createStandardJob(this->test->t4,
                                                                      {{this->test->small_input_file,
-<<<<<<< HEAD
                                                                        wrench::FileLocation::LOCATION(this->test->backup_storage_service, this->test->small_input_file)},
                                                                       {this->test->large_input_file,
                                                                        wrench::FileLocation::LOCATION(this->test->storage_service, this->test->large_input_file)},
                                                                       {this->test->t4_output_file,
                                                                        wrench::FileLocation::LOCATION(this->test->storage_service, this->test->t4_output_file)}});
-=======
-                                                                              wrench::FileLocation::LOCATION(this->test->backup_storage_service)},
-                                                                      {this->test->large_input_file,
-                                                                              wrench::FileLocation::LOCATION(this->test->storage_service)},
-                                                                      {this->test->t4_output_file,
-                                                                              wrench::FileLocation::LOCATION(this->test->storage_service)}});
->>>>>>> 5a3f6575
         job_manager->submitJob(job_that_will_complete, this->test->compute_service);
 
         this->waitForAndProcessNextEvent();
