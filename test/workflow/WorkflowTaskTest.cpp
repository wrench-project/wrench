/**
 * Copyright (c) 2017-2019. The WRENCH Team.
 *
 * This program is free software: you can redistribute it and/or modify
 * it under the terms of the GNU General Public License as published by
 * the Free Software Foundation, either version 3 of the License, or
 * (at your option) any later version.
 */


#include <gtest/gtest.h>

#include <wrench-dev.h>

#include "../include/TestWithFork.h"
#include "../include/UniqueTmpPathPrefix.h"

WRENCH_LOG_CATEGORY(workflow_task_test, "Log category for Workflow Task Test");


class WorkflowTaskTest : public ::testing::Test {

public:
    std::shared_ptr<wrench::ComputeService> compute_service = nullptr;
    std::shared_ptr<wrench::StorageService> storage_service = nullptr, backup_storage_service = nullptr;
    std::shared_ptr<wrench::FileRegistryService> file_registry_service = nullptr;

    std::unique_ptr<wrench::Workflow> workflow;
    wrench::WorkflowTask *t1, *t2, *t4, *t5, *t6;
    wrench::WorkflowFile *large_input_file, *small_input_file, *t4_output_file;

    void do_WorkflowTaskExecutionHistory_test();

protected:
    WorkflowTaskTest() {
        workflow = std::unique_ptr<wrench::Workflow>(new wrench::Workflow());

        t1 = workflow->addTask("task-01", 100000, 1, 1, 0);
        t2 = workflow->addTask("task-02", 100, 2, 4, 0);
        t2->setParallelModel(wrench::ParallelModel::CONSTANTEFFICIENCY(0.5));
        t2->setAverageCPU(90.2);

        workflow->addControlDependency(t1, t2);

        // t3 is created in InputOutputFile test..
        t4 = workflow->addTask("task-04", 10, 1, 3, 0);


        large_input_file = workflow->addFile("large_input_file", 1000000);
        small_input_file = workflow->addFile("zz_small_input_file", 10);
        t4_output_file = workflow->addFile("t4_output_file", 1000);

        t4->addInputFile(small_input_file);
        t4->addInputFile(large_input_file);
        t4->addOutputFile(t4_output_file);
        t4->setBytesRead(1000010);
        t4->setBytesWritten(1000);
        t4->setAverageCPU(50.5);

        t5 = workflow->addTask("task-05", 100, 1, 2, 0);
        t6 = workflow->addTask("task-06", 100, 1, 3, 0);

        std::string xml = "<?xml version='1.0'?>"
                          "<!DOCTYPE platform SYSTEM \"http://simgrid.gforge.inria.fr/simgrid/simgrid.dtd\">"
                          "<platform version=\"4.1\"> "
                          "   <zone id=\"AS0\" routing=\"Full\"> "
                          "       <host id=\"WMSHost\" speed=\"1f\" core=\"1\">"
                          "          <disk id=\"large_disk\" read_bw=\"100MBps\" write_bw=\"100MBps\">"
                          "             <prop id=\"size\" value=\"100000000000000B\"/>"
                          "             <prop id=\"mount\" value=\"/\"/>"
                          "          </disk>"
                          "          <disk id=\"other_large_disk\" read_bw=\"100MBps\" write_bw=\"100MBps\">"
                          "             <prop id=\"size\" value=\"100000000000000B\"/>"
                          "             <prop id=\"mount\" value=\"/backup\"/>"
                          "          </disk>"
                          "       </host>"
                          "       <host id=\"ExecutionHost\" speed=\"1f\" core=\"3\"/> "
                          "       <link id=\"1\" bandwidth=\"1Gbps\" latency=\"1000000us\"/>"
                          "       <route src=\"ExecutionHost\" dst=\"WMSHost\"> <link_ctn id=\"1\"/> </route>"
                          "   </zone> "
                          "</platform>";

        FILE *platform_file = fopen(platform_file_path.c_str(), "w");
        fprintf(platform_file, "%s", xml.c_str());
        fclose(platform_file);

    }

    std::string platform_file_path = UNIQUE_TMP_PATH_PREFIX + "platform.xml";
};

TEST_F(WorkflowTaskTest, TaskStructure) {
    // WorkflowTask structure sanity check
    ASSERT_EQ(t1->getWorkflow(), workflow.get());

    ASSERT_NE(t1->getID(), t2->getID());
    ASSERT_EQ(t1->getID(), "task-01");
    ASSERT_NE(t2->getID(), "task-01");

    ASSERT_GT(t1->getFlops(), t2->getFlops());

    ASSERT_EQ(t1->getMinNumCores(), 1);
    ASSERT_EQ(t1->getMaxNumCores(), 1);
    ASSERT_EQ(t2->getMinNumCores(), 2);
    ASSERT_EQ(t2->getMaxNumCores(), 4);

    ASSERT_EQ(t1->getState(), wrench::WorkflowTask::State::READY);
    ASSERT_EQ(t2->getState(), wrench::WorkflowTask::State::NOT_READY); // due to control dependency

    ASSERT_EQ(t1->getJob(), nullptr);
    ASSERT_EQ(t2->getJob(), nullptr);

    ASSERT_EQ(t1->getNumberOfParents(), 0);
    ASSERT_EQ(t1->getParents().size(), 0);
    ASSERT_EQ(t2->getNumberOfParents(), 1);
    ASSERT_EQ(t2->getParents().size(), 1);
    ASSERT_EQ(t1->getNumberOfChildren(), 1);
    ASSERT_EQ(t1->getChildren().size(), 1);
    ASSERT_EQ(t2->getNumberOfChildren(), 0);
    ASSERT_EQ(t2->getChildren().size(), 0);

    ASSERT_EQ(t1->getClusterID(), "");
}

TEST_F(WorkflowTaskTest, GetSet) {
    t1->setInternalState(wrench::WorkflowTask::InternalState::TASK_NOT_READY);
    ASSERT_EQ(t1->getInternalState(), wrench::WorkflowTask::InternalState::TASK_NOT_READY);

    t1->setClusterID("my-cluster-id");
    ASSERT_EQ(t1->getClusterID(), "my-cluster-id");

    t1->setInternalState(wrench::WorkflowTask::InternalState::TASK_READY);
    ASSERT_EQ(t1->getInternalState(), wrench::WorkflowTask::InternalState::TASK_READY);
    ASSERT_EQ(t2->getInternalState(), wrench::WorkflowTask::InternalState::TASK_NOT_READY);


    t1->setInternalState(wrench::WorkflowTask::InternalState::TASK_RUNNING);
    ASSERT_EQ(t1->getInternalState(), wrench::WorkflowTask::InternalState::TASK_RUNNING);

    t1->setInternalState(wrench::WorkflowTask::InternalState::TASK_COMPLETED);
    ASSERT_EQ(t1->getInternalState(), wrench::WorkflowTask::InternalState::TASK_COMPLETED);
    t2->setInternalState(wrench::WorkflowTask::InternalState::TASK_READY);
    ASSERT_EQ(t2->getInternalState(), wrench::WorkflowTask::InternalState::TASK_READY);

    // without setting a start date first, the following 10 'setXXXXXX' should fail
    ASSERT_THROW(t1->setReadInputStartDate(1.0), std::runtime_error);
    ASSERT_THROW(t1->setReadInputEndDate(1.0), std::runtime_error);
    ASSERT_THROW(t1->setComputationStartDate(1.0), std::runtime_error);
    ASSERT_THROW(t1->setComputationEndDate(1.0), std::runtime_error);
    ASSERT_THROW(t1->setWriteOutputStartDate(1.0), std::runtime_error);
    ASSERT_THROW(t1->setWriteOutputEndDate(1.0), std::runtime_error);
    ASSERT_THROW(t1->setEndDate(1.0), std::runtime_error);
    ASSERT_THROW(t1->setFailureDate(1.0), std::runtime_error);
    ASSERT_THROW(t1->setNumCoresAllocated(10), std::runtime_error);
    ASSERT_THROW(t1->setExecutionHost("host"), std::runtime_error);

    // getting the execution_host before a task has run at least once should return an empty string
    ASSERT_TRUE(t1->getExecutionHost().empty());
    ASSERT_TRUE(t1->getPhysicalExecutionHost().empty());

    ASSERT_NO_THROW(t1->setStartDate(1.0)); // need to set start date first before anything else
    ASSERT_DOUBLE_EQ(t1->getStartDate(), 1.0);

    ASSERT_NO_THROW(t1->setEndDate(1.0));
    ASSERT_DOUBLE_EQ(t1->getEndDate(), 1.0);

    ASSERT_NO_THROW(t1->setTerminationDate(1.0));
    ASSERT_DOUBLE_EQ(t1->getTerminationDate(), 1.0);

    ASSERT_NO_THROW(t1->setReadInputStartDate(1.0));
    ASSERT_DOUBLE_EQ(t1->getReadInputStartDate(), 1.0);

    ASSERT_NO_THROW(t1->setReadInputEndDate(1.0));
    ASSERT_DOUBLE_EQ(t1->getReadInputEndDate(), 1.0);

    ASSERT_NO_THROW(t1->setComputationStartDate(1.0));
    ASSERT_DOUBLE_EQ(t1->getComputationStartDate(), 1.0);

    ASSERT_NO_THROW(t1->setComputationEndDate(1.0));
    ASSERT_DOUBLE_EQ(t1->getComputationEndDate(), 1.0);

    ASSERT_NO_THROW(t1->setWriteOutputStartDate(1.0));
    ASSERT_DOUBLE_EQ(t1->getWriteOutputStartDate(), 1.0);

    ASSERT_NO_THROW(t1->setWriteOutputEndDate(1.0));
    ASSERT_DOUBLE_EQ(t1->getWriteOutputEndDate(), 1.0);

    ASSERT_NO_THROW(t1->setExecutionHost("hostname"));
    ASSERT_STREQ(t1->getExecutionHost().c_str(), "hostname");
    ASSERT_STREQ(t1->getPhysicalExecutionHost().c_str(), "hostname");

    ASSERT_NO_THROW(t1->setNumCoresAllocated(10));
    ASSERT_EQ(t1->getNumCoresAllocated(), 10);

    ASSERT_EQ(t1->getFailureCount(), 0);
    t1->incrementFailureCount();
    ASSERT_EQ(t1->getFailureCount(), 1);
    t1->getFailureDate();

//  ASSERT_EQ(t1->getTaskType(), wrench::WorkflowTask::TaskType::COMPUTE);

    ASSERT_EQ(t1->getBytesWritten(), -1);
    ASSERT_EQ(t4->getBytesRead(), 1000010);
    ASSERT_EQ(t4->getBytesWritten(), 1000);

    ASSERT_EQ(t1->getAverageCPU(), -1.0);
    ASSERT_EQ(t2->getAverageCPU(), 90.2);
    ASSERT_EQ(t4->getAverageCPU(), 50.5);
}

TEST_F(WorkflowTaskTest, InputOutputFile) {
    wrench::WorkflowFile *f1 = workflow->addFile("file-01", 10);
    wrench::WorkflowFile *f2 = workflow->addFile("file-02", 100);

    t1->addInputFile(f1);
    t1->addOutputFile(f2);

    ASSERT_THROW(t1->addInputFile(f1), std::invalid_argument);
    ASSERT_THROW(t1->addOutputFile(f2), std::invalid_argument);

    ASSERT_THROW(t1->addInputFile(f2), std::invalid_argument);
    ASSERT_THROW(t1->addOutputFile(f1), std::invalid_argument);

    ASSERT_THROW(workflow->removeFile(f1), std::invalid_argument);
    ASSERT_THROW(workflow->removeFile(f2), std::invalid_argument);

    wrench::WorkflowTask *t3 = workflow->addTask("task-03", 50, 2, 4, 0);
    t3->addInputFile(f2);

    ASSERT_EQ(t3->getNumberOfParents(), 1);
}

TEST_F(WorkflowTaskTest, StateToString) {

    ASSERT_EQ(wrench::WorkflowTask::stateToString(wrench::WorkflowTask::State::NOT_READY), "NOT READY");
    ASSERT_EQ(wrench::WorkflowTask::stateToString(wrench::WorkflowTask::State::READY), "READY");
    ASSERT_EQ(wrench::WorkflowTask::stateToString(wrench::WorkflowTask::State::PENDING), "PENDING");
    ASSERT_EQ(wrench::WorkflowTask::stateToString(wrench::WorkflowTask::State::COMPLETED), "COMPLETED");
    ASSERT_EQ(wrench::WorkflowTask::stateToString(wrench::WorkflowTask::State::UNKNOWN), "UNKNOWN");
    ASSERT_EQ(wrench::WorkflowTask::stateToString((wrench::WorkflowTask::State) 100), "INVALID");

    ASSERT_EQ(wrench::WorkflowTask::stateToString(wrench::WorkflowTask::InternalState::TASK_NOT_READY), "NOT READY");
    ASSERT_EQ(wrench::WorkflowTask::stateToString(wrench::WorkflowTask::InternalState::TASK_READY), "READY");
    ASSERT_EQ(wrench::WorkflowTask::stateToString(wrench::WorkflowTask::InternalState::TASK_RUNNING), "RUNNING");
    ASSERT_EQ(wrench::WorkflowTask::stateToString(wrench::WorkflowTask::InternalState::TASK_COMPLETED), "COMPLETED");
    ASSERT_EQ(wrench::WorkflowTask::stateToString(wrench::WorkflowTask::InternalState::TASK_FAILED), "FAILED");
    ASSERT_EQ(wrench::WorkflowTask::stateToString((wrench::WorkflowTask::InternalState) 100), "UNKNOWN STATE");
}

/**********************************************************************/
/**            WorkflowTaskExecutionHistoryTest                      **/
/**********************************************************************/

class WorkflowTaskExecutionHistoryTestWMS : public wrench::WMS {
public:
    WorkflowTaskExecutionHistoryTestWMS(WorkflowTaskTest *test,
                                        const std::set<std::shared_ptr<wrench::ComputeService>> &compute_services,
                                        const std::set<std::shared_ptr<wrench::StorageService>> &storage_services,
                                        std::string &hostname) :
            wrench::WMS(nullptr, nullptr, compute_services, storage_services, {}, nullptr, hostname, "test") {
        this->test = test;
    }

private:
    WorkflowTaskTest *test;

    int main() {
        auto job_manager = this->createJobManager();

        auto job_that_will_fail = job_manager->createStandardJob(this->test->t4,
                                                                                 {{this->test->small_input_file,
                                                                                          wrench::FileLocation::LOCATION(this->test->storage_service)},
                                                                                  {this->test->large_input_file,
                                                                                          wrench::FileLocation::LOCATION(this->test->storage_service)},
                                                                                  {this->test->t4_output_file,
                                                                                          wrench::FileLocation::LOCATION(this->test->storage_service)}});
        job_manager->submitJob(job_that_will_fail, this->test->compute_service);

        // while large_input_file is being read, we delete small_input_file so that the one task job will fail
        wrench::StorageService::deleteFile(this->getWorkflow()->getFileByID("zz_small_input_file"),
                                           wrench::FileLocation::LOCATION(this->test->storage_service),
                                           this->test->file_registry_service);

        std::shared_ptr<wrench::WorkflowExecutionEvent> event;
        try {
            event = this->getWorkflow()->waitForNextExecutionEvent();
        } catch (wrench::WorkflowExecutionException &e) {
            throw std::runtime_error("Error while getting and execution event: " + e.getCause()->toString());
        }

        if (not std::dynamic_pointer_cast<wrench::StandardJobFailedEvent>(event)) {
            throw std::runtime_error("Job should have failed!");
        }

        auto job_that_will_complete = job_manager->createStandardJob(this->test->t4,
                                                                                     {{this->test->small_input_file,
                                                                                              wrench::FileLocation::LOCATION(this->test->backup_storage_service)},
                                                                                      {this->test->large_input_file,
                                                                                              wrench::FileLocation::LOCATION(this->test->storage_service)},
                                                                                      {this->test->t4_output_file,
                                                                                              wrench::FileLocation::LOCATION(this->test->storage_service)}});
        job_manager->submitJob(job_that_will_complete, this->test->compute_service);
        this->waitForAndProcessNextEvent();


<<<<<<< HEAD
        auto job_that_will_be_terminated = job_manager->createStandardJob(this->test->t5, (std::map<wrench::WorkflowFile *, std::shared_ptr<wrench::FileLocation>>){});
=======
        auto job_that_will_be_terminated = job_manager->createStandardJob(this->test->t5);
>>>>>>> 6da2ed1d
        job_manager->submitJob(job_that_will_be_terminated, this->test->compute_service);
        wrench::S4U_Simulation::sleep(10.0);
        job_manager->terminateJob(job_that_will_be_terminated);

<<<<<<< HEAD
        auto job_that_will_fail_2 = job_manager->createStandardJob(this->test->t6, (std::map<wrench::WorkflowFile *, std::shared_ptr<wrench::FileLocation>>){});
=======
        auto job_that_will_fail_2 = job_manager->createStandardJob(this->test->t6);
>>>>>>> 6da2ed1d
        job_manager->submitJob(job_that_will_fail_2, this->test->compute_service);
        wrench::S4U_Simulation::sleep(10.0);
        this->test->compute_service->stop();

        return 0;
    }
};

TEST_F(WorkflowTaskTest, WorkflowTaskExecutionHistoryTest) {
    DO_TEST_WITH_FORK(do_WorkflowTaskExecutionHistory_test);
}

void WorkflowTaskTest::do_WorkflowTaskExecutionHistory_test() {
    auto simulation = new wrench::Simulation();
    int argc = 1;
    auto argv = (char **) calloc(argc, sizeof(char *));
    argv[0] = strdup("unit_test");
//    argv[1] = strdup("--wrench-full-logs");

    ASSERT_NO_THROW(simulation->init(&argc, argv));

    ASSERT_NO_THROW(simulation->instantiatePlatform(platform_file_path));

    std::string wms_host = "WMSHost";
    std::string execution_host = "ExecutionHost";

    ASSERT_NO_THROW(compute_service = simulation->add(new wrench::BareMetalComputeService(
            wms_host,
            {std::make_pair(
                    execution_host,
                    std::make_tuple(
                            wrench::ComputeService::ALL_CORES,
                            wrench::ComputeService::ALL_RAM))}, "",
            {})));

    ASSERT_NO_THROW(storage_service = simulation->add(new wrench::SimpleStorageService(wms_host, {"/"})));

    ASSERT_NO_THROW(
            backup_storage_service = simulation->add(new wrench::SimpleStorageService(wms_host, {"/backup"})));

    std::shared_ptr<wrench::WMS> wms = nullptr;
    ASSERT_NO_THROW(wms = simulation->add(new WorkflowTaskExecutionHistoryTestWMS(
            this, {compute_service}, {storage_service, backup_storage_service}, wms_host
    )));

    ASSERT_NO_THROW(wms->addWorkflow(workflow.get()));

    file_registry_service = simulation->add(new wrench::FileRegistryService(wms_host));

    ASSERT_NO_THROW(simulation->stageFile(large_input_file, storage_service));
    ASSERT_NO_THROW(simulation->stageFile(small_input_file, storage_service));
    ASSERT_NO_THROW(simulation->stageFile(small_input_file, backup_storage_service));

    ASSERT_NO_THROW(simulation->launch());


    auto t4_history = t4->getExecutionHistory();

// t4 was executed twice, so its execution history should be of size 2
    ASSERT_EQ(t4_history.size(), 2);

// t4's second execution was successfull, so all values in its history for the second execution should be set
    wrench::WorkflowTask::WorkflowTaskExecution t4_successful_execution = t4_history.top();
    std::vector<double> t4_successful_execution_history_values = {
            t4_successful_execution.task_start,
            t4_successful_execution.read_input_start,
            t4_successful_execution.read_input_end,
            t4_successful_execution.computation_start,
            t4_successful_execution.computation_end,
            t4_successful_execution.write_output_start,
            t4_successful_execution.write_output_end,
            t4_successful_execution.task_end
    };

// none of the values should be -1 except task_failure
    for (auto &value : t4_successful_execution_history_values) {
        ASSERT_NE(value, -1.0);
    }

    ASSERT_DOUBLE_EQ(t4_successful_execution.task_failed, -1.0);

// the values should be ordered
    for (size_t i = 1; i < t4_successful_execution_history_values.size(); ++i) {
        ASSERT_GE(t4_successful_execution_history_values.at(i), t4_successful_execution_history_values.at(i - 1));
    }

// execution_host and num_cores_allocated should be set
    ASSERT_EQ(t4_successful_execution.num_cores_allocated, 3);
    ASSERT_STREQ(t4_successful_execution.execution_host.c_str(), "ExecutionHost");

    t4_history.pop();

// t4's first execution was unsuccessful, only task_start, read_input_start, execution_host, and num_cores_allocated should be set, everything else should be -1
    wrench::WorkflowTask::WorkflowTaskExecution t4_unsuccessful_execution = t4_history.top();
    ASSERT_NE(t4_unsuccessful_execution.task_start, -1.0);
    ASSERT_NE(t4_unsuccessful_execution.read_input_start, -1.0);
    ASSERT_NE(t4_unsuccessful_execution.task_failed, -1.0);
    ASSERT_EQ(t4_unsuccessful_execution.num_cores_allocated, 3);
    ASSERT_STREQ(t4_unsuccessful_execution.execution_host.c_str(), "ExecutionHost");

// the rest of the values should be set to -1 since the task failed while reading input
    ASSERT_DOUBLE_EQ(t4_unsuccessful_execution.read_input_end, -1.0);
    ASSERT_DOUBLE_EQ(t4_unsuccessful_execution.computation_start, -1.0);
    ASSERT_DOUBLE_EQ(t4_unsuccessful_execution.computation_end, -1.0);
    ASSERT_DOUBLE_EQ(t4_unsuccessful_execution.write_output_start, -1.0);
    ASSERT_DOUBLE_EQ(t4_unsuccessful_execution.write_output_end, -1.0);
    ASSERT_DOUBLE_EQ(t4_unsuccessful_execution.task_end, -1.0);

// t5 should have ran then been cleanly_terminated right after computation started
    auto t5_history = t5->getExecutionHistory();
    ASSERT_EQ(t5_history.size(), 1);

    auto t5_terminated_execution = t5_history.top();
    ASSERT_NE(t5_terminated_execution.task_start, -1.0);
    ASSERT_NE(t5_terminated_execution.read_input_start, -1.0);
    ASSERT_NE(t5_terminated_execution.read_input_end, -1.0);
    ASSERT_NE(t5_terminated_execution.computation_start, -1.0);
    ASSERT_NE(t5_terminated_execution.task_terminated, -1.0);

    ASSERT_EQ(t5_terminated_execution.computation_end, -1.0);
    ASSERT_EQ(t5_terminated_execution.write_output_start, -1.0);
    ASSERT_EQ(t5_terminated_execution.write_output_end, -1.0);
    ASSERT_EQ(t5_terminated_execution.task_failed, -1.0);
    ASSERT_EQ(t5_terminated_execution.task_end, -1.0);
    ASSERT_EQ(t5_terminated_execution.num_cores_allocated, 2);
    ASSERT_STREQ(t5_terminated_execution.execution_host.c_str(), "ExecutionHost");

// t6 should have ran then failed right after computation started because the compute service was stopped
    auto t6_history = t6->getExecutionHistory();
    ASSERT_EQ(t6_history.size(), 1);

    auto t6_failed_execution = t6_history.top();
    ASSERT_NE(t6_failed_execution.task_start, -1.0);
    ASSERT_NE(t6_failed_execution.read_input_start, -1.0);
    ASSERT_NE(t6_failed_execution.read_input_end, -1.0);
    ASSERT_NE(t6_failed_execution.computation_start, -1.0);
    ASSERT_NE(t6_failed_execution.task_failed, -1.0);

    ASSERT_EQ(t6_failed_execution.computation_end, -1.0);
    ASSERT_EQ(t6_failed_execution.write_output_start, -1.0);
    ASSERT_EQ(t6_failed_execution.write_output_end, -1.0);
    ASSERT_EQ(t6_failed_execution.task_terminated, -1.0);
    ASSERT_EQ(t6_failed_execution.task_end, -1.0);
    ASSERT_EQ(t6_failed_execution.num_cores_allocated, 3);
    ASSERT_STREQ(t6_failed_execution.execution_host.c_str(), "ExecutionHost");

    delete simulation;
    for (int i=0; i < argc; i++)
        free(argv[i]);
    free(argv);
}<|MERGE_RESOLUTION|>--- conflicted
+++ resolved
@@ -303,20 +303,12 @@
         this->waitForAndProcessNextEvent();
 
 
-<<<<<<< HEAD
-        auto job_that_will_be_terminated = job_manager->createStandardJob(this->test->t5, (std::map<wrench::WorkflowFile *, std::shared_ptr<wrench::FileLocation>>){});
-=======
         auto job_that_will_be_terminated = job_manager->createStandardJob(this->test->t5);
->>>>>>> 6da2ed1d
         job_manager->submitJob(job_that_will_be_terminated, this->test->compute_service);
         wrench::S4U_Simulation::sleep(10.0);
         job_manager->terminateJob(job_that_will_be_terminated);
 
-<<<<<<< HEAD
-        auto job_that_will_fail_2 = job_manager->createStandardJob(this->test->t6, (std::map<wrench::WorkflowFile *, std::shared_ptr<wrench::FileLocation>>){});
-=======
         auto job_that_will_fail_2 = job_manager->createStandardJob(this->test->t6);
->>>>>>> 6da2ed1d
         job_manager->submitJob(job_that_will_fail_2, this->test->compute_service);
         wrench::S4U_Simulation::sleep(10.0);
         this->test->compute_service->stop();
