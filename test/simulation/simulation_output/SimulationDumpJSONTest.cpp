/**
 * Copyright (c) 2017. The WRENCH Team.
 *
 * This program is free software: you can redistribute it and/or modify
 * it under the terms of the GNU General Public License as published by
 * the Free Software Foundation, either version 3 of the License, or
 * (at your option) any later version.
 */

#include <gtest/gtest.h>

#include <wrench-dev.h>

#include <nlohmann/json.hpp>

#include "../../include/TestWithFork.h"
#include "../../include/UniqueTmpPathPrefix.h"

#include <fstream>

#include <algorithm>

/**********************************************************************/
/**                    SimulationDumpJSONTest                        **/
/**********************************************************************/

class SimulationDumpJSONTest : public ::testing::Test {

public:
    wrench::WorkflowTask *t1 = nullptr;
    wrench::WorkflowTask *t2 = nullptr;
    wrench::WorkflowTask *t3 = nullptr;
    wrench::WorkflowTask *t4 = nullptr;

    void do_SimulationDumpWorkflowExecutionJSON_test();
    void do_SimulationDumpWorkflowGraphJSON_test();
    void do_SimulationSearchForHostUtilizationGraphLayout_test();
    void do_SimulationDumpHostEnergyConsumptionJSON_test();
    void do_SimulationDumpPlatformGraphJSON_test();
    void do_SimulationDumpPlatformGraphJSONBrokenRouting_test();
    void do_SimulationDumpLinkUsageJSON_test();
    void do_SimulationDumpDiskOperationsJSON_test();
    void do_SimulationDumpUnifiedJSON_test();

protected:
    SimulationDumpJSONTest() {

        // platform without energy consumption information
        std::string xml = "<?xml version='1.0'?>"
                          "<!DOCTYPE platform SYSTEM \"http://simgrid.gforge.inria.fr/simgrid/simgrid.dtd\">"
                          "<platform version=\"4.1\"> "
                          "   <zone id=\"AS0\" routing=\"Full\"> "
                          "       <host id=\"host1\" speed=\"1f\" core=\"10\"> "
                          "         <prop id=\"ram\" value=\"10B\"/>"
                          "       </host>"
                          "       <host id=\"host2\" speed=\"1f\" core=\"20\"> "
                          "          <prop id=\"ram\" value=\"20B\"/> "
                          "       </host> "
                          "       <link id=\"1\" bandwidth=\"1Gbps\" latency=\"1us\"/>"
                          "       <route src=\"host1\" dst=\"host2\"> <link_ctn id=\"1\"/> </route>"
                          "   </zone> "
                          "</platform>";
        FILE *platform_file = fopen(platform_file_path.c_str(), "w");
        fprintf(platform_file, "%s", xml.c_str());
        fclose(platform_file);

        // platform with energy consumption information
        std::string xml2 = "<?xml version='1.0'?>"
                           "<!DOCTYPE platform SYSTEM \"http://simgrid.gforge.inria.fr/simgrid/simgrid.dtd\">"
                           "<platform version=\"4.1\">"
                           "<zone id=\"AS0\" routing=\"Full\">"

                           "<host id=\"host1\" speed=\"100.0Mf,50.0Mf,20.0Mf\" pstate=\"1\" core=\"1\" >"
                           "<prop id=\"wattage_per_state\" value=\"100.0:200.0, 93.0:170.0, 90.0:150.0\" />"
<<<<<<< HEAD
                           "<prop id=\"watt_off\" value=\"10\" />"
=======
                           "<prop id=\"wattage_off\" value=\"10\" />"
>>>>>>> 896d83d7
                           "</host>"

                           "<host id=\"host2\" speed=\"100.0Mf,50.0Mf,20.0Mf\" pstate=\"0\" core=\"1\" >"
                           "<prop id=\"wattage_per_state\" value=\"100.0:200.0, 93.0:170.0, 90.0:150.0\" />"
<<<<<<< HEAD
                           "<prop id=\"watt_off\" value=\"10\" />"
=======
                           "<prop id=\"wattage_off\" value=\"10\" />"
>>>>>>> 896d83d7
                           "</host>"

                           "</zone>"
                           "</platform>";

        FILE *platform_file2 = fopen(platform_file_path2.c_str(), "w");
        fprintf(platform_file2, "%s", xml2.c_str());
        fclose(platform_file2);

        // 3 host platform with an asymmetrical route between host1 and host3
        std::string xml3 = "<?xml version='1.0'?>"
                           "<!DOCTYPE platform SYSTEM \"http://simgrid.gforge.inria.fr/simgrid/simgrid.dtd\">"
                           "<platform version=\"4.1\"> "
                           "   <zone id=\"AS0\" routing=\"Full\"> "
                           "       <host id=\"host1\" speed=\"1f\" core=\"10\"> "
                           "         <prop id=\"ram\" value=\"10B\"/>"
                           "       </host>"
                           "       <host id=\"host2\" speed=\"1f\" core=\"20\"> "
                           "          <prop id=\"ram\" value=\"20B\"/> "
                           "       </host> "
                           "       <host id=\"host3\" speed=\"1f\" core=\"20\"> "
                           "          <prop id=\"ram\" value=\"20B\"/> "
                           "       </host> "
                           "       <link id=\"1\" bandwidth=\"1Gbps\" latency=\"1us\"/>"
                           "       <link id=\"2\" bandwidth=\"1Gbps\" latency=\"1us\"/>"
                           "       <link id=\"3\" bandwidth=\"1Gbps\" latency=\"1us\"/>"
                           "       <route src=\"host1\" dst=\"host2\"> <link_ctn id=\"1\"/> </route>"
                           "       <route src=\"host2\" dst=\"host3\"> <link_ctn id=\"2\"/> </route>"
                           "       <route src=\"host1\" dst=\"host3\" symmetrical=\"NO\"> <link_ctn id=\"1\"/> <link_ctn id=\"2\"/> </route>"
                           "       <route src=\"host3\" dst=\"host1\" symmetrical=\"NO\"> <link_ctn id=\"3\"/> </route>"
                           "   </zone> "
                           "</platform>";
        FILE *platform_file3 = fopen(platform_file_path3.c_str(), "w");
        fprintf(platform_file3, "%s", xml3.c_str());
        fclose(platform_file3);

        // 3 host platform with full routing but not all connections specified
        std::string xml3_broken = "<?xml version='1.0'?>"
                                  "<!DOCTYPE platform SYSTEM \"http://simgrid.gforge.inria.fr/simgrid/simgrid.dtd\">"
                                  "<platform version=\"4.1\"> "
                                  "   <zone id=\"AS0\" routing=\"Full\"> "
                                  "       <host id=\"host1\" speed=\"1f\" core=\"10\"> "
                                  "         <prop id=\"ram\" value=\"10B\"/>"
                                  "       </host>"
                                  "       <host id=\"host2\" speed=\"1f\" core=\"20\"> "
                                  "          <prop id=\"ram\" value=\"20B\"/> "
                                  "       </host> "
                                  "       <host id=\"host3\" speed=\"1f\" core=\"20\"> "
                                  "          <prop id=\"ram\" value=\"20B\"/> "
                                  "       </host> "
                                  "       <link id=\"1\" bandwidth=\"1Gbps\" latency=\"1us\"/>"
                                  "       <link id=\"2\" bandwidth=\"1Gbps\" latency=\"1us\"/>"
                                  "       <link id=\"3\" bandwidth=\"1Gbps\" latency=\"1us\"/>"
                                  "       <route src=\"host1\" dst=\"host2\"> <link_ctn id=\"1\"/> </route>"
                                  "       <route src=\"host2\" dst=\"host3\"> <link_ctn id=\"2\"/> </route>"
                                  "   </zone> "
                                  "</platform>";
        FILE *platform_file3_broken = fopen(platform_file_path3_broken.c_str(), "w");
        fprintf(platform_file3_broken, "%s", xml3_broken.c_str());
        fclose(platform_file3_broken);


        // platform with cluster
        std::string xml4 = "<?xml version='1.0'?>"
                           "<!DOCTYPE platform SYSTEM \"http://simgrid.gforge.inria.fr/simgrid/simgrid.dtd\">"
                           "<platform version=\"4.1\">"
                           "   <zone id=\"AS0\" routing=\"Full\">"
                           "     <!-- effective bandwidth = 1250 MBps -->"
                           "     <cluster id=\"hpc.edu\" prefix=\"hpc.edu/node_\" suffix=\"\" radical=\"0-3"
                           "\" core=\"1\" speed=\"1000Gf\" bw=\"1288.6597MBps\" lat=\"10us\" router_id=\"hpc_gateway\">"
                           "         <prop id=\"ram\" value=\"80000000000B\"/>"
                           "        </cluster>"
                           "      <zone id=\"AS2\" routing=\"Full\">"
                           "          <host id=\"storage_db.edu\" speed=\"1000Gf\"/>"
                           "      </zone>"
                           "      <zone id=\"AS3\" routing=\"Full\">"
                           "          <host id=\"my_lab_computer.edu\" speed=\"1000Gf\" core=\"1\"/>"
                           "      </zone>"
                           "      <!-- effective bandwidth = 125 MBps -->"
                           "      <link id=\"link1\" bandwidth=\"128.8659MBps\" latency=\"100us\"/>"
                           "      <zoneRoute src=\"AS2\" dst=\"hpc.edu\" gw_src=\"storage_db.edu\" gw_dst=\"hpc_gateway\">"
                           "        <link_ctn id=\"link1\"/>"
                           "      </zoneRoute>"
                           "      <zoneRoute src=\"AS3\" dst=\"hpc.edu\" gw_src=\"my_lab_computer.edu\" gw_dst=\"hpc_gateway\">"
                           "        <link_ctn id=\"link1\"/>"
                           "      </zoneRoute>"
                           "      <zoneRoute src=\"AS3\" dst=\"AS2\" gw_src=\"my_lab_computer.edu\" gw_dst=\"storage_db.edu\">"
                           "        <link_ctn id=\"link1\"/>"
                           "      </zoneRoute>"
                           "   </zone>"
                           "</platform>";

        FILE *platform_file4 = fopen(platform_file_path4.c_str(), "w");
        fprintf(platform_file4, "%s", xml4.c_str());
        fclose(platform_file4);

        // platform for Link Usage
        std::string xml5 = "<?xml version='1.0'?>"
                           "<!DOCTYPE platform SYSTEM \"http://simgrid.gforge.inria.fr/simgrid/simgrid.dtd\">"
                           "<platform version=\"4.1\"> "
                           "   <zone id=\"AS0\" routing=\"Full\"> "
                           "       <host id=\"host1\" speed=\"1f\" core=\"10\"> "
                           "         <prop id=\"ram\" value=\"10B\"/>"
                           "         <disk id=\"large_disk\" read_bw=\"100000TBps\" write_bw=\"100000TBps\">"
                           "                            <prop id=\"size\" value=\"5000GiB\"/>"
                           "                            <prop id=\"mount\" value=\"/\"/>"
                           "         </disk>"
                           "       </host>"
                           "       <host id=\"host2\" speed=\"1f\" core=\"20\"> "
                           "          <prop id=\"ram\" value=\"20B\"/> "
                           "          <disk id=\"large_disk1\" read_bw=\"100000TBps\" write_bw=\"100000TBps\">"
                           "                            <prop id=\"size\" value=\"5000GiB\"/>"
                           "                            <prop id=\"mount\" value=\"/\"/>"
                           "       </disk>"
                           "       </host>"
                           "       <link id=\"1\" bandwidth=\"1Gbps\" latency=\"1us\"/>"
                           "       <route src=\"host1\" dst=\"host2\"> <link_ctn id=\"1\"/> </route>"
                           "   </zone> "
                           "</platform>";
        FILE *platform_file5 = fopen(platform_file_path5.c_str(), "w");
        fprintf(platform_file5, "%s", xml5.c_str());
        fclose(platform_file5);

        // platform for Disk Operations
        std::string xml6 = "<?xml version='1.0'?>"
                           "<!DOCTYPE platform SYSTEM \"http://simgrid.gforge.inria.fr/simgrid/simgrid.dtd\">"
                           "<platform version=\"4.1\"> "
                           "   <zone id=\"AS0\" routing=\"Full\"> "
                           "       <host id=\"host1\" speed=\"1f\" core=\"1\"> "
                           "         <disk id=\"large_disk\" read_bw=\"1MBps\" write_bw=\"1MBps\">"
                           "                            <prop id=\"size\" value=\"5000GiB\"/>"
                           "                            <prop id=\"mount\" value=\"/\"/>"
                           "         </disk>"
                           "       </host>"
                           "       <host id=\"host2\" speed=\"1f\" core=\"2\"> "
                           "          <disk id=\"large_disk1\" read_bw=\"2MBps\" write_bw=\"2MBps\">"
                           "                            <prop id=\"size\" value=\"5000GiB\"/>"
                           "                            <prop id=\"mount\" value=\"/\"/>"
                           "       </disk>"
                           "       </host>"
                           "       <link id=\"1\" bandwidth=\"1000Tbps\" latency=\"1us\"/>"
                           "       <route src=\"host1\" dst=\"host2\"> <link_ctn id=\"1\"/> </route>"
                           "       <route src=\"host1\" dst=\"host1\"> <link_ctn id=\"1\"/> </route>"
                           "       <route src=\"host2\" dst=\"host2\"> <link_ctn id=\"1\"/> </route>"
                           "   </zone> "
                           "</platform>";
        FILE *platform_file6 = fopen(platform_file_path6.c_str(), "w");
        fprintf(platform_file6, "%s", xml6.c_str());
        fclose(platform_file6);

        workflow = std::unique_ptr<wrench::Workflow>(new wrench::Workflow());
    }

    std::string platform_file_path = UNIQUE_TMP_PATH_PREFIX + "platform.xml";
    std::string platform_file_path2 = UNIQUE_TMP_PATH_PREFIX + "platform2.xml";
    std::string platform_file_path3 = UNIQUE_TMP_PATH_PREFIX + "platform3.xml";
    std::string platform_file_path3_broken = UNIQUE_TMP_PATH_PREFIX + "platform3_broken.xml";
    std::string platform_file_path4 = UNIQUE_TMP_PATH_PREFIX + "platform4.xml";
    std::string platform_file_path5 = UNIQUE_TMP_PATH_PREFIX + "platform5.xml";
    std::string platform_file_path6 = UNIQUE_TMP_PATH_PREFIX + "platform6.xml";
    std::string execution_data_json_file_path = UNIQUE_TMP_PATH_PREFIX + "workflow_data.json";
    std::string workflow_graph_json_file_path = UNIQUE_TMP_PATH_PREFIX + "workflow_graph_data.json";
    std::string energy_consumption_data_file_path = UNIQUE_TMP_PATH_PREFIX + "energy_consumption.json";
    std::string platform_graph_json_file_path = UNIQUE_TMP_PATH_PREFIX + "platform_graph.json";
    std::string link_usage_json_file_path = UNIQUE_TMP_PATH_PREFIX + "link_usage.json";
    std::string disk_operations_json_file_path = UNIQUE_TMP_PATH_PREFIX + "disk_operations.json";
    std::string unified_json_file_path = UNIQUE_TMP_PATH_PREFIX + "unified_output.json";
    std::unique_ptr<wrench::Workflow> workflow;

};

// some comparison functions to be used when sorting lists of JSON objects so that the tests are deterministic
bool compareStartTimes(const nlohmann::json &lhs, const nlohmann::json &rhs) {
    return lhs["whole_task"]["start"] < rhs["whole_task"]["start"];
}

bool compareTaskIDs(const nlohmann::json &lhs, const nlohmann::json &rhs) {
    return lhs["task_id"] < rhs["task_id"];
}

bool compareObjects(const nlohmann::json &lhs, const nlohmann::json &rhs){
    bool test = true;
    for (auto& x : lhs.items()){
        if (lhs[x.key()] != rhs[x.key()]){
            test = false;
        }
    }
    return test;
}


bool compareNodes(const nlohmann::json &lhs, const nlohmann::json &rhs) {
    return lhs["id"] < rhs["id"];
}

bool compareLinks(const nlohmann::json &lhs, const nlohmann::json &rhs) {
    if (lhs["source"] < rhs["source"]) {
        return true;
    }

    if (lhs["source"] > rhs["source"]) {
        return false;
    }

    if (lhs["target"] < rhs["target"]) {
        return true;
    }

    if (lhs["target"] > rhs["target"]) {
        return false;
    }

    return false;
}

/**********************************************************************/
/**          SimulationDumpWorkflowExecutionJSONTest                 **/
/**********************************************************************/
void SimulationDumpJSONTest::do_SimulationDumpWorkflowExecutionJSON_test() {
    int argc = 1;
    auto argv = (char **) calloc(argc, sizeof(char *));
    argv[0] = strdup("unit_test");

    std::unique_ptr<wrench::Simulation> simulation = std::unique_ptr<wrench::Simulation>(new wrench::Simulation());

    simulation->init(&argc, argv);

    simulation->instantiatePlatform(platform_file_path);

    workflow = std::unique_ptr<wrench::Workflow>(new wrench::Workflow());

    t1 = workflow->addTask("task1", 1, 1, 1, 0);
    t2 = workflow->addTask("task2", 1, 1, 1, 0);

    t1->setStartDate(1.0);
    t1->setEndDate(2.0);
    t1->setExecutionHost("host1");
    t1->setNumCoresAllocated(8);

    t1->setStartDate(2.0);
    t1->setEndDate(3.0);
    t1->setExecutionHost("host2");
    t1->setNumCoresAllocated(10);

    t2->setStartDate(3.0);
    t2->setEndDate(4.0);
    t2->setExecutionHost("host2");
    t2->setNumCoresAllocated(20);

    nlohmann::json expected_json = R"(
    {
        "workflow_execution": {
            "tasks": [
                {
                    "compute": {
                        "end": -1.0,
                        "start": -1.0
                    },
                    "execution_host": {
                        "cores": 20,
                        "flop_rate": 1.0,
                        "hostname": "host2",
                        "memory_manager_service": 20.0
                    },
                    "failed": -1.0,
                    "num_cores_allocated": 10,
                    "read": null,
                    "task_id": "task1",
                    "color": "",
                    "terminated": -1.0,
                    "whole_task": {
                        "end": 3.0,
                        "start": 2.0
                    },
                    "write": null
                },
                {
                    "compute": {
                        "end": -1.0,
                        "start": -1.0
                    },
                    "execution_host": {
                        "cores": 10,
                        "flop_rate": 1.0,
                        "hostname": "host1",
                        "memory_manager_service": 10.0
                    },
                    "failed": -1.0,
                    "num_cores_allocated": 8,
                    "read": null,
                    "task_id": "task1",
                    "color": "",
                    "terminated": -1.0,
                    "whole_task": {
                        "end": 2.0,
                        "start": 1.0
                    },
                    "write": null
                },
                {
                    "compute": {
                        "end": -1.0,
                        "start": -1.0
                    },
                    "execution_host": {
                        "cores": 20,
                        "flop_rate": 1.0,
                        "hostname": "host2",
                        "memory_manager_service": 20.0
                    },
                    "failed": -1.0,
                    "num_cores_allocated": 20,
                    "read": null,
                    "task_id": "task2",
                    "color": "",
                    "terminated": -1.0,
                    "whole_task": {
                        "end": 4.0,
                        "start": 3.0
                    },
                    "write": null
                }
            ]
        }
    }
    )"_json;

    EXPECT_THROW(simulation->getOutput().dumpWorkflowExecutionJSON(nullptr, execution_data_json_file_path), std::invalid_argument);
    EXPECT_THROW(simulation->getOutput().dumpWorkflowExecutionJSON(workflow.get(), ""), std::invalid_argument);

    EXPECT_NO_THROW(simulation->getOutput().dumpWorkflowExecutionJSON(workflow.get(), execution_data_json_file_path, false));

    std::ifstream json_file(execution_data_json_file_path);
    nlohmann::json result_json;
    json_file >> result_json;


    /*
     * nlohmann::json doesn't maintain order when you push_back json objects into a vector so, before
     * comparing results with expected values, we sort the json lists so the test is deterministic.
     */

    std::sort(result_json["workflow_execution"]["tasks"].begin(), result_json["workflow_execution"]["tasks"].end(), compareStartTimes);
    std::sort(expected_json["workflow_execution"]["tasks"].begin(), expected_json["workflow_execution"]["tasks"].end(), compareStartTimes);

    EXPECT_TRUE(result_json == expected_json);

    for (int i=0; i < argc; i++)
        free(argv[i]);
    free(argv);
}

TEST_F(SimulationDumpJSONTest, SimulationDumpWorkflowExecutionJSONTest) {
    DO_TEST_WITH_FORK(do_SimulationDumpWorkflowExecutionJSON_test);
}

/**********************************************************************/
/**         SimulationSearchForHostUtilizationGraphLayout            **/
/**********************************************************************/
void SimulationDumpJSONTest::do_SimulationSearchForHostUtilizationGraphLayout_test() {
    int argc = 1;
    auto argv = (char **) calloc(argc, sizeof(char *));
    argv[0] = strdup("unit_test");

    std::unique_ptr<wrench::Simulation> simulation = std::unique_ptr<wrench::Simulation>(new wrench::Simulation());

    simulation->init(&argc, argv);

    simulation->instantiatePlatform(platform_file_path);

    std::ifstream json_file;

    workflow = std::unique_ptr<wrench::Workflow>(new wrench::Workflow());

    t1 = workflow->addTask("task1", 1, 1, 1, 0);
    t2 = workflow->addTask("task2", 1, 1, 1, 0);

    /*
     * Two tasks run in parallel on a single host. Both use 5 out of the 10 cores.
     * We expect the following vertical positions to be set:
     *  - task1: 0 (uses cores 0-4)
     *  - task2: 5 (uses cores 5-9)
     */
    t1->setStartDate(1.0);
    t1->setEndDate(2.0);
    t1->setExecutionHost("host1");
    t1->setNumCoresAllocated(5);

    t2->setStartDate(1.0);
    t2->setEndDate(2.0);
    t2->setExecutionHost("host1");
    t2->setNumCoresAllocated(5);

    nlohmann::json expected_json1 = R"(
    {
        "task1": 0,
        "task2": 5
    }
    )"_json;


    EXPECT_NO_THROW(simulation->getOutput().dumpWorkflowExecutionJSON(workflow.get(), execution_data_json_file_path, true));

    json_file = std::ifstream("host_utilization_layout.json");
    nlohmann::json result_json1;
    json_file >> result_json1;


    EXPECT_TRUE(compareObjects(result_json1,expected_json1));

    workflow = std::unique_ptr<wrench::Workflow>(new wrench::Workflow);

    t1 = workflow->addTask("task1", 1, 1, 1, 0);
    t2 = workflow->addTask("task2", 1, 1, 1, 0);

    /*
     * Two tasks run, one after the other on host1. task2 starts at the same time that task1 ends.
     * Both tasks should have a vertical position of 0.
     */
    t1->setStartDate(1.0);
    t1->setEndDate(2.0);
    t1->setExecutionHost("host1");
    t1->setNumCoresAllocated(5);

    t2->setStartDate(2.0);
    t2->setEndDate(3.0);
    t2->setExecutionHost("host1");
    t2->setNumCoresAllocated(5);

    nlohmann::json expected_json2 = R"(
    {
        "task1": 0,
        "task2": 0
    }
    )"_json;


    EXPECT_NO_THROW(simulation->getOutput().dumpWorkflowExecutionJSON(workflow.get(), execution_data_json_file_path, true));

    json_file = std::ifstream("host_utilization_layout.json");
    nlohmann::json result_json2;
    json_file >> result_json2;


    EXPECT_TRUE(compareObjects(result_json2,expected_json2));

    workflow = std::unique_ptr<wrench::Workflow>(new wrench::Workflow);

    t1 = workflow->addTask("task1", 1, 1, 1, 0);
    t2 = workflow->addTask("task2", 1, 1, 1, 0);
    t3 = workflow->addTask("task3", 1, 1, 1, 0);
    t4 = workflow->addTask("task4", 1, 1, 1, 0);

    /*
     * Two hosts run two tasks each. We expect the following vertical positions to be set:
     *  - task1: 0
     *  - task2: 5
     *  - task3: 0
     *  - task4: 1
     */
    t1->setStartDate(1.0);
    t1->setEndDate(2.0);
    t1->setExecutionHost("host1");
    t1->setNumCoresAllocated(5);

    t2->setStartDate(1.0);
    t2->setEndDate(2.0);
    t2->setExecutionHost("host1");
    t2->setNumCoresAllocated(5);

    t3->setStartDate(1.0);
    t3->setEndDate(2.0);
    t3->setExecutionHost("host2");
    t3->setNumCoresAllocated(1);

    t4->setStartDate(1.0);
    t4->setEndDate(2.0);
    t4->setExecutionHost("host2");
    t4->setNumCoresAllocated(1);


    nlohmann::json expected_json3 = R"(
    {
        "task1": 0,
        "task2": 5,
        "task3": 0,
        "task4": 1
    }
    )"_json;


    EXPECT_NO_THROW(simulation->getOutput().dumpWorkflowExecutionJSON(workflow.get(), execution_data_json_file_path, true));

    json_file = std::ifstream("host_utilization_layout.json");
    nlohmann::json result_json3;
    json_file >> result_json3;


    EXPECT_TRUE(compareObjects(result_json3,expected_json3));

    workflow = std::unique_ptr<wrench::Workflow>(new wrench::Workflow);

    t1 = workflow->addTask("task1", 1, 1, 1, 0);
    t2 = workflow->addTask("task2", 1, 1, 1, 0);

    /*
     * An execution that has no layout because we were possibly oversubscribed. std::runtime_error should be thrown.
     */
    t1->setStartDate(1.0);
    t1->setEndDate(2.0);
    t1->setExecutionHost("host1");
    t1->setNumCoresAllocated(10);

    t2->setStartDate(1.0);
    t2->setEndDate(2.0);
    t2->setExecutionHost("host1");
    t2->setNumCoresAllocated(10);

    //EXPECT_THROW(simulation->getOutput().dumpWorkflowExecutionJSON(workflow.get(), execution_data_json_file_path, true), std::runtime_error);

    for (int i=0; i < argc; i++)
        free(argv[i]);
    free(argv);

}


TEST_F(SimulationDumpJSONTest, SimulationSearchForHostUtilizationGraphLayoutTest) {
    DO_TEST_WITH_FORK(do_SimulationSearchForHostUtilizationGraphLayout_test);
}



/**********************************************************************/
/**         SimulationDumpWorkflowGraphJSONTest                      **/
/**********************************************************************/

void SimulationDumpJSONTest::do_SimulationDumpWorkflowGraphJSON_test() {
    int argc = 1;
    auto argv = (char **) calloc(argc, sizeof(char *));
    argv[0] = strdup("unit_test");

    std::unique_ptr<wrench::Simulation> simulation = std::unique_ptr<wrench::Simulation>(new wrench::Simulation());

    simulation->init(&argc, argv);

    EXPECT_THROW(simulation->getOutput().dumpWorkflowGraphJSON(nullptr, UNIQUE_TMP_PATH_PREFIX + "file.json"), std::invalid_argument);
    EXPECT_THROW(simulation->getOutput().dumpWorkflowGraphJSON((wrench::Workflow *)&argc, ""), std::invalid_argument);

    std::ifstream graph_json_file;

    // Generate a workflow with two independent tasks. Both tasks each have one input file and one output file.
    std::unique_ptr<wrench::Workflow> independent_tasks_workflow = std::unique_ptr<wrench::Workflow>(new wrench::Workflow());

    t1 = independent_tasks_workflow->addTask("task1", 1.0, 1, 1, 0);
    t1->addInputFile(independent_tasks_workflow->addFile("task1_input", 1.0));
    t1->addOutputFile(independent_tasks_workflow->addFile("task1_output", 1.0));

    t2 = independent_tasks_workflow->addTask("task2", 1.0, 1, 1, 0);
    t2->addInputFile(independent_tasks_workflow->addFile("task2_input", 1.0));
    t2->addOutputFile(independent_tasks_workflow->addFile("task2_output", 1.0));

    EXPECT_NO_THROW(simulation->getOutput().dumpWorkflowGraphJSON(independent_tasks_workflow.get(), workflow_graph_json_file_path));

    nlohmann::json result_json1;
    graph_json_file = std::ifstream(workflow_graph_json_file_path);
    graph_json_file >> result_json1;

    auto expected_json1 = R"(
    {
        "workflow_graph": {
            "edges": [
                {
                    "source": "task1_input",
                    "target": "task1"
                },
                {
                    "source": "task1",
                    "target": "task1_output"
                },
                {
                    "source": "task2_input",
                    "target": "task2"
                },
                {
                    "source": "task2",
                    "target": "task2_output"
                }
            ],
            "vertices": [
                {
                    "flops": 1.0,
                    "id": "task1",
                    "max_cores": 1,
                    "memory_manager_service": 0.0,
                    "min_cores": 1,
                    "type": "task"
                },
                {
                    "flops": 1.0,
                    "id": "task2",
                    "max_cores": 1,
                    "memory_manager_service": 0.0,
                    "min_cores": 1,
                    "type": "task"
                },
                {
                    "id": "task1_input",
                    "size": 1.0,
                    "type": "file"
                },
                {
                    "id": "task1_output",
                    "size": 1.0,
                    "type": "file"
                },
                {
                    "id": "task2_input",
                    "size": 1.0,
                    "type": "file"
                },
                {
                    "id": "task2_output",
                    "size": 1.0,
                    "type": "file"
                }
            ]
        }
    })"_json;

    /*
     * nlohmann::json doesn't maintain order when you push_back json objects into a vector so, before
     * comparing results with expected values, we sort the json lists so the test is deterministic.
     */
    std::sort(result_json1["workflow_graph"]["edges"].begin(), result_json1["workflow_graph"]["edges"].end(), compareLinks);
    std::sort(result_json1["workflow_graph"]["vertices"].begin(), result_json1["workflow_graph"]["vertices"].end(), compareNodes);

    std::sort(expected_json1["workflow_graph"]["edges"].begin(), expected_json1["workflow_graph"]["edges"].end(), compareLinks);
    std::sort(expected_json1["workflow_graph"]["vertices"].begin(), expected_json1["workflow_graph"]["vertices"].end(), compareNodes);

    EXPECT_TRUE(result_json1 == expected_json1);

    // Generate a workflow with two tasks, two input files, and four output files. Both tasks use both input files and produce two output files each.
    std::unique_ptr<wrench::Workflow> two_tasks_use_all_files_workflow = std::unique_ptr<wrench::Workflow>(new wrench::Workflow());

    t1 = two_tasks_use_all_files_workflow->addTask("task1", 1.0, 1, 1,  0);
    t1->addInputFile(two_tasks_use_all_files_workflow->addFile("input_file1", 1));
    t1->addInputFile(two_tasks_use_all_files_workflow->addFile("input_file2", 2));
    t1->addOutputFile(two_tasks_use_all_files_workflow->addFile("output_file1", 1));
    t1->addOutputFile(two_tasks_use_all_files_workflow->addFile("output_file2", 2));

    t2 = two_tasks_use_all_files_workflow->addTask("task2", 1.0, 1, 1, 0);
    for (auto &file : t1->getInputFiles()) {
        t2->addInputFile(file);
    }

    t2->addOutputFile(two_tasks_use_all_files_workflow->addFile("output_file3", 1));
    t2->addOutputFile(two_tasks_use_all_files_workflow->addFile("output_file4", 1));

    EXPECT_NO_THROW(simulation->getOutput().dumpWorkflowGraphJSON(two_tasks_use_all_files_workflow.get(), workflow_graph_json_file_path));

    nlohmann::json result_json2;
    graph_json_file = std::ifstream(workflow_graph_json_file_path);
    graph_json_file >> result_json2;

    auto expected_json2 = R"(
    {
        "workflow_graph": {
            "edges": [
                {
                    "source": "input_file1",
                    "target": "task1"
                },
                {
                    "source": "input_file2",
                    "target": "task1"
                },
                {
                    "source": "task1",
                    "target": "output_file1"
                },
                {
                    "source": "task1",
                    "target": "output_file2"
                },
                {
                    "source": "input_file1",
                    "target": "task2"
                },
                {
                    "source": "input_file2",
                    "target": "task2"
                },
                {
                    "source": "task2",
                    "target": "output_file3"
                },
                {
                    "source": "task2",
                    "target": "output_file4"
                }
            ],
            "vertices": [
                {
                    "flops": 1.0,
                    "id": "task1",
                    "max_cores": 1,
                    "memory_manager_service": 0.0,
                    "min_cores": 1,
                    "type": "task"
                },
                {
                    "flops": 1.0,
                    "id": "task2",
                    "max_cores": 1,
                    "memory_manager_service": 0.0,
                    "min_cores": 1,
                    "type": "task"
                },
                {
                    "id": "input_file1",
                    "size": 1.0,
                    "type": "file"
                },
                {
                    "id": "input_file2",
                    "size": 2.0,
                    "type": "file"
                },
                {
                    "id": "output_file1",
                    "size": 1.0,
                    "type": "file"
                },
                {
                    "id": "output_file2",
                    "size": 2.0,
                    "type": "file"
                },
                {
                    "id": "output_file3",
                    "size": 1.0,
                    "type": "file"
                },
                {
                    "id": "output_file4",
                    "size": 1.0,
                    "type": "file"
                }
            ]
        }
    })"_json;

    /*
     * nlohmann::json doesn't maintain order when you push_back json objects into a vector so, before
     * comparing results with expected values, we sort the json lists so the test is deterministic.
     */
    std::sort(result_json2["workflow_graph"]["edges"].begin(), result_json2["workflow_graph"]["edges"].end(), compareLinks);
    std::sort(result_json2["workflow_graph"]["vertices"].begin(), result_json2["workflow_graph"]["vertices"].end(), compareNodes);

    std::sort(expected_json2["workflow_graph"]["edges"].begin(), expected_json2["workflow_graph"]["edges"].end(), compareLinks);
    std::sort(expected_json2["workflow_graph"]["vertices"].begin(), expected_json2["workflow_graph"]["vertices"].end(), compareNodes);

    EXPECT_TRUE(result_json2 == expected_json2);

    // Generate a workflow where one task forks into two tasks, then those two tasks join into one.
    std::unique_ptr<wrench::Workflow> fork_join_workflow = std::unique_ptr<wrench::Workflow>(new wrench::Workflow());

    t1 = fork_join_workflow->addTask("task1", 1.0, 1, 1, 0);
    t1->addInputFile(fork_join_workflow->addFile("task1_input", 1.0));
    t1->addOutputFile(fork_join_workflow->addFile("task1_output1", 1.0));
    t1->addOutputFile(fork_join_workflow->addFile("task1_output2", 1.0));

    t2 = fork_join_workflow->addTask("task2", 1.0, 1, 1, 0);
    t2->addInputFile(fork_join_workflow->getFileByID("task1_output1"));
    t2->addOutputFile(fork_join_workflow->addFile("task2_output1", 1.0));
    fork_join_workflow->addControlDependency(t1, t2);

    t3 = fork_join_workflow->addTask("task3", 1.0, 1, 1, 0);
    t3->addInputFile(fork_join_workflow->getFileByID("task1_output2"));
    t3->addOutputFile(fork_join_workflow->addFile("task3_output1", 1.0));
    fork_join_workflow->addControlDependency(t1, t3);

    t4 = fork_join_workflow->addTask("task4", 1.0, 1, 1, 0);
    t4->addInputFile(fork_join_workflow->getFileByID("task2_output1"));
    t4->addInputFile(fork_join_workflow->getFileByID("task3_output1"));
    t4->addOutputFile(fork_join_workflow->addFile("task4_output1", 1.0));
    fork_join_workflow->addControlDependency(t2, t4);
    fork_join_workflow->addControlDependency(t3, t4);

    EXPECT_NO_THROW(simulation->getOutput().dumpWorkflowGraphJSON(fork_join_workflow.get(), workflow_graph_json_file_path));

    nlohmann::json result_json3;
    graph_json_file = std::ifstream(workflow_graph_json_file_path);

    graph_json_file >> result_json3;

    auto expected_json3 = R"(
    {
        "workflow_graph": {
            "edges": [
                {
                    "source": "task1_input",
                    "target": "task1"
                },
                {
                    "source": "task1",
                    "target": "task1_output1"
                },
                {
                    "source": "task1",
                    "target": "task1_output2"
                },
                {
                    "source": "task1_output1",
                    "target": "task2"
                },
                {
                    "source": "task2",
                    "target": "task2_output1"
                },
                {
                    "source": "task1_output2",
                    "target": "task3"
                },
                {
                    "source": "task3",
                    "target": "task3_output1"
                },
                {
                    "source": "task2_output1",
                    "target": "task4"
                },
                {
                    "source": "task3_output1",
                    "target": "task4"
                },
                {
                    "source": "task4",
                    "target": "task4_output1"
                }
            ],
            "vertices": [
                {
                    "flops": 1.0,
                    "id": "task1",
                    "max_cores": 1,
                    "memory_manager_service": 0.0,
                    "min_cores": 1,
                    "type": "task"
                },
                {
                    "flops": 1.0,
                    "id": "task2",
                    "max_cores": 1,
                    "memory_manager_service": 0.0,
                    "min_cores": 1,
                    "type": "task"
                },
                {
                    "flops": 1.0,
                    "id": "task3",
                    "max_cores": 1,
                    "memory_manager_service": 0.0,
                    "min_cores": 1,
                    "type": "task"
                },
                {
                    "flops": 1.0,
                    "id": "task4",
                    "max_cores": 1,
                    "memory_manager_service": 0.0,
                    "min_cores": 1,
                    "type": "task"
                },
                {
                    "id": "task1_input",
                    "size": 1.0,
                    "type": "file"
                },
                {
                    "id": "task1_output1",
                    "size": 1.0,
                    "type": "file"
                },
                {
                    "id": "task1_output2",
                    "size": 1.0,
                    "type": "file"
                },
                {
                    "id": "task2_output1",
                    "size": 1.0,
                    "type": "file"
                },
                {
                    "id": "task3_output1",
                    "size": 1.0,
                    "type": "file"
                },
                {
                    "id": "task4_output1",
                    "size": 1.0,
                    "type": "file"
                }
            ]
        }
    })"_json;

    /*
     * nlohmann::json doesn't maintain order when you push_back json objects into a vector so, before
     * comparing results with expected values, we sort the json lists so the test is deterministic.
     */
    std::sort(result_json3["workflow_graph"]["edges"].begin(), result_json3["workflow_graph"]["edges"].end(), compareLinks);
    std::sort(result_json3["workflow_graph"]["vertices"].begin(), result_json3["workflow_graph"]["vertices"].end(), compareNodes);

    std::sort(expected_json3["workflow_graph"]["edges"].begin(), expected_json3["workflow_graph"]["edges"].end(), compareLinks);
    std::sort(expected_json3["workflow_graph"]["vertices"].begin(), expected_json3["workflow_graph"]["vertices"].end(), compareNodes);

    EXPECT_TRUE(result_json3 == expected_json3);

}

TEST_F(SimulationDumpJSONTest, SimulationDumpWorkflowGraphJSONTest) {
    DO_TEST_WITH_FORK(do_SimulationDumpWorkflowGraphJSON_test);
}

/**********************************************************************/
/**         SimulationDumpHostEnergyConsumptionJSONTest              **/
/**********************************************************************/
class SimulationOutputDumpEnergyConsumptionTestWMS : public wrench::WMS {
public:
    SimulationOutputDumpEnergyConsumptionTestWMS(SimulationDumpJSONTest *test,
                                                 std::string &hostname) :
            wrench::WMS(nullptr, nullptr, {}, {}, {}, nullptr, hostname, "test") {
        this->test = test;
    }

private:
    SimulationDumpJSONTest *test;

    int main() {

        // default pstate is set to 1, change it back to 0
        // at time 0.0, the pstate is set to 1 as specified in the platform file,
        // then again at time 0.0, it is set to pstate 0 and only one timestamp should
        // be generated for this host at time 0.0
        this->simulation->setPstate(this->getHostname(), 0);

        const std::vector<std::string> hostnames = wrench::Simulation::getHostnameList();
        const double TWO_SECOND_PERIOD = 2.0;

        auto em = this->createEnergyMeter(hostnames, TWO_SECOND_PERIOD);

        const double MEGAFLOP = 1000.0 * 1000.0;
        wrench::S4U_Simulation::compute(6.0 * 100.0 * MEGAFLOP); // compute for 6 seconds


        return 0;
    }

};

TEST_F(SimulationDumpJSONTest, SimulationDumpEnergyConsumptionTest) {
    DO_TEST_WITH_FORK(do_SimulationDumpHostEnergyConsumptionJSON_test);
}

// some comparison functions to be used when sorting lists of JSON objects so that the tests are deterministic
bool comparePstate(const nlohmann::json &lhs, const nlohmann::json &rhs) {
    return lhs["pstate"] < rhs["pstate"];
}

bool compareTime(const nlohmann::json &lhs, const nlohmann::json &rhs) {
    return lhs["time"] < rhs["time"];
}

bool compareHostname(const nlohmann::json &lhs, const nlohmann::json &rhs) {
    return lhs["hostname"] < rhs["hostname"];
}

void SimulationDumpJSONTest::do_SimulationDumpHostEnergyConsumptionJSON_test() {
    auto simulation = new wrench::Simulation();
    int argc = 3;
    auto argv = (char **)calloc(argc, sizeof(char *));
    argv[0] = strdup("unit_test");
    argv[1] = strdup("--wrench-energy-simulation");
    argv[2] = strdup("--wrench-full-log");

    EXPECT_NO_THROW(simulation->init(&argc, argv));

    EXPECT_NO_THROW(simulation->instantiatePlatform(platform_file_path2));

    // get the single host
    std::string host = wrench::Simulation::getHostnameList()[0];

    std::shared_ptr<wrench::WMS> wms = nullptr;;
    EXPECT_NO_THROW(wms = simulation->add(
            new SimulationOutputDumpEnergyConsumptionTestWMS(
                    this, host
            )
    ));

    EXPECT_NO_THROW(wms->addWorkflow(workflow.get()));

    EXPECT_NO_THROW(simulation->launch());

    EXPECT_THROW(simulation->getOutput().dumpHostEnergyConsumptionJSON(""), std::invalid_argument);

    ASSERT_NO_THROW(simulation->getOutput().dumpHostEnergyConsumptionJSON(this->energy_consumption_data_file_path));

//    simulation->getOutput().dumpUnifiedJSON(workflow.get(), "/tmp/energy_unified.json", false, true, false, true, false, false, false);

    nlohmann::json expected_json = R"(
    {
        "energy_consumption": [
            {
                "consumed_energy_trace": [
                    {
                        "time": 0.0,
                        "joules": 0.0
                    },
                    {
                        "time": 2.0,
                        "joules": 400.0
                    },
                    {
                        "time": 4.0,
                        "joules": 800.0
                    },
                    {
                        "time": 6.0,
                        "joules": 1200.0
                    }
                ],
                "hostname": "host1",
                "pstate_trace": [
                    {
                        "pstate": 0,
                        "time": 0.0
                    }
                ],
                "pstates": [
                    {
                        "idle": "100.0",
                        "pstate": 0,
                        "epsilon": "100.0",
                        "all_cores": "200.0",
                        "speed": 100000000.0
                    },
                    {
                        "idle": " 93.0",
                        "pstate": 1,
                        "epsilon": " 93.0",
                        "all_cores": "170.0",
                        "speed": 50000000.0
                    },
                    {
                        "idle": " 90.0",
                        "epsilon": " 90.0",
                        "pstate": 2,
                        "all_cores": "150.0",
                        "speed": 20000000.0
                    }
                ],
                "wattage_off": "10"
            },
            {
                "consumed_energy_trace": [
                    {
                        "time": 0.0,
                        "joules": 0.0
                    },
                    {
                        "time": 2.0,
                        "joules": 200.0
                    },
                    {
                        "time": 4.0,
                        "joules": 400.0
                    }
                ],
                "hostname": "host2",
                "pstate_trace": [
                    {
                        "pstate": 0,
                        "time": 0.0
                    }
                ],
                "pstates": [
                    {
                        "idle": "100.0",
                        "epsilon": "100.0",
                        "pstate": 0,
                        "all_cores": "200.0",
                        "speed": 100000000.0
                    },
                    {
                        "idle": " 93.0",
                        "epsilon": " 93.0",
                        "pstate": 1,
                        "all_cores": "170.0",
                        "speed": 50000000.0
                    },
                    {
                        "idle": " 90.0",
                        "epsilon": " 90.0",
                        "pstate": 2,
                        "all_cores": "150.0",
                        "speed": 20000000.0
                    }
                ],
                "wattage_off": "10"
            }
        ]
    })"_json;

    std::sort(expected_json["energy_consumption"].begin(), expected_json["energy_consumption"].end(), compareHostname);
    for (size_t i = 0; i < expected_json["energy_consumption"].size(); ++i) {
        std::sort(expected_json["energy_consumption"][i]["consumed_energy_trace"].begin(), expected_json["energy_consumption"][i]["consumed_energy_trace"].end(), compareTime);
        std::sort(expected_json["energy_consumption"][i]["pstates"].begin(), expected_json["energy_consumption"][i]["pstates"].end(), comparePstate);
        std::sort(expected_json["energy_consumption"][i]["pstate_trace"].begin(), expected_json["energy_consumption"][i]["pstate_trace"].end(), comparePstate);
    }

    std::ifstream json_file(this->energy_consumption_data_file_path);
    nlohmann::json result_json;
    json_file >> result_json;


    std::sort(result_json["energy_consumption"].begin(), result_json["energy_consumption"].end(), compareHostname);
    for (size_t i = 0; i < expected_json["energy_consumption"].size(); ++i) {
        std::sort(result_json["energy_consumption"][i]["consumed_energy_trace"].begin(), result_json["energy_consumption"][i]["consumed_energy_trace"].end(), compareTime);
        std::sort(result_json["energy_consumption"][i]["pstates"].begin(), result_json["energy_consumption"][i]["pstates"].end(), comparePstate);
        std::sort(result_json["energy_consumption"][i]["pstate_trace"].begin(), result_json["energy_consumption"][i]["pstate_trace"].end(), comparePstate);
    }

    std::cerr << "EXPECTED: " << expected_json << "\n";
    std::cerr << "RESULT: " << result_json << "\n";
    EXPECT_TRUE(expected_json == result_json);

    delete simulation;
    for (int i=0; i < argc; i++)
        free(argv[i]);
    free(argv);
}

// some comparison functions to be used when sorting lists of JSON objects so that the tests are deterministic
bool compareEdges(const nlohmann::json &lhs, const nlohmann::json &rhs) {
    return (lhs["source"]["type"].get<std::string>() + ":" + lhs["source"]["id"].get<std::string>() + "-" + lhs["target"]["type"].get<std::string>() + ":" + lhs["target"]["id"].get<std::string>()) <
           (rhs["source"]["type"].get<std::string>() + ":" + rhs["source"]["id"].get<std::string>() + "-" + rhs["target"]["type"].get<std::string>() + ":" + rhs["target"]["id"].get<std::string>());
}

bool compareRoutes(const nlohmann::json &lhs, const nlohmann::json &rhs) {
    return (lhs["source"].get<std::string>() + "-" + lhs["target"].get<std::string>()) <
           (rhs["source"].get<std::string>() + "-" + rhs["target"].get<std::string>());
}

/**********************************************************************/
/**               SimulationDumpLinkUsageJSONTest                    **/
/**********************************************************************/
class SimulationOutputDumpLinkUsageTestWMS : public wrench::WMS {
public:
    SimulationOutputDumpLinkUsageTestWMS(SimulationDumpJSONTest *test,
                                         std::string &hostname,
                                         const std::set<std::shared_ptr<wrench::StorageService>> &storage_services) :
            wrench::WMS(nullptr, nullptr, {}, storage_services, {}, nullptr, hostname, "test") {
        this->test = test;
    }

private:
    SimulationDumpJSONTest *test;
    wrench::WorkflowFile *file;

    int main() {
        //creating the bandwidth meter service
        const std::vector<std::string> linknames = wrench::Simulation::getLinknameList();
        const double TWO_SECOND_PERIOD = 2.0;
        auto em = this->createBandwidthMeter(linknames, TWO_SECOND_PERIOD);


        //Setting up storage services to accommodate data transfer.
        auto data_manager = this->createDataMovementManager();
        std::shared_ptr<wrench::StorageService> client_storage_service, server_storage_service;
        for (const auto &ss : this->getAvailableStorageServices()) {
            if (ss->getHostname() == "host1") {
                client_storage_service = ss;
            } else {
                server_storage_service = ss;
            }
        }
        //copying file to force link usage.
        auto file = *(this->getWorkflow()->getFiles().begin());
        data_manager->doSynchronousFileCopy(file,
                                            wrench::FileLocation::LOCATION(client_storage_service),
                                            wrench::FileLocation::LOCATION(server_storage_service));
        return 0;
    }
};

TEST_F(SimulationDumpJSONTest, SimulationDumpLinkUsageTest) {
    DO_TEST_WITH_FORK(do_SimulationDumpLinkUsageJSON_test);
}

bool compareLinkname(const nlohmann::json &lhs, const nlohmann::json &rhs) {
    return lhs["linkname"] < rhs["linkname"];
}

void SimulationDumpJSONTest::do_SimulationDumpLinkUsageJSON_test() {
    auto simulation = new wrench::Simulation();
    int argc = 1;
    auto argv = (char **)calloc(argc, sizeof(char *));
    argv[0] = strdup("unit_test");

    EXPECT_NO_THROW(simulation->init(&argc, argv));

    EXPECT_NO_THROW(simulation->instantiatePlatform(platform_file_path5));

    // get the single host
    std::string host = wrench::Simulation::getHostnameList()[0];
    std::set<std::shared_ptr<wrench::StorageService>> storage_services_list;
    std::shared_ptr<wrench::WMS> wms = nullptr;;

    std::shared_ptr<wrench::StorageService> client_storage_service;
    client_storage_service = simulation->add(new wrench::SimpleStorageService("host1", {"/"}, {}));
    std::shared_ptr<wrench::StorageService> server_storage_service;
    server_storage_service = simulation->add(new wrench::SimpleStorageService("host2", {"/"}, {}));
    storage_services_list.insert(client_storage_service);
    storage_services_list.insert(server_storage_service);

    const double GB = 1000.0 * 1000.0 * 1000.0;
    //wrench::WorkflowFile *file = new wrench::WorkflowFile("test_file", 10*GB);
    std::unique_ptr<wrench::Workflow> link_usage_workflow = std::make_unique<wrench::Workflow>();
    wrench::WorkflowTask *single_task;
    single_task = link_usage_workflow->addTask("dummy_task",1,1,1,8*GB);
    single_task->addInputFile(link_usage_workflow->addFile("test_file", 10*GB));


    EXPECT_NO_THROW(wms = simulation->add(
            new SimulationOutputDumpLinkUsageTestWMS(
                    this,
                    host,
                    storage_services_list
            )
    ));



    EXPECT_NO_THROW(wms->addWorkflow(link_usage_workflow.get()));

    simulation->add(new wrench::FileRegistryService("host1"));
    for (auto const &file : link_usage_workflow->getInputFiles()) {
        simulation->stageFile(file, client_storage_service);
    }

    EXPECT_NO_THROW(simulation->launch());

    EXPECT_THROW(simulation->getOutput().dumpLinkUsageJSON(""), std::invalid_argument);

    EXPECT_NO_THROW(simulation->getOutput().dumpLinkUsageJSON(this->link_usage_json_file_path));
    simulation->getOutput().dumpUnifiedJSON(workflow.get(), "/tmp/linkusage_unified.json", false, true, true, false, false, false, true);

    /* The 125000000.00000001 below is confusing, because it doesn't account for the .97 factor that limits
     * bandwidth, but that's something tthat was changed in SimGrid3.28 (simulation times are not affected,
     * just number of bytes) */
    nlohmann::json expected_json_link_usage = R"(
    {
        "link_usage": {
            "links": [
                {
                    "link_usage_trace": [
                        {
                            "bytes per second": 0.0,
                            "time": 0.0
                        },
                        {
                            "bytes per second": 125000000.00000001,
                            "time": 2.0
                        },
                        {
                            "bytes per second": 125000000.00000001,
                            "time": 86.0
                        }
                    ],
                    "linkname": "1"
                },
                {
                    "link_usage_trace": [
                        {
                            "bytes per second": 0.0,
                            "time": 0.0
                        },
                        {
                            "bytes per second": 0.0,
                            "time": 86.0
                        }
                    ],
                    "linkname": "__loopback__"
                }
            ]
        }
    }
    )"_json;


    std::ifstream json_file(link_usage_json_file_path);
    nlohmann::json result_json;
    json_file >> result_json;

    EXPECT_TRUE(expected_json_link_usage == result_json);

    delete simulation;
    for (int i=0; i < argc; i++)
        free(argv[i]);
    free(argv);
}




/**********************************************************************/
/**            SimulationDumpDiskOperationsJSONTest                  **/
/**********************************************************************/

/*
 * Testing the basic functionality of the SimulationTimestampDiskReadWrite class.
 * This test ensures that SimulationTimestampDiskReadWriteStart, SimulationTimestampDiskReadWriteFailure,
 * and SimulationTimestampDiskReadWriteCompletion objects are added to their respective simulation
 * traces at the appropriate times.
 */
class SimulationDumpDiskOperationsTestWMS : public wrench::WMS {
public:
    SimulationDumpDiskOperationsTestWMS(SimulationDumpJSONTest *test,
                                        const std::set<std::shared_ptr<wrench::ComputeService>> &compute_services,
                                        const std::set<std::shared_ptr<wrench::StorageService>> &storage_services,
                                        std::shared_ptr<wrench::FileRegistryService> file_registry_service,
                                        std::string &hostname) :
            wrench::WMS(nullptr, nullptr, compute_services, storage_services, {}, file_registry_service, hostname, "test") {
        this->test = test;
    }

private:
    SimulationDumpJSONTest *test;

    int main() {



        auto ss = this->getAvailableStorageServices();
        auto ss1 = *(ss.begin());
        auto ss2 = *(++ss.begin());

        if (ss1->getHostname() == "host2") {
            auto tmp = ss1;
            ss1 = ss2;
            ss2 = tmp;
        }

        auto file_1 = this->getWorkflow()->addFile("file_1", 1.00*1000*1000);

        wrench::StorageService::writeFile(file_1, wrench::FileLocation::LOCATION(ss1));
        wrench::StorageService::writeFile(file_1, wrench::FileLocation::LOCATION(ss2));
        wrench::StorageService::readFile(file_1, wrench::FileLocation::LOCATION(ss1));
        return 0;

    }
};

TEST_F(SimulationDumpJSONTest, SimulationDumpDiskOperationsTest) {
    DO_TEST_WITH_FORK(do_SimulationDumpDiskOperationsJSON_test);
}

void SimulationDumpJSONTest::do_SimulationDumpDiskOperationsJSON_test(){
    auto simulation = new wrench::Simulation();
    int argc = 1;
    auto argv = (char **) calloc(argc, sizeof(char *));
    argv[0] = strdup("unit_test");

    ASSERT_NO_THROW(simulation->init(&argc, argv));

    ASSERT_NO_THROW(simulation->instantiatePlatform(platform_file_path6));

    std::string host1 = "host1";
    std::string host2 = "host2";

    std::shared_ptr<wrench::StorageService> ss1;
    std::shared_ptr<wrench::StorageService> ss2;

    ASSERT_NO_THROW(ss1 = simulation->add(new wrench::SimpleStorageService(host1, {"/"},
                                                                           {{wrench::SimpleStorageServiceProperty::BUFFER_SIZE, "400000"}})));

    ASSERT_NO_THROW(ss2 = simulation->add(new wrench::SimpleStorageService(host2, {"/"},
                                                                           {{wrench::SimpleStorageServiceProperty::BUFFER_SIZE, "infinity"}})));

    std::shared_ptr<wrench::WMS> wms = nullptr;;
    ASSERT_NO_THROW(wms = simulation->add(new SimulationDumpDiskOperationsTestWMS(
            this, {}, {ss1,  ss2}, nullptr, host1
    )));

    ASSERT_NO_THROW(wms->addWorkflow(workflow.get()));

    simulation->getOutput().enableDiskTimestamps(true);

    ASSERT_NO_THROW(simulation->launch());

    EXPECT_THROW(simulation->getOutput().dumpDiskOperationsJSON(""), std::invalid_argument);

    EXPECT_NO_THROW(simulation->getOutput().dumpDiskOperationsJSON(this->disk_operations_json_file_path));
    simulation->getOutput().dumpUnifiedJSON(workflow.get(), "/tmp/disk_unified.json", false, true, true, false, false, true, false);

    // Performing programmatic checks of the JSON output
    std::ifstream json_file(disk_operations_json_file_path);
    nlohmann::json result_json;
    json_file >> result_json;

    for (auto const &operation : (std::vector<std::string>){"reads"}) {
        ASSERT_EQ(result_json["host1"]["/"][operation].size(), 3);

        for (int i = 0; i < 3; i++) {
            int num_bytes = (int) result_json["host1"]["/"][operation][i]["bytes"];
            double duration = (double) result_json["host1"]["/"][operation][i]["end"] -
                              (double) result_json["host1"]["/"][operation][i]["start"];
            if (i < 2) {
                ASSERT_EQ(num_bytes, 400000);
                ASSERT_TRUE(std::abs<double>(duration -0.4) < 0.0001);
            } else {
                ASSERT_EQ(num_bytes, 200000);
                ASSERT_TRUE(std::abs<double>(duration -0.2) < 0.0001);
            }
        }
    }

    for (auto const &operation : (std::vector<std::string>){"writes"}) {
        ASSERT_EQ(result_json["host2"]["/"][operation].size(), 1);

        int num_bytes = (int) result_json["host2"]["/"][operation][0]["bytes"];
        double duration = (double) result_json["host2"]["/"][operation][0]["end"] -
                          (double) result_json["host2"]["/"][operation][0]["start"];
        ASSERT_EQ(num_bytes, 1000000);
        ASSERT_TRUE(std::abs<double>(duration - 0.5) < 0.0001);

    }

    delete simulation;
    for (int i=0; i < argc; i++)
        free(argv[i]);
    free(argv);
}


/**********************************************************************/
/**         SimulationDumpPlatformGraphJSONTest                      **/
/**********************************************************************/

TEST_F(SimulationDumpJSONTest, SimulationDumpPlatformGraphJSONTest) {
    DO_TEST_WITH_FORK(do_SimulationDumpPlatformGraphJSON_test);
}

void SimulationDumpJSONTest::do_SimulationDumpPlatformGraphJSON_test() {
    auto simulation = new wrench::Simulation();
    int argc = 1;
    auto argv = (char **)calloc(argc, sizeof(char *));
    argv[0] = strdup("unit_test");

    EXPECT_NO_THROW(simulation->init(&argc, argv));
    EXPECT_NO_THROW(simulation->instantiatePlatform(platform_file_path3));

    EXPECT_THROW(simulation->getOutput().dumpPlatformGraphJSON(""), std::invalid_argument);
    EXPECT_NO_THROW(simulation->getOutput().dumpPlatformGraphJSON(this->platform_graph_json_file_path));

    nlohmann::json expected_json = R"(
        {
            "platform": {
                "edges": [
                    {
                        "source": {
                            "id": "host1",
                                    "type": "host"
                        },
                        "target": {
                            "id": "1",
                                    "type": "link"
                        }
                    },
                    {
                        "source": {
                            "id": "1",
                                    "type": "link"
                        },
                        "target": {
                            "id": "host2",
                                    "type": "host"
                        }
                    },
                    {
                        "source": {
                            "id": "1",
                                    "type": "link"
                        },
                        "target": {
                            "id": "2",
                                    "type": "link"
                        }
                    },
                    {
                        "source": {
                            "id": "2",
                                    "type": "link"
                        },
                        "target": {
                            "id": "host3",
                                    "type": "host"
                        }
                    },
                    {
                        "source": {
                            "id": "host3",
                                    "type": "host"
                        },
                        "target": {
                            "id": "3",
                                    "type": "link"
                        }
                    },
                    {
                        "source": {
                            "id": "3",
                                    "type": "link"
                        },
                        "target": {
                            "id": "host1",
                                    "type": "host"
                        }
                    },
                    {
                        "source": {
                            "id": "host2",
                                    "type": "host"
                        },
                        "target": {
                            "id": "2",
                                    "type": "link"
                        }
                    }
                ],
                "vertices": [
                    {
                                "cluster_id": "host1",
                                "cores": 10,
                                "flop_rate": 1.0,
                                "id": "host1",
                                "memory_manager_service": 10.0,
                                "type": "host"
                    },
                    {
                                "cluster_id": "host2",
                                "cores": 20,
                                "flop_rate": 1.0,
                                "id": "host2",
                                "memory_manager_service": 20.0,
                                "type": "host"
                    },
                    {
                                "cluster_id": "host3",
                                "cores": 20,
                                "flop_rate": 1.0,
                                "id": "host3",
                                "memory_manager_service": 20.0,
                                "type": "host"
                    },
                    {
                        "bandwidth": 125000000.0,
                                "id": "1",
                                "latency": 1e-06,
                                "type": "link"
                    },
                    {
                        "bandwidth": 125000000.0,
                                "id": "2",
                                "latency": 1e-06,
                                "type": "link"
                    },
                    {
                        "bandwidth": 125000000.0,
                                "id": "3",
                                "latency": 1e-06,
                                "type": "link"
                    }
                ],
                "routes": [
                    {
                        "latency": 1e-06,
                                "route": [
                        "1"
                        ],
                        "source": "host1",
                                "target": "host2"
                    },
                    {
                        "latency": 2e-06,
                                "route": [
                        "1",
                                "2"
                        ],
                        "source": "host1",
                                "target": "host3"
                    },
                    {
                        "latency": 1e-06,
                                "route": [
                        "3"
                        ],
                        "source": "host3",
                                "target": "host1"
                    },
                    {
                        "latency": 1e-06,
                                "route": [
                        "2"
                        ],
                        "source": "host2",
                        "target": "host3"
                    }
                ]
            }
        }
    )"_json;

    std::ifstream json_file = std::ifstream(platform_graph_json_file_path);
    nlohmann::json result_json;
    json_file >> result_json;

    // sort the links (edges)
    std::sort(result_json["platform"]["edges"].begin(), result_json["platform"]["edges"].end(), compareEdges);
    std::sort(expected_json["platform"]["edges"].begin(), expected_json["platform"]["edges"].end(), compareEdges);

    // sort the nodes
    std::sort(result_json["platform"]["vertices"].begin(), result_json["platform"]["vertices"].end(), compareNodes);
    std::sort(expected_json["platform"]["vertices"].begin(), expected_json["platform"]["vertices"].end(), compareNodes);

    // sort the routes
    std::sort(result_json["platform"]["routes"].begin(), result_json["platform"]["routes"].end(), compareRoutes);
    std::sort(expected_json["platform"]["routes"].begin(), expected_json["platform"]["routes"].end(), compareRoutes);


    EXPECT_TRUE(result_json == expected_json);

    delete simulation;
    for (int i=0; i < argc; i++)
        free(argv[i]);
    free(argv);
}

/**********************************************************************/
/**         SimulationDumpPlatformGraphJSONTest: Broken Routing      **/
/**********************************************************************/

TEST_F(SimulationDumpJSONTest, SimulationDumpPlatformGraphJSONWithBrokenRoutingTest) {
    DO_TEST_WITH_FORK(do_SimulationDumpPlatformGraphJSONBrokenRouting_test);
}

void SimulationDumpJSONTest::do_SimulationDumpPlatformGraphJSONBrokenRouting_test() {
    auto simulation = new wrench::Simulation();
    int argc = 1;
    auto argv = (char **) calloc(argc, sizeof(char *));
    argv[0] = strdup("unit_test");

    EXPECT_NO_THROW(simulation->init(&argc, argv));
    EXPECT_NO_THROW(simulation->instantiatePlatform(platform_file_path3_broken));

    EXPECT_THROW(simulation->getOutput().dumpPlatformGraphJSON(this->platform_graph_json_file_path), std::invalid_argument);
}


/**********************************************************************/
/**         SimulationDumpUnifiedJSONTest                            **/
/**********************************************************************/

TEST_F(SimulationDumpJSONTest, SimulationDumpUnifiedJSONTest) {
    DO_TEST_WITH_FORK(do_SimulationDumpUnifiedJSON_test);
}

void SimulationDumpJSONTest::do_SimulationDumpUnifiedJSON_test() {
    auto simulation = new wrench::Simulation();
    int argc = 2;
    auto argv = (char **) calloc(argc, sizeof(char *));
    argv[0] = strdup("unit_test");
    argv[1] = strdup("--wrench-energy-simulation");
//    argv[2] = strdup("--wrench-full-logs");

    simulation->init(&argc, argv);

    simulation->instantiatePlatform(platform_file_path);

    workflow = std::unique_ptr<wrench::Workflow>(new wrench::Workflow());

    t1 = workflow->addTask("task1", 1, 1, 1, 0);
    t2 = workflow->addTask("task2", 1, 1, 1, 0);

    t1->setStartDate(1.0);
    t1->setEndDate(2.0);
    t1->setExecutionHost("host1");
    t1->setNumCoresAllocated(8);

    t1->setStartDate(2.0);
    t1->setEndDate(3.0);
    t1->setExecutionHost("host2");
    t1->setNumCoresAllocated(10);

    t2->setStartDate(3.0);
    t2->setEndDate(4.0);
    t2->setExecutionHost("host2");
    t2->setNumCoresAllocated(20);

    nlohmann::json expected_json5 = R"(
    {
        "platform": {
            "edges": [
                {
                    "source": {
                        "id": "host1",
                        "type": "host"
                    },
                    "target": {
                        "id": "1",
                        "type": "link"
                    }
                },
                {
                    "source": {
                        "id": "1",
                        "type": "link"
                    },
                    "target": {
                        "id": "host2",
                        "type": "host"
                    }
                }
            ],
            "routes": [
                {
                    "latency": 1e-06,
                    "route": [
                        "1"
                    ],
                    "source": "host1",
                    "target": "host2"
                }
            ],
            "vertices": [
                {
                    "cluster_id": "host1",
                    "cores": 10,
                    "flop_rate": 1.0,
                    "id": "host1",
                    "memory_manager_service": 10.0,
                    "type": "host"
                },
                {
                    "cluster_id": "host2",
                    "cores": 20,
                    "flop_rate": 1.0,
                    "id": "host2",
                    "memory_manager_service": 20.0,
                    "type": "host"
                },
                {
                    "bandwidth": 125000000.0,
                    "id": "1",
                    "latency": 1e-06,
                    "type": "link"
                }
            ]
        },
        "workflow_execution": {
            "tasks": [
                {
                    "compute": {
                        "end": -1.0,
                        "start": -1.0
                    },
                    "execution_host": {
                        "cores": 20,
                        "flop_rate": 1.0,
                        "hostname": "host2",
                        "memory_manager_service": 20.0
                    },
                    "failed": -1.0,
                    "num_cores_allocated": 10,
                    "read": null,
                    "task_id": "task1",
                    "color": "",
                    "terminated": -1.0,
                    "whole_task": {
                        "end": 3.0,
                        "start": 2.0
                    },
                    "write": null
                },
                {
                    "compute": {
                        "end": -1.0,
                        "start": -1.0
                    },
                    "execution_host": {
                        "cores": 10,
                        "flop_rate": 1.0,
                        "hostname": "host1",
                        "memory_manager_service": 10.0
                    },
                    "failed": -1.0,
                    "num_cores_allocated": 8,
                    "read": null,
                    "task_id": "task1",
                    "color": "",
                    "terminated": -1.0,
                    "whole_task": {
                        "end": 2.0,
                        "start": 1.0
                    },
                    "write": null
                },
                {
                    "compute": {
                        "end": -1.0,
                        "start": -1.0
                    },
                    "execution_host": {
                        "cores": 20,
                        "flop_rate": 1.0,
                        "hostname": "host2",
                        "memory_manager_service": 20.0
                    },
                    "failed": -1.0,
                    "num_cores_allocated": 20,
                    "read": null,
                    "task_id": "task2",
                    "color": "",
                    "terminated": -1.0,
                    "whole_task": {
                        "end": 4.0,
                        "start": 3.0
                    },
                    "write": null
                }
            ]
        },
        "workflow_graph": {
            "edges": null,
            "vertices": [
                {
                    "flops": 1.0,
                    "id": "task1",
                    "max_cores": 1,
                    "memory_manager_service": 0.0,
                    "min_cores": 1,
                    "type": "task"
                },
                {
                    "flops": 1.0,
                    "id": "task2",
                    "max_cores": 1,
                    "memory_manager_service": 0.0,
                    "min_cores": 1,
                    "type": "task"
                }
            ]
        }
    }
    )"_json;

    EXPECT_NO_THROW(simulation->getOutput().dumpUnifiedJSON(workflow.get(), unified_json_file_path, true, true, true, false, false));

    std::ifstream json_file = std::ifstream(unified_json_file_path);
    nlohmann::json result_json;
    json_file >> result_json;

    std::sort(result_json["platform"]["edges"].begin(), result_json["platform"]["edges"].end(), compareEdges);
    std::sort(expected_json5["platform"]["edges"].begin(), expected_json5["platform"]["edges"].end(), compareEdges);

    std::sort(result_json["platform"]["vertices"].begin(), result_json["platform"]["vertices"].end(), compareNodes);
    std::sort(expected_json5["platform"]["vertices"].begin(), expected_json5["platform"]["vertices"].end(), compareNodes);

    std::sort(result_json["platform"]["routes"].begin(), result_json["platform"]["routes"].end(), compareRoutes);
    std::sort(expected_json5["platform"]["routes"].begin(), expected_json5["platform"]["routes"].end(), compareRoutes);

    std::sort(result_json["workflow_execution"]["tasks"].begin(), result_json["workflow_execution"]["tasks"].end(), compareStartTimes);
    std::sort(expected_json5["workflow_execution"]["tasks"].begin(), expected_json5["workflow_execution"]["tasks"].end(), compareStartTimes);

    std::sort(result_json["workflow_graph"]["edges"].begin(), result_json["workflow_graph"]["edges"].end(), compareLinks);
    std::sort(result_json["workflow_graph"]["vertices"].begin(), result_json["workflow_graph"]["vertices"].end(), compareNodes);

    std::sort(expected_json5["workflow_graph"]["edges"].begin(), expected_json5["workflow_graph"]["edges"].end(), compareLinks);
    std::sort(expected_json5["workflow_graph"]["vertices"].begin(), expected_json5["workflow_graph"]["vertices"].end(), compareNodes);

    EXPECT_TRUE(result_json == expected_json5);


    /*
    workflow = std::unique_ptr<wrench::Workflow>(new wrench::Workflow());


    std::string host = wrench::Simulation::getHostnameList()[0];

    std::shared_ptr<wrench::WMS> wms = nullptr;;
    EXPECT_NO_THROW(wms = simulation->add(
            new SimulationOutputDumpEnergyConsumptionTestWMS(
                    this, host
            )
    ));

    EXPECT_NO_THROW(wms->addWorkflow(workflow.get()));

    EXPECT_NO_THROW(simulation->launch());

    EXPECT_NO_THROW(simulation->getOutput().dumpUnifiedJSON(workflow.get(), unified_json_file_path, false, false, false, true, false));

    nlohmann::json expected_json6 = R"(
    {
        "energy_consumption": [
            {
                "consumed_energy_trace": [
                    {
                        "time": 0.0,
                        "joules": 0.0
                    },
                    {
                        "time": 2.0,
                        "joules": 400.0
                    },
                    {
                        "time": 4.0,
                        "joules": 800.0
                    },
                    {
                        "time": 6.0,
                        "joules": 1200.0
                    }
                ],
                "hostname": "host1",
                "pstate_trace": [
                    {
                        "pstate": 0,
                        "time": 0.0
                    }
                ],
                "pstates": [
                    {
                        "idle": "100.0",
                        "epsilon": "100.0",
                        "pstate": 0,
                        "all_cores": "200.0",
                        "speed": 100000000.0
                    },
                    {
                        "idle": " 93.0",
                        "epsilon": " 93.0",
                        "pstate": 1,
                        "all_cores": "170.0",
                        "speed": 50000000.0
                    },
                    {
                        "idle": " 90.0",
                        "epsilon": " 90.0",
                        "pstate": 2,
                        "all_cores": "150.0",
                        "speed": 20000000.0
                    }
                ],
                "wattage_off": "10"
            },
            {
                "consumed_energy_trace": [
                    {
                        "time": 0.0,
                        "joules": 0.0
                    },
                    {
                        "time": 2.0,
                        "joules": 200.0
                    },
                    {
                        "time": 4.0,
                        "joules": 400.0
                    }
                ],
                "hostname": "host2",
                "pstate_trace": [
                    {
                        "pstate": 0,
                        "time": 0.0
                    }
                ],
                "pstates": [
                    {
                        "idle": "100.0",
                        "epsilon": "100.0",
                        "pstate": 0,
                        "all_cores": "200.0",
                        "speed": 100000000.0
                    },
                    {
                        "idle": " 93.0",
                        "epsilon": " 93.0",
                        "pstate": 1,
                        "all_cores": "170.0",
                        "speed": 50000000.0
                    },
                    {
                        "idle": " 90.0",
                        "epsilon": " 90.0",
                        "pstate": 2,
                        "all_cores": "150.0",
                        "speed": 20000000.0
                    }
                ],
                "wattage_off": "10"
            }
        ]
    })"_json;

    std::sort(expected_json6["energy_consumption"].begin(), expected_json6["energy_consumption"].end(), compareHostname);
    for (size_t i = 0; i < expected_json6["energy_consumption"].size(); ++i) {
        std::sort(expected_json6["energy_consumption"][i]["consumed_energy_trace"].begin(), expected_json6["energy_consumption"][i]["consumed_energy_trace"].end(), compareTime);
        std::sort(expected_json6["energy_consumption"][i]["pstates"].begin(), expected_json6["energy_consumption"][i]["pstates"].end(), comparePstate);
        std::sort(expected_json6["energy_consumption"][i]["pstate_trace"].begin(), expected_json6["energy_consumption"][i]["pstate_trace"].end(), comparePstate);
    }

    std::ifstream json1_file(unified_json_file_path);
    nlohmann::json result_json2;
    json1_file >> result_json2;


    std::sort(result_json2["energy_consumption"].begin(), result_json2["energy_consumption"].end(), compareHostname);
    for (size_t i = 0; i < expected_json6["energy_consumption"].size(); ++i) {
        std::sort(result_json2["energy_consumption"][i]["consumed_energy_trace"].begin(), result_json2["energy_consumption"][i]["consumed_energy_trace"].end(), compareTime);
        std::sort(result_json2["energy_consumption"][i]["pstates"].begin(), result_json2["energy_consumption"][i]["pstates"].end(), comparePstate);
        std::sort(result_json2["energy_consumption"][i]["pstate_trace"].begin(), result_json2["energy_consumption"][i]["pstate_trace"].end(), comparePstate);
    }

    EXPECT_TRUE(expected_json6 == result_json2);
    */

    delete simulation;
    for (int i=0; i < argc; i++)
        free(argv[i]);
    free(argv);
}<|MERGE_RESOLUTION|>--- conflicted
+++ resolved
@@ -72,20 +72,12 @@
 
                            "<host id=\"host1\" speed=\"100.0Mf,50.0Mf,20.0Mf\" pstate=\"1\" core=\"1\" >"
                            "<prop id=\"wattage_per_state\" value=\"100.0:200.0, 93.0:170.0, 90.0:150.0\" />"
-<<<<<<< HEAD
-                           "<prop id=\"watt_off\" value=\"10\" />"
-=======
                            "<prop id=\"wattage_off\" value=\"10\" />"
->>>>>>> 896d83d7
                            "</host>"
 
                            "<host id=\"host2\" speed=\"100.0Mf,50.0Mf,20.0Mf\" pstate=\"0\" core=\"1\" >"
                            "<prop id=\"wattage_per_state\" value=\"100.0:200.0, 93.0:170.0, 90.0:150.0\" />"
-<<<<<<< HEAD
-                           "<prop id=\"watt_off\" value=\"10\" />"
-=======
                            "<prop id=\"wattage_off\" value=\"10\" />"
->>>>>>> 896d83d7
                            "</host>"
 
                            "</zone>"
