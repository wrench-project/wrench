/**
 * Copyright (c) 2017-2021. The WRENCH Team.
 *
 * This program is free software: you can redistribute it and/or modify
 * it under the terms of the GNU General Public License as published by
 * the Free Software Foundation, either version 3 of the License, or
 * (at your option) any later version.
 */

#include <gtest/gtest.h>
#include <wrench-dev.h>

#include "../include/TestWithFork.h"
#include "../include/UniqueTmpPathPrefix.h"

class SimpleSimulationTest : public ::testing::Test {

public:
    std::shared_ptr<wrench::Workflow> workflow;
    std::shared_ptr<wrench::DataFile> input_file;
    std::shared_ptr<wrench::DataFile> output_file1;
    std::shared_ptr<wrench::DataFile> output_file2;
    std::shared_ptr<wrench::DataFile> output_file3;
    std::shared_ptr<wrench::DataFile> output_file4;
    std::shared_ptr<wrench::DataFile> output_file5;
    std::shared_ptr<wrench::DataFile> output_file6;
    std::shared_ptr<wrench::WorkflowTask> task1;
    std::shared_ptr<wrench::WorkflowTask> task2;
    std::shared_ptr<wrench::WorkflowTask> task3;
    std::shared_ptr<wrench::WorkflowTask> task4;
    std::shared_ptr<wrench::WorkflowTask> task5;
    std::shared_ptr<wrench::WorkflowTask> task6;
    std::shared_ptr<wrench::CloudComputeService> compute_service = nullptr;
    std::shared_ptr<wrench::StorageService> storage_service = nullptr;

    void do_getReadyTasksTest_test(double buffer_size);

protected:
    ~SimpleSimulationTest() override {
        workflow->clear();
    }

    SimpleSimulationTest() {
        // Create the simplest workflow
        workflow = wrench::Workflow::createWorkflow();

        // Create the files
        input_file = workflow->addFile("input_file", 10.0);
        output_file1 = workflow->addFile("output_file1", 10.0);
        output_file2 = workflow->addFile("output_file2", 10.0);
        output_file3 = workflow->addFile("output_file3", 10.0);
        output_file4 = workflow->addFile("output_file4", 10.0);
        output_file5 = workflow->addFile("output_file5", 10.0);
        output_file6 = workflow->addFile("output_file6", 10.0);

        // Create the tasks
        task1 = workflow->addTask("task_1_10s_1core", 10.0, 1, 1, 0);
        task2 = workflow->addTask("task_2_10s_1core", 10.0, 1, 1, 0);
        task3 = workflow->addTask("task_3_10s_2cores", 10.0, 2, 2, 0);
        task4 = workflow->addTask("task_4_10s_2cores", 10.0, 2, 2, 0);
        task5 = workflow->addTask("task_5_30s_1_to_3_cores", 30.0, 1, 3, 0);
        task6 = workflow->addTask("task_6_10s_1_to_2_cores", 12.0, 1, 2, 0);
        task1->setClusterID("ID1");
        task2->setClusterID("ID1");
        task3->setClusterID("ID1");
        task4->setClusterID("ID2");
        task5->setClusterID("ID2");

        // Add file-task dependencies
        task1->addInputFile(input_file);
        task2->addInputFile(input_file);
        task3->addInputFile(input_file);
        task4->addInputFile(input_file);
        task5->addInputFile(input_file);
        task6->addInputFile(input_file);

        task1->addOutputFile(output_file1);
        task2->addOutputFile(output_file2);
        task3->addOutputFile(output_file3);
        task4->addOutputFile(output_file4);
        task5->addOutputFile(output_file5);
        task6->addOutputFile(output_file6);

        workflow->addControlDependency(task4, task5);

        // Create a platform file
        std::string xml = R"(<?xml version='1.0'?>
                          <!DOCTYPE platform SYSTEM "https://simgrid.org/simgrid.dtd">
                          <platform version="4.1"> 
                             <zone id="AS0" routing="Full"> 
                                 <host id="DualCoreHost" speed="1f" core="2" > 
                                    <disk id="large_disk1" read_bw="100MBps" write_bw="100MBps">
                                       <prop id="size" value="100B"/>
                                       <prop id="mount" value="/disk1"/>
                                    </disk>
                                    <disk id="large_disk2" read_bw="100MBps" write_bw="100MBps">
                                       <prop id="size" value="100B"/>
                                       <prop id="mount" value="/disk2"/>
                                    </disk>
                                    <disk id="scratch" read_bw="100MBps" write_bw="100MBps">
                                       <prop id="size" value="101B"/>
                                       <prop id="mount" value="/scratch"/>
                                    </disk>
                                 </host>  
                                 <host id="QuadCoreHost" speed="1f" core="4" > 
                                    <disk id="large_disk" read_bw="100MBps" write_bw="100MBps">
                                       <prop id="size" value="100B"/>
                                       <prop id="mount" value="/"/>
                                    </disk>
                                    <disk id="scratch" read_bw="100MBps" write_bw="100MBps">
                                       <prop id="size" value="101B"/>
                                       <prop id="mount" value="/scratch"/>
                                    </disk>
                                 </host>  
                                 <link id="1" bandwidth="5000GBps" latency="0us"/>
                                 <route src="DualCoreHost" dst="QuadCoreHost"> <link_ctn id="1"/> </route>
                             </zone> 
                          </platform>)";
        FILE *platform_file = fopen(platform_file_path.c_str(), "w");
        fprintf(platform_file, "%s", xml.c_str());
        fclose(platform_file);
    }

    std::string platform_file_path = UNIQUE_TMP_PATH_PREFIX + "platform.xml";
};

/**********************************************************************/
/**            GET READY TASKS SIMULATION TEST ON ONE HOST           **/
/**********************************************************************/

class SimpleSimulationReadyTasksTestWMS : public wrench::ExecutionController {

public:
    SimpleSimulationReadyTasksTestWMS(SimpleSimulationTest *test,
                                      std::string &hostname) : wrench::ExecutionController(hostname, "test"), test(test) {
    }

private:
    SimpleSimulationTest *test;

    int main() {
        // Create a data movement manager
        auto data_movement_manager = this->createDataMovementManager();

        // Create a job manager
        auto job_manager = this->createJobManager();

        std::vector<std::shared_ptr<wrench::WorkflowTask>> tasks = this->test->workflow->getReadyTasks();
        if (tasks.size() != 5) {
            throw std::runtime_error("Should have five tasks ready to run, due to dependencies");
        }

        std::map<std::string, std::vector<std::shared_ptr<wrench::WorkflowTask>>> clustered_tasks = this->test->workflow->getReadyClusters();
        if (clustered_tasks.size() != 3) {
            throw std::runtime_error("Should have exactly three clusters");
        }

        // Create a bogus standard job with an empty task list for coverage
        try {
            std::vector<std::shared_ptr<wrench::WorkflowTask>> empty;
            job_manager->createStandardJob(empty);
            throw std::runtime_error("Should not be able to create a job with an empty task1 list");
        } catch (std::invalid_argument &e) {
        }

        // Get pointer to cloud service
        auto cs = this->test->compute_service;

        // Coverage
        cs->getPhysicalHostname();

        // Create a bogus VM
        try {
            cs->createVM(1000, 10000000);
            throw std::runtime_error("Should not be able to create a VM that exceeds the capacity of all hosts on the service");
        } catch (wrench::ExecutionException &e) {
            auto cause = std::dynamic_pointer_cast<wrench::NotEnoughResources>(e.getCause());
            if (not cause) {
                throw std::runtime_error("Unexpected failure cause: " + e.getCause()->toString() +
                                         "(Was expecting NotEnoughResources");
            }
        }

        // Create a 2-core VM
        auto vm_name = cs->createVM(2, 10);

        // Start the VM
        auto vm_cs = cs->startVM(vm_name);
        // Try to, wrongly, start it again
        try {
            cs->startVM(vm_name);
            throw std::runtime_error("Should not be able to start an already-started VM");
        } catch (wrench::ExecutionException &e) {
            auto cause = std::dynamic_pointer_cast<wrench::NotAllowed>(e.getCause());
            if (not cause) {
                throw std::runtime_error("Unexpected Failure Cause " + e.getCause()->toString() +
                                         " (Expected: NotAllowed");
            }
        }

        std::shared_ptr<wrench::StandardJob> one_task_jobs[5];
        int job_index = 0;
        for (const auto &task: tasks) {
            try {
                one_task_jobs[job_index] = job_manager->createStandardJob(
                        {task},
                        {{this->test->input_file, wrench::FileLocation::LOCATION(this->test->storage_service, this->test->input_file)}},
                        {}, {}, {});

                // Coverage
                one_task_jobs[job_index]->setPriority(1.0);

                if (one_task_jobs[job_index]->getNumTasks() != 1) {
                    throw std::runtime_error("A one-task1 job should say it has one task1");
                }
                if (one_task_jobs[job_index]->getNumCompletedTasks() != 0) {
                    throw std::runtime_error("A one-task1 job that hasn't even started should not say it has a completed task1");
                }

                job_manager->submitJob(one_task_jobs[job_index], vm_cs);

                // Coverage
                one_task_jobs[job_index]->printCallbackMailboxStack();

            } catch (wrench::ExecutionException &e) {
                throw std::runtime_error(e.what());
            }

            // Get the job's service-specific arguments (coverage)
            one_task_jobs[job_index]->getServiceSpecificArguments();

            // Get the job submit date
            double job_submit_date = one_task_jobs[job_index]->getSubmitDate();
            if (wrench::Simulation::getCurrentSimulatedDate() - job_submit_date > 1.0) {
                throw std::runtime_error("Job submit date is likely wrong");
            }

            job_index++;
        }

        // Try to create and submit a job with tasks that are pending, which should fail
        auto bogus_job = job_manager->createStandardJob(*(tasks.begin()));
        try {
            job_manager->submitJob(bogus_job, vm_cs);
            throw std::runtime_error("Should not be able to create a job with PENDING tasks");
        } catch (std::invalid_argument &e) {
        }

        // For coverage
        wrench::Simulation::getLinknameList();
        wrench::Simulation::getLinkBandwidth("1");
        wrench::Simulation::getLinkUsage("1");
        wrench::Simulation::isLinkOn("1");

        try {
            wrench::Simulation::getLinkBandwidth("bogus");
            wrench::Simulation::getLinkUsage("bogus");
            wrench::Simulation::isLinkOn("bogus");
            throw std::runtime_error("Should not be able to get information about bogus link");
        } catch (std::invalid_argument &ignore) {}

        // For coverage
        std::string src_host = "DualCoreHost";
        std::string dst_host = "QuadCoreHost";
        auto links = wrench::Simulation::getRoute(src_host, dst_host);
        if ((links.size() != 1) || (*links.begin() != "1")) {
            throw std::runtime_error("Invalid route between hosts returned");
        }

        // Wait for workflow execution events
        for (auto const &task: tasks) {
            std::shared_ptr<wrench::ExecutionEvent> event;
            try {
                event = this->waitForNextEvent();
            } catch (wrench::ExecutionException &e) {
                throw std::runtime_error("Error while getting and execution event: " + e.getCause()->toString());
            }
            if (not std::dynamic_pointer_cast<wrench::StandardJobCompletedEvent>(event)) {
                throw std::runtime_error("Unexpected workflow execution event: " + event->toString());
            }
        }

        // Coverage
        one_task_jobs[0]->getEndDate();

        for (auto &one_task_job: one_task_jobs) {
            if (one_task_job->getNumCompletedTasks() != 1) {
                throw std::runtime_error("A job with one completed task1 should say it has one completed task1 (instead of " +
                                         std::to_string(one_task_job->getNumCompletedTasks()) + ")");
            }
        }

        {
            // Try to create and submit a job with tasks that are completed, which should fail
            auto bogus_job = job_manager->createStandardJob(*(++tasks.begin()));
            try {
                job_manager->submitJob(bogus_job, vm_cs);
                throw std::runtime_error("Should not be able to create a job with PENDING tasks");
            } catch (std::invalid_argument &e) {
            }
        }

        // For coverage,
        unsigned long num_cores = wrench::Simulation::getNumCores();
        if (num_cores != 2) {
            throw std::runtime_error("Unexpected number of cores!");
        }
        double flop_rate = wrench::Simulation::getFlopRate();
        if (flop_rate != 1.0) {
            throw std::runtime_error("Unexpected flop rate");
        }
        wrench::Simulation::compute(1 / flop_rate);

        cs->suspend();
        cs->suspend();
        cs->resume();
        cs->stop();
        cs->stop();
        cs->suspend();

        try {
            cs->resume();
            throw std::runtime_error("Should not be able to resume a service that's down");
        } catch (wrench::ExecutionException &e) {
        }

        data_movement_manager->kill();
        job_manager->kill();

        // Coverage
        this->test->input_file->setSize(10);

        return 0;
    }
};

TEST_F(SimpleSimulationTest, SimpleSimulationReadyTasksTestWMS) {
    DO_TEST_WITH_FORK_ONE_ARG(do_getReadyTasksTest_test, 1000000);
    DO_TEST_WITH_FORK_ONE_ARG(do_getReadyTasksTest_test, 0);
}

void SimpleSimulationTest::do_getReadyTasksTest_test(double buffer_size) {

    // Create and initialize a simulation
    auto simulation = wrench::Simulation::createSimulation();

    int argc = 1;
    char **argv = (char **) calloc(argc, sizeof(char *));
    argv[0] = strdup("unit_test");
//    argv[1] = strdup("--wrench-full-log");

    // Adding services to an uninitialized simulation
    std::vector<std::string> hosts = {"DualCoreHost", "QuadCoreHost"};
    ASSERT_THROW(simulation->add(
            new wrench::CloudComputeService("DualCoreHost", hosts, "/scratch")),
                 std::runtime_error);
    ASSERT_THROW(simulation->add(
<<<<<<< HEAD
            new wrench::SimpleStorageService("DualCoreHost", {"/"})),
=======
                         wrench::SimpleStorageService::createSimpleStorageService("DualCoreHost", {"/"})),
>>>>>>> d1c62826
                 std::runtime_error);
    ASSERT_THROW(simulation->add(
            new wrench::NetworkProximityService("DualCoreHost", hosts)),
                 std::runtime_error);
    ASSERT_THROW(simulation->add(
            new wrench::FileRegistryService("DualCoreHost")),
                 std::runtime_error);

    ASSERT_NO_THROW(simulation->init(&argc, argv));

    // Can't init again
    ASSERT_THROW(simulation->init(&argc, argv), std::runtime_error);


    // Setting up the platform
    //    ASSERT_NO_THROW(simulation->instantiatePlatform(platform_file_path));
    simulation->instantiatePlatform(platform_file_path);

    // Get a hostname
    std::string hostname = "DualCoreHost";

    // Create a Storage Service
    ASSERT_THROW(storage_service = simulation->add(
<<<<<<< HEAD
            new wrench::SimpleStorageService(hostname, {"/disk1"}, {},
                                             {{wrench::SimpleStorageServiceMessagePayload::FILE_COPY_ANSWER_MESSAGE_PAYLOAD, -1}})),
=======
                         wrench::SimpleStorageService::createSimpleStorageService(hostname, {"/disk1"}, {},
                                                          {{wrench::SimpleStorageServiceMessagePayload::FILE_COPY_ANSWER_MESSAGE_PAYLOAD, -1}})),
>>>>>>> d1c62826
                 std::invalid_argument);

    storage_service = simulation->add(
            wrench::SimpleStorageService::createSimpleStorageService(hostname, {"/disk2"},
                                             {{wrench::SimpleStorageServiceProperty::MAX_NUM_CONCURRENT_DATA_CONNECTIONS, "567"},
                                              {wrench::ServiceProperty::translateString("StorageServiceProperty::BUFFER_SIZE"), "678MiB"}},
                                             {{wrench::SimpleStorageServiceMessagePayload::FILE_COPY_ANSWER_MESSAGE_PAYLOAD, 123},
                                              {wrench::ServiceMessagePayload::translateString("StorageServiceMessagePayload::FILE_LOOKUP_ANSWER_MESSAGE_PAYLOAD"), 234}}));

    ASSERT_DOUBLE_EQ(678 * 1024 * 1024,
                     storage_service->getPropertyValueAsSizeInByte(wrench::SimpleStorageServiceProperty::BUFFER_SIZE));

    // Coverage
    ASSERT_EQ(wrench::ServiceProperty::translateString(wrench::ServiceProperty::translatePropertyType(wrench::SimpleStorageServiceProperty::MAX_NUM_CONCURRENT_DATA_CONNECTIONS)),
              wrench::SimpleStorageServiceProperty::MAX_NUM_CONCURRENT_DATA_CONNECTIONS);

    // Coverage
    ASSERT_GE(storage_service->getPropertyList().size(), 2);
    ASSERT_GE(storage_service->getMessagePayloadList().size(), 2);

    // Try to get a bogus property as string or double
    ASSERT_THROW(storage_service->getPropertyValueAsString(-1), std::invalid_argument);
    ASSERT_THROW(storage_service->getPropertyValueAsDouble(-1), std::invalid_argument);
    ASSERT_THROW(storage_service->getPropertyValueAsUnsignedLong(-1), std::invalid_argument);
    ASSERT_THROW(storage_service->getPropertyValueAsBoolean(-1), std::invalid_argument);

    ASSERT_EQ(storage_service->getPropertyValueAsUnsignedLong(wrench::SimpleStorageServiceProperty::MAX_NUM_CONCURRENT_DATA_CONNECTIONS), 567);
    ASSERT_EQ(storage_service->getPropertyValueAsUnsignedLong(wrench::ServiceProperty::translateString("SimpleStorageServiceProperty::MAX_NUM_CONCURRENT_DATA_CONNECTIONS")), 567);
    ASSERT_EQ(storage_service->getPropertyValueAsUnsignedLong(wrench::SimpleStorageServiceProperty::BUFFER_SIZE), 678);
    ASSERT_EQ(storage_service->getPropertyValueAsUnsignedLong(wrench::ServiceProperty::translateString("StorageServiceProperty::BUFFER_SIZE")), 678);

    ASSERT_THROW(storage_service->getMessagePayloadValue(-1), std::invalid_argument);
    ASSERT_EQ(123, storage_service->getMessagePayloadValue(
            wrench::SimpleStorageServiceMessagePayload::FILE_COPY_ANSWER_MESSAGE_PAYLOAD));
    ASSERT_EQ(123, storage_service->getMessagePayloadValue(
            wrench::ServiceMessagePayload::translateString("StorageServiceMessagePayload::FILE_COPY_ANSWER_MESSAGE_PAYLOAD")));
    ASSERT_EQ(234, storage_service->getMessagePayloadValue(
            wrench::SimpleStorageServiceMessagePayload::FILE_LOOKUP_ANSWER_MESSAGE_PAYLOAD));
    ASSERT_EQ(234, storage_service->getMessagePayloadValue(
            wrench::ServiceMessagePayload::translateString("StorageServiceMessagePayload::FILE_LOOKUP_ANSWER_MESSAGE_PAYLOAD")));

    // Create a Cloud Service with predefined maps for properties and payloads
    //    std::vector<std::string> execution_hosts = {"QuadCoreHost"};
    wrench::WRENCH_PROPERTY_COLLECTION_TYPE property_list = {
            {wrench::CloudComputeServiceProperty::VM_RESOURCE_ALLOCATION_ALGORITHM, "best-fit-ram-first"},
            {wrench::ServiceProperty::translateString("CloudComputeServiceProperty::VM_BOOT_OVERHEAD"), "100ms"}};
    wrench::WRENCH_MESSAGE_PAYLOADCOLLECTION_TYPE messagepayload_list = {
            {wrench::CloudComputeServiceMessagePayload::DESTROY_VM_ANSWER_MESSAGE_PAYLOAD, 2},
            {wrench::ServiceMessagePayload::translateString("ServiceMessagePayload::STOP_DAEMON_MESSAGE_PAYLOAD"), 3},
    };

    ASSERT_NO_THROW(compute_service = simulation->add(
            new wrench::CloudComputeService(hostname, {{"QuadCoreHost"}}, "/scratch",
                                            property_list, messagepayload_list)));

    // Check on properties and payload
    ASSERT_DOUBLE_EQ(compute_service->getPropertyValueAsTimeInSecond(wrench::CloudComputeServiceProperty::VM_BOOT_OVERHEAD), 0.1);
    ASSERT_EQ(compute_service->getPropertyValueAsString(wrench::CloudComputeServiceProperty::VM_RESOURCE_ALLOCATION_ALGORITHM), "best-fit-ram-first");
    ASSERT_THROW(compute_service->getPropertyValueAsDouble(wrench::CloudComputeServiceProperty::VM_RESOURCE_ALLOCATION_ALGORITHM), std::invalid_argument);
    ASSERT_THROW(compute_service->getPropertyValueAsUnsignedLong(wrench::CloudComputeServiceProperty::VM_RESOURCE_ALLOCATION_ALGORITHM), std::invalid_argument);
    ASSERT_THROW(compute_service->getPropertyValueAsBoolean(wrench::CloudComputeServiceProperty::VM_RESOURCE_ALLOCATION_ALGORITHM), std::invalid_argument);
    ASSERT_EQ(compute_service->getMessagePayloadValue(wrench::CloudComputeServiceMessagePayload::DESTROY_VM_ANSWER_MESSAGE_PAYLOAD), 2);
    ASSERT_EQ(compute_service->getMessagePayloadValue(wrench::CloudComputeServiceMessagePayload::STOP_DAEMON_MESSAGE_PAYLOAD), 3);

    // Check on properties and payload (using strings)
    ASSERT_EQ(compute_service->getPropertyValueAsString(wrench::ServiceProperty::translateString("CloudComputeServiceProperty::VM_RESOURCE_ALLOCATION_ALGORITHM")), "best-fit-ram-first");
    ASSERT_EQ(compute_service->getPropertyValueAsTimeInSecond(wrench::ServiceProperty::translateString("CloudComputeServiceProperty::VM_BOOT_OVERHEAD")), 0.1);
    ASSERT_EQ(compute_service->getMessagePayloadValue(wrench::ServiceMessagePayload::translateString("CloudComputeServiceMessagePayload::DESTROY_VM_ANSWER_MESSAGE_PAYLOAD")), 2);
    ASSERT_EQ(compute_service->getMessagePayloadValue(wrench::ServiceMessagePayload::translateString("ServiceMessagePayload::STOP_DAEMON_MESSAGE_PAYLOAD")), 3);

    // Things don't work if not using the top-level class name for the payload
    ASSERT_THROW(compute_service->getMessagePayloadValue(wrench::ServiceMessagePayload::translateString("CloudComputeServiceMessagePayload::STOP_DAEMON_MESSAGE_PAYLOAD")), std::exception);

    // Try to get the property in bogus ways, for coverage
    ASSERT_THROW(compute_service->getPropertyValueAsBoolean(wrench::BareMetalComputeServiceProperty::THREAD_STARTUP_OVERHEAD), std::invalid_argument);
    ASSERT_THROW(compute_service->getPropertyValueAsUnsignedLong(wrench::BareMetalComputeServiceProperty::TERMINATE_WHENEVER_ALL_RESOURCES_ARE_DOWN), std::invalid_argument);
    ASSERT_THROW(compute_service->getPropertyValueAsTimeInSecond(wrench::BareMetalComputeServiceProperty::TERMINATE_WHENEVER_ALL_RESOURCES_ARE_DOWN), std::invalid_argument);
    ASSERT_THROW(compute_service->getPropertyValueAsBandwidthInBytePerSecond(wrench::BareMetalComputeServiceProperty::TERMINATE_WHENEVER_ALL_RESOURCES_ARE_DOWN), std::invalid_argument);
    ASSERT_THROW(compute_service->getPropertyValueAsSizeInByte(wrench::BareMetalComputeServiceProperty::TERMINATE_WHENEVER_ALL_RESOURCES_ARE_DOWN), std::invalid_argument);

    // Try to get a message payload value, just for kicks
    ASSERT_NO_THROW(compute_service->getMessagePayloadValue(wrench::ServiceMessagePayload::STOP_DAEMON_MESSAGE_PAYLOAD));

    // Create a WMS
    std::shared_ptr<wrench::ExecutionController> wms = nullptr;
    ASSERT_NO_THROW(wms = simulation->add(
            new SimpleSimulationReadyTasksTestWMS(this, hostname)));

    // BOGUS ADDS
    ASSERT_THROW(simulation->add((wrench::ExecutionController *) nullptr), std::invalid_argument);
    ASSERT_THROW(simulation->add((wrench::StorageService *) nullptr), std::invalid_argument);
    ASSERT_THROW(simulation->add((wrench::ComputeService *) nullptr), std::invalid_argument);
    ASSERT_THROW(simulation->add((wrench::NetworkProximityService *) nullptr), std::invalid_argument);
    ASSERT_THROW(simulation->add((wrench::FileRegistryService *) nullptr), std::invalid_argument);

    // Try to stage a file without a file registry
    ASSERT_THROW(simulation->stageFile(input_file, storage_service), std::runtime_error);

    // Create a file registry
    std::shared_ptr<wrench::FileRegistryService> file_registry_service;
    ASSERT_NO_THROW(file_registry_service = simulation->add(new wrench::FileRegistryService(hostname)));

    // Set the file registry's timeout value
    file_registry_service->setNetworkTimeoutValue(100.0);
    file_registry_service->getNetworkTimeoutValue();

    // Staging the input_file on the storage service
    ASSERT_NO_THROW(simulation->stageFile(input_file, storage_service));

    // Running a "run a single task" simulation
    ASSERT_NO_THROW(simulation->launch());

    for (int i = 0; i < argc; i++)
        free(argv[i]);
    free(argv);
}<|MERGE_RESOLUTION|>--- conflicted
+++ resolved
@@ -355,11 +355,7 @@
             new wrench::CloudComputeService("DualCoreHost", hosts, "/scratch")),
                  std::runtime_error);
     ASSERT_THROW(simulation->add(
-<<<<<<< HEAD
-            new wrench::SimpleStorageService("DualCoreHost", {"/"})),
-=======
-                         wrench::SimpleStorageService::createSimpleStorageService("DualCoreHost", {"/"})),
->>>>>>> d1c62826
+            wrench::SimpleStorageService::createSimpleStorageService("DualCoreHost", {"/"})),
                  std::runtime_error);
     ASSERT_THROW(simulation->add(
             new wrench::NetworkProximityService("DualCoreHost", hosts)),
@@ -383,21 +379,16 @@
 
     // Create a Storage Service
     ASSERT_THROW(storage_service = simulation->add(
-<<<<<<< HEAD
-            new wrench::SimpleStorageService(hostname, {"/disk1"}, {},
-                                             {{wrench::SimpleStorageServiceMessagePayload::FILE_COPY_ANSWER_MESSAGE_PAYLOAD, -1}})),
-=======
-                         wrench::SimpleStorageService::createSimpleStorageService(hostname, {"/disk1"}, {},
-                                                          {{wrench::SimpleStorageServiceMessagePayload::FILE_COPY_ANSWER_MESSAGE_PAYLOAD, -1}})),
->>>>>>> d1c62826
+            wrench::SimpleStorageService::createSimpleStorageService(hostname, {"/disk1"}, {},
+                                                                     {{wrench::SimpleStorageServiceMessagePayload::FILE_COPY_ANSWER_MESSAGE_PAYLOAD, -1}})),
                  std::invalid_argument);
 
     storage_service = simulation->add(
             wrench::SimpleStorageService::createSimpleStorageService(hostname, {"/disk2"},
-                                             {{wrench::SimpleStorageServiceProperty::MAX_NUM_CONCURRENT_DATA_CONNECTIONS, "567"},
-                                              {wrench::ServiceProperty::translateString("StorageServiceProperty::BUFFER_SIZE"), "678MiB"}},
-                                             {{wrench::SimpleStorageServiceMessagePayload::FILE_COPY_ANSWER_MESSAGE_PAYLOAD, 123},
-                                              {wrench::ServiceMessagePayload::translateString("StorageServiceMessagePayload::FILE_LOOKUP_ANSWER_MESSAGE_PAYLOAD"), 234}}));
+                                                                     {{wrench::SimpleStorageServiceProperty::MAX_NUM_CONCURRENT_DATA_CONNECTIONS, "567"},
+                                                                      {wrench::ServiceProperty::translateString("StorageServiceProperty::BUFFER_SIZE"), "678MiB"}},
+                                                                     {{wrench::SimpleStorageServiceMessagePayload::FILE_COPY_ANSWER_MESSAGE_PAYLOAD, 123},
+                                                                      {wrench::ServiceMessagePayload::translateString("StorageServiceMessagePayload::FILE_LOOKUP_ANSWER_MESSAGE_PAYLOAD"), 234}}));
 
     ASSERT_DOUBLE_EQ(678 * 1024 * 1024,
                      storage_service->getPropertyValueAsSizeInByte(wrench::SimpleStorageServiceProperty::BUFFER_SIZE));
