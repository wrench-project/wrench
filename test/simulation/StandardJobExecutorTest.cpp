--- conflicted
+++ resolved
@@ -2119,7 +2119,7 @@
       //Initialize with non-deterministic seeds
       rng.seed(std::random_device{}());
 
-      for (int trial =0; trial < 50; trial++) {
+      for (int trial =0; trial < 500; trial++) {
         WRENCH_INFO("Trial %d", trial);
 
         /**  Create a 4-task job and kill it **/
@@ -2170,12 +2170,8 @@
                    std::make_pair("Host4", 10)},
                   nullptr,
                   {{wrench::StandardJobExecutorProperty::THREAD_STARTUP_OVERHEAD, "0"}}
-<<<<<<< HEAD
           ));
               
-=======
-          );
->>>>>>> 7c68d51c
 
           // Sleep some random number of seconds
           double sleep_time = dist(rng);
