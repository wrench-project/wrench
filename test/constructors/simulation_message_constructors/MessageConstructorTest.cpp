/**
 * Copyright (c) 2017-2021. The WRENCH Team.
 *
 * This program is free software: you can redistribute it and/or modify
 * it under the terms of the GNU General Public License as published by
 * the Free Software Foundation, either version 3 of the License, or
 * (at your option) any later version.
 */


#include <gtest/gtest.h>
#include <map>
#include <wrench/services/compute/batch/BatchComputeServiceMessage.h>

#include <wrench/execution_controller/ExecutionController.h>
#include <wrench/data_file/DataFile.h>
#include <wrench/workflow/Workflow.h>
#include "wrench/services/file_registry/FileRegistryMessage.h"
#include <wrench/services/compute/ComputeServiceMessage.h>
#include "wrench/services/storage/StorageServiceMessage.h"
#include "wrench/services/compute/cloud/CloudComputeServiceMessage.h"
#include "wrench/services/compute/virtualized_cluster/VirtualizedClusterComputeServiceMessage.h"
#include "wrench/services/network_proximity/NetworkProximityMessage.h"
#include <wrench/services/compute/batch/BatchJob.h>
#include <wrench/failure_causes/FatalFailure.h>
#include <wrench/managers/JobManager.h>
#include <wrench/services/storage/simple/SimpleStorageService.h>

#include "../../include/TestWithFork.h"
#include "../../include/UniqueTmpPathPrefix.h"

#ifdef WRENCH_INTERNAL_EXCEPTIONS
#define CUSTOM_THROW(x, y)                                                                                 \
    try {                                                                                                  \
        x;                                                                                                 \
        throw std::runtime_error(std::string("Throwing at ") + __FILE__ + ":" + std::to_string(__LINE__)); \
    } catch (std::invalid_argument & ignore) {}
#else
#define CUSTOM_THROW(x, y) \
    {}
#endif

#define CUSTOM_NO_THROW(x)                                                                                                   \
    try {                                                                                                                    \
        x;                                                                                                                   \
    } catch (std::invalid_argument & e) {                                                                                    \
        throw std::runtime_error(std::string("Throwing at ") + __FILE__ + ":" + std::to_string(__LINE__) + ": " + e.what()); \
    }

class MessageConstructorTest : public ::testing::Test {

public:
    void do_MessageConstruction_test();

protected:
    ~MessageConstructorTest() {
    }

    MessageConstructorTest() {

        // Create the simplest workflow
        workflow = wrench::Workflow::createWorkflow();

        std::string xml = "<?xml version='1.0'?>"
                          "<!DOCTYPE platform SYSTEM \"https://simgrid.org/simgrid.dtd\">"
                          "<platform version=\"4.1\"> "
                          "   <zone id=\"AS0\" routing=\"Full\"> "
                          "       <host id=\"Host1\" speed=\"1f\" core=\"10\"> "
                          "          <disk id=\"large_disk1\" read_bw=\"100MBps\" write_bw=\"100MBps\">"
                          "             <prop id=\"size\" value=\"100GB\"/>"
                          "             <prop id=\"mount\" value=\"/\"/>"
                          "           </disk>  "
                          "       </host>  "
                          "       <host id=\"Host2\" speed=\"1f\" core=\"10\"> "
                          "          <disk id=\"large_disk2\" read_bw=\"100MBps\" write_bw=\"100MBps\">"
                          "             <prop id=\"size\" value=\"100GB\"/>"
                          "             <prop id=\"mount\" value=\"/\"/>"
                          "           </disk>  "
                          "       </host>  "
                          "       <link id=\"1\" bandwidth=\"100MBps\" latency=\"0us\"/>"
                          "       <route src=\"Host1\" dst=\"Host2\"> <link_ctn id=\"1\"/> </route>"
                          "   </zone> "
                          "</platform>";
        // Create a four-host 10-core platform file
        FILE *platform_file = fopen(platform_file_path.c_str(), "w");
        fprintf(platform_file, "%s", xml.c_str());
        fclose(platform_file);
    }
    std::string platform_file_path = UNIQUE_TMP_PATH_PREFIX + "platform.xml";

public:
    std::shared_ptr<wrench::Workflow> workflow;
    std::shared_ptr<wrench::StorageService> storage_service;
    std::shared_ptr<wrench::ComputeService> compute_service;
    std::shared_ptr<wrench::NetworkProximityService> network_proximity_service;
    std::shared_ptr<wrench::FailureCause> failure_cause;
    std::shared_ptr<wrench::BatchJob> batch_job;
    std::shared_ptr<wrench::NetworkProximityDaemon> network_proximity_daemon;
};

class MessageConstructorTestWMS : public wrench::ExecutionController {

public:
    MessageConstructorTestWMS(MessageConstructorTest *test,
                              std::shared_ptr<wrench::Workflow> workflow,
                              std::string hostname) : wrench::ExecutionController(hostname, "test"), test(test), workflow(workflow) {
    }


private:
    MessageConstructorTest *test;
    std::shared_ptr<wrench::Workflow> workflow;

    int main() {

        // Create a job manager
        auto job_manager = this->createJobManager();
        auto compound_job = job_manager->createCompoundJob("name");
        auto network_proximity_service = this->test->network_proximity_service;
        auto compute_service = this->test->compute_service;
        auto storage_service = this->test->storage_service;
        auto failure_cause = std::shared_ptr<wrench::FatalFailure>(new wrench::FatalFailure("msg"));
        auto network_proximity_daemon = std::shared_ptr<wrench::NetworkProximityDaemon>(
                new wrench::NetworkProximityDaemon(this->simulation, "Host1",
                                                   simgrid::s4u::Mailbox::by_name("mailbox"),
                                                   10.0, 1.0,
                                                   1.0, 0, {}));
        auto batch_job = std::make_shared<wrench::BatchJob>(compound_job, 1, 10, 1,
                                                                                1, "me", 10.0, 0.0);


        auto msg = new wrench::SimulationMessage(666);
        if (msg->getName().empty()) {
            throw std::runtime_error(std::string("Throwing a ") + __FILE__ + ":" + std::to_string(__LINE__));
        }

        auto file = this->test->workflow->addFile("some_file", 100);
        auto location = wrench::FileLocation::LOCATION(this->test->storage_service, file);

        //CUSTOM_THROW(new wrench::SimulationMessage("", 666), std:invalid_argument);//names are no longer a thing
        CUSTOM_THROW(new wrench::SimulationMessage(-1), std::invalid_argument);


        CUSTOM_NO_THROW(new wrench::FileRegistryFileLookupRequestMessage(simgrid::s4u::Mailbox::by_name("mailbox"), file, 666));
        CUSTOM_THROW(new wrench::FileRegistryFileLookupRequestMessage(nullptr, file, 666), std::invalid_argument);
        CUSTOM_THROW(new wrench::FileRegistryFileLookupRequestMessage(simgrid::s4u::Mailbox::by_name("mailbox"), nullptr, 666), std::invalid_argument);

        CUSTOM_NO_THROW(new wrench::FileRegistryFileLookupAnswerMessage({location}, 666));
//        CUSTOM_THROW(new wrench::FileRegistryFileLookupAnswerMessage({}, 666), std::invalid_argument);

        CUSTOM_NO_THROW(new wrench::FileRegistryRemoveEntryRequestMessage(simgrid::s4u::Mailbox::by_name("mailbox"), location, 666));
        CUSTOM_THROW(new wrench::FileRegistryRemoveEntryRequestMessage(nullptr, location, 666), std::invalid_argument);
        CUSTOM_THROW(new wrench::FileRegistryRemoveEntryRequestMessage(simgrid::s4u::Mailbox::by_name("mailbox"), nullptr, 666), std::invalid_argument);

        CUSTOM_NO_THROW(new wrench::FileRegistryRemoveEntryAnswerMessage(true, 666));

        CUSTOM_NO_THROW(new wrench::FileRegistryAddEntryRequestMessage(simgrid::s4u::Mailbox::by_name("mailbox"), location, 666));
        CUSTOM_THROW(new wrench::FileRegistryAddEntryRequestMessage(nullptr, location, 666), std::invalid_argument);
        CUSTOM_THROW(new wrench::FileRegistryAddEntryRequestMessage(simgrid::s4u::Mailbox::by_name("mailbox"), nullptr, 666), std::invalid_argument);

        CUSTOM_NO_THROW(new wrench::FileRegistryAddEntryAnswerMessage(666));

        CUSTOM_NO_THROW(new wrench::FileRegistryFileLookupByProximityRequestMessage(simgrid::s4u::Mailbox::by_name("mailbox"), file, "reference_host",
                                                                                    this->test->network_proximity_service, 666));
        CUSTOM_THROW(new wrench::FileRegistryFileLookupByProximityRequestMessage(nullptr, file, "reference_host",
                                                                                 network_proximity_service, 666),
                     std::invalid_argument);
        CUSTOM_THROW(new wrench::FileRegistryFileLookupByProximityRequestMessage(nullptr, nullptr, "reference_host",
                                                                                 network_proximity_service, 666),
                     std::invalid_argument);
        CUSTOM_THROW(
                new wrench::FileRegistryFileLookupByProximityRequestMessage(nullptr, file, "", network_proximity_service, 666),
                std::invalid_argument);
        CUSTOM_THROW(new wrench::FileRegistryFileLookupByProximityRequestMessage(nullptr, file, "reference_host", nullptr, 666),
                     std::invalid_argument);

        CUSTOM_NO_THROW(new wrench::FileRegistryFileLookupByProximityAnswerMessage(file, "reference_host", {{}}, 666));
        CUSTOM_THROW(new wrench::FileRegistryFileLookupByProximityAnswerMessage(nullptr, "reference_host", {{}}, 666), std::invalid_argument);
        CUSTOM_THROW(new wrench::FileRegistryFileLookupByProximityAnswerMessage(file, "", {{}}, 666), std::invalid_argument);


        CUSTOM_NO_THROW(new wrench::ComputeServiceSubmitCompoundJobAnswerMessage(compound_job, compute_service, true, nullptr, 666));
        CUSTOM_NO_THROW(new wrench::ComputeServiceSubmitCompoundJobAnswerMessage(compound_job, compute_service, false, failure_cause, 666));
        CUSTOM_THROW(new wrench::ComputeServiceSubmitCompoundJobAnswerMessage(nullptr, compute_service, true, nullptr, 666), std::invalid_argument);
        CUSTOM_THROW(new wrench::ComputeServiceSubmitCompoundJobAnswerMessage(compound_job, nullptr, true, nullptr, 666), std::invalid_argument);
        CUSTOM_THROW(new wrench::ComputeServiceSubmitCompoundJobAnswerMessage(compound_job, compute_service, true, failure_cause, 666), std::invalid_argument);
        CUSTOM_THROW(new wrench::ComputeServiceSubmitCompoundJobAnswerMessage(compound_job, compute_service, false, nullptr, 666), std::invalid_argument);

        CUSTOM_NO_THROW(new wrench::ComputeServiceCompoundJobDoneMessage(compound_job, compute_service, 666));
        CUSTOM_THROW(new wrench::ComputeServiceCompoundJobDoneMessage(nullptr, compute_service, 666), std::invalid_argument);
        CUSTOM_THROW(new wrench::ComputeServiceCompoundJobDoneMessage(compound_job, nullptr, 666), std::invalid_argument);

        CUSTOM_NO_THROW(new wrench::ComputeServiceCompoundJobFailedMessage(compound_job, compute_service, 666));
        CUSTOM_THROW(new wrench::ComputeServiceCompoundJobFailedMessage(nullptr, compute_service, 666), std::invalid_argument);
        CUSTOM_THROW(new wrench::ComputeServiceCompoundJobFailedMessage(compound_job, nullptr, 666), std::invalid_argument);

        CUSTOM_NO_THROW(new wrench::ComputeServiceTerminateCompoundJobRequestMessage(simgrid::s4u::Mailbox::by_name("mailbox"), compound_job, 666));
        CUSTOM_THROW(new wrench::ComputeServiceTerminateCompoundJobRequestMessage(nullptr, compound_job, 666), std::invalid_argument);
        CUSTOM_THROW(new wrench::ComputeServiceTerminateCompoundJobRequestMessage(simgrid::s4u::Mailbox::by_name("mailbox"), nullptr, 666), std::invalid_argument);

        CUSTOM_NO_THROW(new wrench::ComputeServiceTerminateCompoundJobAnswerMessage(compound_job, compute_service, true, nullptr, 666));
        CUSTOM_NO_THROW(new wrench::ComputeServiceTerminateCompoundJobAnswerMessage(compound_job, compute_service, false, failure_cause, 666));
        CUSTOM_THROW(new wrench::ComputeServiceTerminateCompoundJobAnswerMessage(nullptr, compute_service, true, nullptr, 666), std::invalid_argument);
        CUSTOM_THROW(new wrench::ComputeServiceTerminateCompoundJobAnswerMessage(compound_job, nullptr, true, nullptr, 666), std::invalid_argument);
        CUSTOM_THROW(new wrench::ComputeServiceTerminateCompoundJobAnswerMessage(compound_job, compute_service, true, failure_cause, 666), std::invalid_argument);
        CUSTOM_THROW(new wrench::ComputeServiceTerminateCompoundJobAnswerMessage(compound_job, compute_service, false, nullptr, 666), std::invalid_argument);


        CUSTOM_NO_THROW(new wrench::ComputeServiceResourceInformationRequestMessage(simgrid::s4u::Mailbox::by_name("mailbox"), "stuff", 666));
        CUSTOM_THROW(new wrench::ComputeServiceResourceInformationRequestMessage(nullptr, "stuff", 666), std::invalid_argument);
        CUSTOM_THROW(new wrench::ComputeServiceResourceInformationRequestMessage(simgrid::s4u::Mailbox::by_name("mailbox"), "", 666), std::invalid_argument);

        CUSTOM_NO_THROW(new wrench::ComputeServiceResourceInformationAnswerMessage({std::map<std::string, double>({{"aa", 2.3}, {"bb", 4.5}})}, 666));


        CUSTOM_NO_THROW(new wrench::CloudComputeServiceGetExecutionHostsRequestMessage(simgrid::s4u::Mailbox::by_name("mailbox"), 600));
        CUSTOM_THROW(new wrench::CloudComputeServiceGetExecutionHostsRequestMessage(nullptr, 666), std::invalid_argument);

        std::vector<std::string> arg;
        arg.emplace_back("aaa");
        CUSTOM_NO_THROW(new wrench::CloudComputeServiceGetExecutionHostsAnswerMessage(arg, 600));

        std::map<std::string, std::string> property_list;
        std::map<std::string, std::string> messagepayload_list;
        CUSTOM_NO_THROW(new wrench::CloudComputeServiceCreateVMRequestMessage(simgrid::s4u::Mailbox::by_name("mailbox"), 42, 10, "stuff", {}, {}, 666));
        CUSTOM_THROW(
                new wrench::CloudComputeServiceCreateVMRequestMessage(nullptr, 42, 0, "stuff", {}, {}, 666), std::invalid_argument);

        CUSTOM_NO_THROW(new wrench::VirtualizedClusterComputeServiceMigrateVMRequestMessage(simgrid::s4u::Mailbox::by_name("mailbox"), "host", "host", 666));
        CUSTOM_THROW(new wrench::VirtualizedClusterComputeServiceMigrateVMRequestMessage(nullptr, "host", "host", 666),
                     std::invalid_argument);
        CUSTOM_THROW(new wrench::VirtualizedClusterComputeServiceMigrateVMRequestMessage(simgrid::s4u::Mailbox::by_name("mailbox"), "", "host", 666),
                     std::invalid_argument);
        CUSTOM_THROW(new wrench::VirtualizedClusterComputeServiceMigrateVMRequestMessage(simgrid::s4u::Mailbox::by_name("mailbox"), "host", "", 666),
                     std::invalid_argument);

        CUSTOM_NO_THROW(new wrench::CloudComputeServiceShutdownVMRequestMessage(simgrid::s4u::Mailbox::by_name("mailbox"), "vm", false, wrench::ComputeService::TerminationCause::TERMINATION_NONE, 666));
        CUSTOM_THROW(new wrench::CloudComputeServiceShutdownVMRequestMessage(nullptr, "vm", false, wrench::ComputeService::TerminationCause::TERMINATION_NONE, 666), std::invalid_argument);
        CUSTOM_THROW(new wrench::CloudComputeServiceShutdownVMRequestMessage(simgrid::s4u::Mailbox::by_name("mailbox"), "", false, wrench::ComputeService::TerminationCause::TERMINATION_NONE, 666), std::invalid_argument);

        CUSTOM_NO_THROW(new wrench::CloudComputeServiceShutdownVMAnswerMessage(true, nullptr, 666));

        CUSTOM_NO_THROW(new wrench::CloudComputeServiceStartVMRequestMessage(simgrid::s4u::Mailbox::by_name("mailbox"), "vm", "host", 666));
        CUSTOM_THROW(new wrench::CloudComputeServiceStartVMRequestMessage(nullptr, "vm", "host", 666), std::invalid_argument);
        CUSTOM_THROW(new wrench::CloudComputeServiceStartVMRequestMessage(simgrid::s4u::Mailbox::by_name("mailbox"), "", "host", 666), std::invalid_argument);

        CUSTOM_NO_THROW(new wrench::CloudComputeServiceStartVMAnswerMessage(true, nullptr, nullptr, 666));

        CUSTOM_NO_THROW(new wrench::CloudComputeServiceSuspendVMRequestMessage(simgrid::s4u::Mailbox::by_name("mailbox"), "vm", 666));
        CUSTOM_THROW(new wrench::CloudComputeServiceSuspendVMRequestMessage(nullptr, "vm", 666), std::invalid_argument);
        CUSTOM_THROW(new wrench::CloudComputeServiceSuspendVMRequestMessage(simgrid::s4u::Mailbox::by_name("mailbox"), "", 666), std::invalid_argument);

        CUSTOM_NO_THROW(new wrench::CloudComputeServiceSuspendVMAnswerMessage(true, nullptr, 666));

        CUSTOM_NO_THROW(new wrench::CloudComputeServiceResumeVMRequestMessage(simgrid::s4u::Mailbox::by_name("mailbox"), "vm", 666));
        CUSTOM_THROW(new wrench::CloudComputeServiceResumeVMRequestMessage(nullptr, "vm", 666), std::invalid_argument);
        CUSTOM_THROW(new wrench::CloudComputeServiceResumeVMRequestMessage(simgrid::s4u::Mailbox::by_name("mailbox"), "", 666), std::invalid_argument);

        CUSTOM_NO_THROW(new wrench::CloudComputeServiceResumeVMAnswerMessage(true, nullptr, 666));

        CUSTOM_NO_THROW(new wrench::CloudComputeServiceDestroyVMRequestMessage(simgrid::s4u::Mailbox::by_name("mailbox"), "vm", 666));
        CUSTOM_THROW(new wrench::CloudComputeServiceDestroyVMRequestMessage(nullptr, "vm", 666), std::invalid_argument);
        CUSTOM_THROW(new wrench::CloudComputeServiceDestroyVMRequestMessage(simgrid::s4u::Mailbox::by_name("mailbox"), "", 666), std::invalid_argument);

        CUSTOM_NO_THROW(new wrench::CloudComputeServiceDestroyVMAnswerMessage(true, nullptr, 666));

        CUSTOM_NO_THROW(new wrench::StorageServiceFreeSpaceRequestMessage(simgrid::s4u::Mailbox::by_name("mailbox"), 666));
        CUSTOM_THROW(new wrench::StorageServiceFreeSpaceRequestMessage(nullptr, 666), std::invalid_argument);

        CUSTOM_NO_THROW(new wrench::StorageServiceFreeSpaceAnswerMessage({{"/", 1000}, {"/foo/", 2000}}, 666));
        CUSTOM_THROW(new wrench::StorageServiceFreeSpaceAnswerMessage({{"/", -10.0}}, 666), std::invalid_argument);

        std::string root_dir = "/";
        CUSTOM_NO_THROW(new wrench::StorageServiceFileLookupRequestMessage(simgrid::s4u::Mailbox::by_name("mailbox"), location, 666));
        CUSTOM_THROW(new wrench::StorageServiceFileLookupRequestMessage(nullptr, location, 666), std::invalid_argument);
        CUSTOM_THROW(new wrench::StorageServiceFileLookupRequestMessage(simgrid::s4u::Mailbox::by_name("mailbox"), nullptr, 666), std::invalid_argument);

        CUSTOM_NO_THROW(new wrench::StorageServiceFileLookupAnswerMessage(file, true, 666));
        CUSTOM_THROW(new wrench::StorageServiceFileLookupAnswerMessage(nullptr, true, 666), std::invalid_argument);

        CUSTOM_NO_THROW(new wrench::StorageServiceFileDeleteRequestMessage(simgrid::s4u::Mailbox::by_name("mailbox"), location, 666));
        CUSTOM_THROW(new wrench::StorageServiceFileDeleteRequestMessage(nullptr, location, 666), std::invalid_argument);
        CUSTOM_THROW(new wrench::StorageServiceFileDeleteRequestMessage(simgrid::s4u::Mailbox::by_name("mailbox"), nullptr, 666), std::invalid_argument);

        CUSTOM_NO_THROW(new wrench::StorageServiceFileDeleteAnswerMessage(file, storage_service, true, nullptr, 666));
        CUSTOM_NO_THROW(new wrench::StorageServiceFileDeleteAnswerMessage(file, storage_service, false, failure_cause, 666));
        CUSTOM_THROW(new wrench::StorageServiceFileDeleteAnswerMessage(nullptr, storage_service, true, failure_cause, 666),
                     std::invalid_argument);
        CUSTOM_THROW(new wrench::StorageServiceFileDeleteAnswerMessage(file, nullptr, true, failure_cause, 666),
                     std::invalid_argument);
        CUSTOM_THROW(new wrench::StorageServiceFileDeleteAnswerMessage(file, storage_service, false, nullptr, 666),
                     std::invalid_argument);
        CUSTOM_THROW(new wrench::StorageServiceFileDeleteAnswerMessage(file, storage_service, true, failure_cause, 666),
                     std::invalid_argument);

<<<<<<< HEAD
        CUSTOM_NO_THROW(new wrench::StorageServiceFileCopyRequestMessage(simgrid::s4u::Mailbox::by_name("mailbox"), location, location, nullptr, 666));
        CUSTOM_THROW(new wrench::StorageServiceFileCopyRequestMessage(nullptr, location, location, nullptr, 666), std::invalid_argument);
        CUSTOM_THROW(new wrench::StorageServiceFileCopyRequestMessage(simgrid::s4u::Mailbox::by_name("mailbox"), nullptr, location, nullptr, 666), std::invalid_argument);
        CUSTOM_THROW(new wrench::StorageServiceFileCopyRequestMessage(simgrid::s4u::Mailbox::by_name("mailbox"), location, nullptr, nullptr, 666), std::invalid_argument);

        CUSTOM_NO_THROW(new wrench::StorageServiceFileCopyAnswerMessage(location, location, nullptr, false, true, nullptr, 666));
        CUSTOM_NO_THROW(new wrench::StorageServiceFileCopyAnswerMessage(location, location, nullptr, false, false, failure_cause, 666));
        CUSTOM_THROW(new wrench::StorageServiceFileCopyAnswerMessage(nullptr, nullptr, nullptr, false, true, nullptr, 666), std::invalid_argument);
        CUSTOM_THROW(new wrench::StorageServiceFileCopyAnswerMessage(location, nullptr, nullptr, false, true, nullptr, 666), std::invalid_argument);
        CUSTOM_THROW(new wrench::StorageServiceFileCopyAnswerMessage(location, nullptr, nullptr, true, true, nullptr, 666), std::invalid_argument);
        CUSTOM_THROW(new wrench::StorageServiceFileCopyAnswerMessage(location, nullptr, nullptr, false, false, nullptr, 666), std::invalid_argument);
        CUSTOM_THROW(new wrench::StorageServiceFileCopyAnswerMessage(location, nullptr, nullptr, false, true, failure_cause, 666), std::invalid_argument);

        CUSTOM_NO_THROW(new wrench::StorageServiceFileWriteRequestMessage(simgrid::s4u::Mailbox::by_name("mailbox"), (simgrid::s4u::Host *)666, location, 10, 666));
        CUSTOM_THROW(new wrench::StorageServiceFileWriteRequestMessage(nullptr, (simgrid::s4u::Host *)666, location, 10, 666), std::invalid_argument);
        CUSTOM_THROW(new wrench::StorageServiceFileWriteRequestMessage(simgrid::s4u::Mailbox::by_name("mailbox"), nullptr, location, 10, 666), std::invalid_argument);
        CUSTOM_THROW(new wrench::StorageServiceFileWriteRequestMessage(simgrid::s4u::Mailbox::by_name("mailbox"), (simgrid::s4u::Host *)666, nullptr, 10, 666), std::invalid_argument);

        CUSTOM_NO_THROW(new wrench::StorageServiceFileWriteAnswerMessage(location, true, nullptr, simgrid::s4u::Mailbox::by_name("mailbox"), 666));
        CUSTOM_NO_THROW(new wrench::StorageServiceFileWriteAnswerMessage(location, false, failure_cause, nullptr, 666));
        CUSTOM_THROW(new wrench::StorageServiceFileWriteAnswerMessage(nullptr, true, nullptr, simgrid::s4u::Mailbox::by_name("mailbox"), 666), std::invalid_argument);
        CUSTOM_THROW(new wrench::StorageServiceFileWriteAnswerMessage(location, true, nullptr, nullptr, 666), std::invalid_argument);
        CUSTOM_THROW(new wrench::StorageServiceFileWriteAnswerMessage(location, true, failure_cause, simgrid::s4u::Mailbox::by_name("mailbox"), 666), std::invalid_argument);
        CUSTOM_THROW(new wrench::StorageServiceFileWriteAnswerMessage(location, false, nullptr, simgrid::s4u::Mailbox::by_name("mailbox"), 666), std::invalid_argument);

        CUSTOM_NO_THROW(new wrench::StorageServiceFileReadRequestMessage(simgrid::s4u::Mailbox::by_name("mailbox"), (simgrid::s4u::Host *)666, simgrid::s4u::Mailbox::by_name("mailbox"), location, 10, 666));
        CUSTOM_THROW(new wrench::StorageServiceFileReadRequestMessage(nullptr, (simgrid::s4u::Host *)666, simgrid::s4u::Mailbox::by_name("mailbox"), location, 10, 10), std::invalid_argument);
        CUSTOM_THROW(new wrench::StorageServiceFileReadRequestMessage(simgrid::s4u::Mailbox::by_name("mailbox"), nullptr, simgrid::s4u::Mailbox::by_name("mailbox"), location, 10, 10), std::invalid_argument);
        CUSTOM_THROW(new wrench::StorageServiceFileReadRequestMessage(simgrid::s4u::Mailbox::by_name("mailbox"), (simgrid::s4u::Host *)666, nullptr, location, 10, 10), std::invalid_argument);
        CUSTOM_THROW(new wrench::StorageServiceFileReadRequestMessage(simgrid::s4u::Mailbox::by_name("mailbox"), (simgrid::s4u::Host *)666, simgrid::s4u::Mailbox::by_name("mailbox"), nullptr, 10, 10), std::invalid_argument);
        CUSTOM_THROW(new wrench::StorageServiceFileReadRequestMessage(simgrid::s4u::Mailbox::by_name("mailbox"), (simgrid::s4u::Host *)666, simgrid::s4u::Mailbox::by_name("mailbox"), location, -1.0, 10), std::invalid_argument);

        CUSTOM_NO_THROW(new wrench::StorageServiceFileReadAnswerMessage(location, true, nullptr, 10, 666));
        CUSTOM_NO_THROW(new wrench::StorageServiceFileReadAnswerMessage(location, false, failure_cause, 0, 666));
        CUSTOM_THROW(new wrench::StorageServiceFileReadAnswerMessage(nullptr, true, nullptr, 10, 666), std::invalid_argument);
        CUSTOM_THROW(new wrench::StorageServiceFileReadAnswerMessage(location, true, failure_cause, 10, 666), std::invalid_argument);
        CUSTOM_THROW(new wrench::StorageServiceFileReadAnswerMessage(location, false, nullptr, 10, 666), std::invalid_argument);
=======
        CUSTOM_NO_THROW(new wrench::StorageServiceFileCopyRequestMessage(simgrid::s4u::Mailbox::by_name("mailbox"), file, location, location, nullptr, 666));
        CUSTOM_THROW(new wrench::StorageServiceFileCopyRequestMessage(nullptr, file, location, location, nullptr, 666), std::invalid_argument);
        CUSTOM_THROW(new wrench::StorageServiceFileCopyRequestMessage(simgrid::s4u::Mailbox::by_name("mailbox"), nullptr, location, location, nullptr, 666), std::invalid_argument);
        CUSTOM_THROW(new wrench::StorageServiceFileCopyRequestMessage(simgrid::s4u::Mailbox::by_name("mailbox"), file, nullptr, location, nullptr, 666), std::invalid_argument);
        CUSTOM_THROW(new wrench::StorageServiceFileCopyRequestMessage(simgrid::s4u::Mailbox::by_name("mailbox"), file, location, nullptr, nullptr, 666), std::invalid_argument);

        CUSTOM_THROW(new wrench::StorageServiceFileCopyAnswerMessage(nullptr, location, location, nullptr, false, true, nullptr, 666), std::invalid_argument);
        CUSTOM_NO_THROW(new wrench::StorageServiceFileCopyAnswerMessage(file, location, location, nullptr, false, true, nullptr, 666));
        CUSTOM_NO_THROW(new wrench::StorageServiceFileCopyAnswerMessage(file, location, location, nullptr, false, false, failure_cause, 666));
        CUSTOM_THROW(new wrench::StorageServiceFileCopyAnswerMessage(file, nullptr, nullptr, nullptr, false, true, nullptr, 666), std::invalid_argument);
        CUSTOM_THROW(new wrench::StorageServiceFileCopyAnswerMessage(file, location, nullptr, nullptr, false, true, nullptr, 666), std::invalid_argument);
        CUSTOM_THROW(new wrench::StorageServiceFileCopyAnswerMessage(file, location, nullptr, nullptr, true, true, nullptr, 666), std::invalid_argument);
        CUSTOM_THROW(new wrench::StorageServiceFileCopyAnswerMessage(file, location, nullptr, nullptr, false, false, nullptr, 666), std::invalid_argument);
        CUSTOM_THROW(new wrench::StorageServiceFileCopyAnswerMessage(file, location, nullptr, nullptr, false, true, failure_cause, 666), std::invalid_argument);

        CUSTOM_NO_THROW(new wrench::StorageServiceFileWriteRequestMessage(simgrid::s4u::Mailbox::by_name("mailbox"), (simgrid::s4u::Host *) 666, file, location, 10, 666));
        CUSTOM_NO_THROW(new wrench::StorageServiceFileWriteRequestMessage(simgrid::s4u::Mailbox::by_name("mailbox"), nullptr, file, location, 10, 666));
        CUSTOM_THROW(new wrench::StorageServiceFileWriteRequestMessage(nullptr, nullptr, location, 10, 666), std::invalid_argument);
        CUSTOM_THROW(new wrench::StorageServiceFileWriteRequestMessage(simgrid::s4u::Mailbox::by_name("mailbox"), file, nullptr, 10, 666), std::invalid_argument);

        CUSTOM_NO_THROW(new wrench::StorageServiceFileWriteAnswerMessage(file, location, true, nullptr, simgrid::s4u::Mailbox::by_name("mailbox"), 666));
        CUSTOM_NO_THROW(new wrench::StorageServiceFileWriteAnswerMessage(file, location, false, failure_cause, nullptr, 666));
        CUSTOM_THROW(new wrench::StorageServiceFileWriteAnswerMessage(nullptr, location, true, nullptr, simgrid::s4u::Mailbox::by_name("mailbox"), 666), std::invalid_argument);
        CUSTOM_THROW(new wrench::StorageServiceFileWriteAnswerMessage(file, nullptr, true, nullptr, simgrid::s4u::Mailbox::by_name("mailbox"), 666), std::invalid_argument);
        CUSTOM_THROW(new wrench::StorageServiceFileWriteAnswerMessage(file, location, true, nullptr, nullptr, 666), std::invalid_argument);
        CUSTOM_THROW(new wrench::StorageServiceFileWriteAnswerMessage(file, location, true, failure_cause, simgrid::s4u::Mailbox::by_name("mailbox"), 666), std::invalid_argument);
        CUSTOM_THROW(new wrench::StorageServiceFileWriteAnswerMessage(file, location, false, nullptr, simgrid::s4u::Mailbox::by_name("mailbox"), 666), std::invalid_argument);

        CUSTOM_NO_THROW(new wrench::StorageServiceFileReadRequestMessage(simgrid::s4u::Mailbox::by_name("mailbox"), (simgrid::s4u::Host *) 666, simgrid::s4u::Mailbox::by_name("mailbox"), file, location, 10, 666));
        CUSTOM_NO_THROW(new wrench::StorageServiceFileReadRequestMessage(simgrid::s4u::Mailbox::by_name("mailbox"), nullptr, simgrid::s4u::Mailbox::by_name("mailbox"), file, location, 10, 666));
        CUSTOM_THROW(new wrench::StorageServiceFileReadRequestMessage(nullptr, (simgrid::s4u::Host *) 666, simgrid::s4u::Mailbox::by_name("mailbox"), file, location, 10, 10, 666), std::invalid_argument);
        CUSTOM_THROW(new wrench::StorageServiceFileReadRequestMessage(simgrid::s4u::Mailbox::by_name("mailbox"), (simgrid::s4u::Host *) 666, nullptr, file, location, 10, 10, 666), std::invalid_argument);
        CUSTOM_THROW(new wrench::StorageServiceFileReadRequestMessage(simgrid::s4u::Mailbox::by_name("mailbox"), (simgrid::s4u::Host *) 666, simgrid::s4u::Mailbox::by_name("mailbox"), nullptr, location, 10, 10, 666), std::invalid_argument);
        CUSTOM_THROW(new wrench::StorageServiceFileReadRequestMessage(simgrid::s4u::Mailbox::by_name("mailbox"), (simgrid::s4u::Host *) 666, simgrid::s4u::Mailbox::by_name("mailbox"), file, nullptr, 10, 10, 666), std::invalid_argument);
        CUSTOM_THROW(new wrench::StorageServiceFileReadRequestMessage(simgrid::s4u::Mailbox::by_name("mailbox"), (simgrid::s4u::Host *) 666, simgrid::s4u::Mailbox::by_name("mailbox"), file, location, -1.0, 10, 666), std::invalid_argument);

        CUSTOM_NO_THROW(new wrench::StorageServiceFileReadAnswerMessage(file, location, true, nullptr, 10, 666));
        CUSTOM_NO_THROW(new wrench::StorageServiceFileReadAnswerMessage(file, location, false, failure_cause, 0, 666));
        CUSTOM_THROW(new wrench::StorageServiceFileReadAnswerMessage(nullptr, location, true, nullptr, 666), std::invalid_argument);
        CUSTOM_THROW(new wrench::StorageServiceFileReadAnswerMessage(file, nullptr, true, nullptr, 666), std::invalid_argument);
        CUSTOM_THROW(new wrench::StorageServiceFileReadAnswerMessage(file, location, true, failure_cause, 666), std::invalid_argument);
        CUSTOM_THROW(new wrench::StorageServiceFileReadAnswerMessage(file, location, false, nullptr, 666), std::invalid_argument);
>>>>>>> a1cea902

        CUSTOM_NO_THROW(new wrench::StorageServiceFileContentChunkMessage(file, 666, true));
        CUSTOM_THROW(new wrench::StorageServiceFileContentChunkMessage(nullptr, 666, true), std::invalid_argument);

        CUSTOM_NO_THROW(new wrench::NetworkProximityLookupRequestMessage(simgrid::s4u::Mailbox::by_name("mailbox"), std::make_pair("a", "b"), 666));
        CUSTOM_THROW(new wrench::NetworkProximityLookupRequestMessage(nullptr, std::make_pair("a", "b"), 666), std::invalid_argument);
        CUSTOM_THROW(new wrench::NetworkProximityLookupRequestMessage(simgrid::s4u::Mailbox::by_name("mailbox"), std::make_pair("", "b"), 666), std::invalid_argument);
        CUSTOM_THROW(new wrench::NetworkProximityLookupRequestMessage(simgrid::s4u::Mailbox::by_name("mailbox"), std::make_pair("a", ""), 666), std::invalid_argument);

        CUSTOM_NO_THROW(new wrench::NetworkProximityLookupAnswerMessage(std::make_pair("a", "b"), 1.0, 1.0, 666));
        CUSTOM_THROW(new wrench::NetworkProximityLookupAnswerMessage(std::make_pair("", "b"), 1.0, 1.0, 666), std::invalid_argument);
        CUSTOM_THROW(new wrench::NetworkProximityLookupAnswerMessage(std::make_pair("a", ""), 1.0, 1.0, 666), std::invalid_argument);

        CUSTOM_NO_THROW(new wrench::NetworkProximityComputeAnswerMessage(std::make_pair("a", "b"), 1.0, 666));
        CUSTOM_THROW(new wrench::NetworkProximityComputeAnswerMessage(std::make_pair("", "b"), 1.0, 666), std::invalid_argument);
        CUSTOM_THROW(new wrench::NetworkProximityComputeAnswerMessage(std::make_pair("a", ""), 1.0, 666), std::invalid_argument);

        CUSTOM_NO_THROW(new wrench::NextContactDaemonRequestMessage(network_proximity_daemon, 666));
        CUSTOM_THROW(new wrench::NextContactDaemonRequestMessage(nullptr, 666), std::invalid_argument);

        CUSTOM_NO_THROW(new wrench::CoordinateLookupRequestMessage(simgrid::s4u::Mailbox::by_name("mailbox"), "requested_host", 666));
        CUSTOM_THROW(new wrench::CoordinateLookupRequestMessage(nullptr, "requested_host", 666), std::invalid_argument);
        CUSTOM_THROW(new wrench::CoordinateLookupRequestMessage(simgrid::s4u::Mailbox::by_name("mailbox"), "", 666), std::invalid_argument);

        CUSTOM_NO_THROW(new wrench::CoordinateLookupAnswerMessage("requested_host", true, std::make_pair(1.0, 1.0), 1.0, 666));
        CUSTOM_THROW(new wrench::CoordinateLookupAnswerMessage("", true, std::make_pair(1.0, 1.0), 1.0, 666), std::invalid_argument);

        CUSTOM_NO_THROW(new wrench::BatchExecuteJobFromBatSchedMessage(simgrid::s4u::Mailbox::by_name("mailbox"), "string", 666));
        CUSTOM_THROW(new wrench::BatchExecuteJobFromBatSchedMessage(nullptr, "string", 666), std::invalid_argument);
        CUSTOM_THROW(new wrench::BatchExecuteJobFromBatSchedMessage(simgrid::s4u::Mailbox::by_name("mailbox"), "", 666), std::invalid_argument);

        CUSTOM_NO_THROW(new wrench::BatchQueryAnswerMessage(1.0, 666));

        CUSTOM_NO_THROW(new wrench::BatchComputeServiceJobRequestMessage(simgrid::s4u::Mailbox::by_name("mailbox"), batch_job, 666));
        CUSTOM_THROW(new wrench::BatchComputeServiceJobRequestMessage(simgrid::s4u::Mailbox::by_name("mailbox"), nullptr, 666), std::invalid_argument);
        CUSTOM_THROW(new wrench::BatchComputeServiceJobRequestMessage(nullptr, batch_job, 666), std::invalid_argument);
        CUSTOM_NO_THROW(new wrench::AlarmJobTimeOutMessage(batch_job, 666));
        CUSTOM_THROW(new wrench::AlarmJobTimeOutMessage(nullptr, 666), std::invalid_argument);

        return 0;
    }
};


TEST_F(MessageConstructorTest, AllMessages) {
    DO_TEST_WITH_FORK(do_MessageConstruction_test);
}

void MessageConstructorTest::do_MessageConstruction_test() {


    // Create and initialize a simulation
    int argc = 1;
    auto argv = (char **) calloc(argc, sizeof(char *));
    argv[0] = strdup("unit_test");
    //    argv[1] = strdup("--wrench-full-log");

    // Create and initialize a simulation
    auto simulation = wrench::Simulation::createSimulation();

    simulation->init(&argc, argv);

    // Setting up the platform
    CUSTOM_NO_THROW(simulation->instantiatePlatform(platform_file_path));

    // Get a hostname
    std::string hostname = wrench::Simulation::getHostnameList()[0];

    // Create services
    this->storage_service = simulation->add(wrench::SimpleStorageService::createSimpleStorageService("Host1", {"/"}, {}, {}));
    this->network_proximity_service = simulation->add(new wrench::NetworkProximityService("Host1", {"Host1", "Host2"}));
    this->compute_service = simulation->add(new wrench::BareMetalComputeService("Host1", {"Host1"}, ""));

    // Create a WMS
    std::shared_ptr<wrench::ExecutionController> wms = nullptr;
    CUSTOM_NO_THROW(wms = simulation->add(new MessageConstructorTestWMS(this, workflow, hostname)));

    simulation->launch();

    for (int i = 0; i < argc; i++)
        free(argv[i]);
    free(argv);
}<|MERGE_RESOLUTION|>--- conflicted
+++ resolved
@@ -293,7 +293,6 @@
         CUSTOM_THROW(new wrench::StorageServiceFileDeleteAnswerMessage(file, storage_service, true, failure_cause, 666),
                      std::invalid_argument);
 
-<<<<<<< HEAD
         CUSTOM_NO_THROW(new wrench::StorageServiceFileCopyRequestMessage(simgrid::s4u::Mailbox::by_name("mailbox"), location, location, nullptr, 666));
         CUSTOM_THROW(new wrench::StorageServiceFileCopyRequestMessage(nullptr, location, location, nullptr, 666), std::invalid_argument);
         CUSTOM_THROW(new wrench::StorageServiceFileCopyRequestMessage(simgrid::s4u::Mailbox::by_name("mailbox"), nullptr, location, nullptr, 666), std::invalid_argument);
@@ -307,10 +306,10 @@
         CUSTOM_THROW(new wrench::StorageServiceFileCopyAnswerMessage(location, nullptr, nullptr, false, false, nullptr, 666), std::invalid_argument);
         CUSTOM_THROW(new wrench::StorageServiceFileCopyAnswerMessage(location, nullptr, nullptr, false, true, failure_cause, 666), std::invalid_argument);
 
-        CUSTOM_NO_THROW(new wrench::StorageServiceFileWriteRequestMessage(simgrid::s4u::Mailbox::by_name("mailbox"), (simgrid::s4u::Host *)666, location, 10, 666));
-        CUSTOM_THROW(new wrench::StorageServiceFileWriteRequestMessage(nullptr, (simgrid::s4u::Host *)666, location, 10, 666), std::invalid_argument);
-        CUSTOM_THROW(new wrench::StorageServiceFileWriteRequestMessage(simgrid::s4u::Mailbox::by_name("mailbox"), nullptr, location, 10, 666), std::invalid_argument);
-        CUSTOM_THROW(new wrench::StorageServiceFileWriteRequestMessage(simgrid::s4u::Mailbox::by_name("mailbox"), (simgrid::s4u::Host *)666, nullptr, 10, 666), std::invalid_argument);
+        CUSTOM_NO_THROW(new wrench::StorageServiceFileWriteRequestMessage(simgrid::s4u::Mailbox::by_name("mailbox"), (simgrid::s4u::Host *) 666, file, location, 10, 666));
+        CUSTOM_NO_THROW(new wrench::StorageServiceFileWriteRequestMessage(simgrid::s4u::Mailbox::by_name("mailbox"), nullptr, file, location, 10, 666));
+        CUSTOM_THROW(new wrench::StorageServiceFileWriteRequestMessage(nullptr, nullptr, location, 10, 666), std::invalid_argument);
+        CUSTOM_THROW(new wrench::StorageServiceFileWriteRequestMessage(simgrid::s4u::Mailbox::by_name("mailbox"), file, nullptr, 10, 666), std::invalid_argument);
 
         CUSTOM_NO_THROW(new wrench::StorageServiceFileWriteAnswerMessage(location, true, nullptr, simgrid::s4u::Mailbox::by_name("mailbox"), 666));
         CUSTOM_NO_THROW(new wrench::StorageServiceFileWriteAnswerMessage(location, false, failure_cause, nullptr, 666));
@@ -318,47 +317,6 @@
         CUSTOM_THROW(new wrench::StorageServiceFileWriteAnswerMessage(location, true, nullptr, nullptr, 666), std::invalid_argument);
         CUSTOM_THROW(new wrench::StorageServiceFileWriteAnswerMessage(location, true, failure_cause, simgrid::s4u::Mailbox::by_name("mailbox"), 666), std::invalid_argument);
         CUSTOM_THROW(new wrench::StorageServiceFileWriteAnswerMessage(location, false, nullptr, simgrid::s4u::Mailbox::by_name("mailbox"), 666), std::invalid_argument);
-
-        CUSTOM_NO_THROW(new wrench::StorageServiceFileReadRequestMessage(simgrid::s4u::Mailbox::by_name("mailbox"), (simgrid::s4u::Host *)666, simgrid::s4u::Mailbox::by_name("mailbox"), location, 10, 666));
-        CUSTOM_THROW(new wrench::StorageServiceFileReadRequestMessage(nullptr, (simgrid::s4u::Host *)666, simgrid::s4u::Mailbox::by_name("mailbox"), location, 10, 10), std::invalid_argument);
-        CUSTOM_THROW(new wrench::StorageServiceFileReadRequestMessage(simgrid::s4u::Mailbox::by_name("mailbox"), nullptr, simgrid::s4u::Mailbox::by_name("mailbox"), location, 10, 10), std::invalid_argument);
-        CUSTOM_THROW(new wrench::StorageServiceFileReadRequestMessage(simgrid::s4u::Mailbox::by_name("mailbox"), (simgrid::s4u::Host *)666, nullptr, location, 10, 10), std::invalid_argument);
-        CUSTOM_THROW(new wrench::StorageServiceFileReadRequestMessage(simgrid::s4u::Mailbox::by_name("mailbox"), (simgrid::s4u::Host *)666, simgrid::s4u::Mailbox::by_name("mailbox"), nullptr, 10, 10), std::invalid_argument);
-        CUSTOM_THROW(new wrench::StorageServiceFileReadRequestMessage(simgrid::s4u::Mailbox::by_name("mailbox"), (simgrid::s4u::Host *)666, simgrid::s4u::Mailbox::by_name("mailbox"), location, -1.0, 10), std::invalid_argument);
-
-        CUSTOM_NO_THROW(new wrench::StorageServiceFileReadAnswerMessage(location, true, nullptr, 10, 666));
-        CUSTOM_NO_THROW(new wrench::StorageServiceFileReadAnswerMessage(location, false, failure_cause, 0, 666));
-        CUSTOM_THROW(new wrench::StorageServiceFileReadAnswerMessage(nullptr, true, nullptr, 10, 666), std::invalid_argument);
-        CUSTOM_THROW(new wrench::StorageServiceFileReadAnswerMessage(location, true, failure_cause, 10, 666), std::invalid_argument);
-        CUSTOM_THROW(new wrench::StorageServiceFileReadAnswerMessage(location, false, nullptr, 10, 666), std::invalid_argument);
-=======
-        CUSTOM_NO_THROW(new wrench::StorageServiceFileCopyRequestMessage(simgrid::s4u::Mailbox::by_name("mailbox"), file, location, location, nullptr, 666));
-        CUSTOM_THROW(new wrench::StorageServiceFileCopyRequestMessage(nullptr, file, location, location, nullptr, 666), std::invalid_argument);
-        CUSTOM_THROW(new wrench::StorageServiceFileCopyRequestMessage(simgrid::s4u::Mailbox::by_name("mailbox"), nullptr, location, location, nullptr, 666), std::invalid_argument);
-        CUSTOM_THROW(new wrench::StorageServiceFileCopyRequestMessage(simgrid::s4u::Mailbox::by_name("mailbox"), file, nullptr, location, nullptr, 666), std::invalid_argument);
-        CUSTOM_THROW(new wrench::StorageServiceFileCopyRequestMessage(simgrid::s4u::Mailbox::by_name("mailbox"), file, location, nullptr, nullptr, 666), std::invalid_argument);
-
-        CUSTOM_THROW(new wrench::StorageServiceFileCopyAnswerMessage(nullptr, location, location, nullptr, false, true, nullptr, 666), std::invalid_argument);
-        CUSTOM_NO_THROW(new wrench::StorageServiceFileCopyAnswerMessage(file, location, location, nullptr, false, true, nullptr, 666));
-        CUSTOM_NO_THROW(new wrench::StorageServiceFileCopyAnswerMessage(file, location, location, nullptr, false, false, failure_cause, 666));
-        CUSTOM_THROW(new wrench::StorageServiceFileCopyAnswerMessage(file, nullptr, nullptr, nullptr, false, true, nullptr, 666), std::invalid_argument);
-        CUSTOM_THROW(new wrench::StorageServiceFileCopyAnswerMessage(file, location, nullptr, nullptr, false, true, nullptr, 666), std::invalid_argument);
-        CUSTOM_THROW(new wrench::StorageServiceFileCopyAnswerMessage(file, location, nullptr, nullptr, true, true, nullptr, 666), std::invalid_argument);
-        CUSTOM_THROW(new wrench::StorageServiceFileCopyAnswerMessage(file, location, nullptr, nullptr, false, false, nullptr, 666), std::invalid_argument);
-        CUSTOM_THROW(new wrench::StorageServiceFileCopyAnswerMessage(file, location, nullptr, nullptr, false, true, failure_cause, 666), std::invalid_argument);
-
-        CUSTOM_NO_THROW(new wrench::StorageServiceFileWriteRequestMessage(simgrid::s4u::Mailbox::by_name("mailbox"), (simgrid::s4u::Host *) 666, file, location, 10, 666));
-        CUSTOM_NO_THROW(new wrench::StorageServiceFileWriteRequestMessage(simgrid::s4u::Mailbox::by_name("mailbox"), nullptr, file, location, 10, 666));
-        CUSTOM_THROW(new wrench::StorageServiceFileWriteRequestMessage(nullptr, nullptr, location, 10, 666), std::invalid_argument);
-        CUSTOM_THROW(new wrench::StorageServiceFileWriteRequestMessage(simgrid::s4u::Mailbox::by_name("mailbox"), file, nullptr, 10, 666), std::invalid_argument);
-
-        CUSTOM_NO_THROW(new wrench::StorageServiceFileWriteAnswerMessage(file, location, true, nullptr, simgrid::s4u::Mailbox::by_name("mailbox"), 666));
-        CUSTOM_NO_THROW(new wrench::StorageServiceFileWriteAnswerMessage(file, location, false, failure_cause, nullptr, 666));
-        CUSTOM_THROW(new wrench::StorageServiceFileWriteAnswerMessage(nullptr, location, true, nullptr, simgrid::s4u::Mailbox::by_name("mailbox"), 666), std::invalid_argument);
-        CUSTOM_THROW(new wrench::StorageServiceFileWriteAnswerMessage(file, nullptr, true, nullptr, simgrid::s4u::Mailbox::by_name("mailbox"), 666), std::invalid_argument);
-        CUSTOM_THROW(new wrench::StorageServiceFileWriteAnswerMessage(file, location, true, nullptr, nullptr, 666), std::invalid_argument);
-        CUSTOM_THROW(new wrench::StorageServiceFileWriteAnswerMessage(file, location, true, failure_cause, simgrid::s4u::Mailbox::by_name("mailbox"), 666), std::invalid_argument);
-        CUSTOM_THROW(new wrench::StorageServiceFileWriteAnswerMessage(file, location, false, nullptr, simgrid::s4u::Mailbox::by_name("mailbox"), 666), std::invalid_argument);
 
         CUSTOM_NO_THROW(new wrench::StorageServiceFileReadRequestMessage(simgrid::s4u::Mailbox::by_name("mailbox"), (simgrid::s4u::Host *) 666, simgrid::s4u::Mailbox::by_name("mailbox"), file, location, 10, 666));
         CUSTOM_NO_THROW(new wrench::StorageServiceFileReadRequestMessage(simgrid::s4u::Mailbox::by_name("mailbox"), nullptr, simgrid::s4u::Mailbox::by_name("mailbox"), file, location, 10, 666));
@@ -368,13 +326,11 @@
         CUSTOM_THROW(new wrench::StorageServiceFileReadRequestMessage(simgrid::s4u::Mailbox::by_name("mailbox"), (simgrid::s4u::Host *) 666, simgrid::s4u::Mailbox::by_name("mailbox"), file, nullptr, 10, 10, 666), std::invalid_argument);
         CUSTOM_THROW(new wrench::StorageServiceFileReadRequestMessage(simgrid::s4u::Mailbox::by_name("mailbox"), (simgrid::s4u::Host *) 666, simgrid::s4u::Mailbox::by_name("mailbox"), file, location, -1.0, 10, 666), std::invalid_argument);
 
-        CUSTOM_NO_THROW(new wrench::StorageServiceFileReadAnswerMessage(file, location, true, nullptr, 10, 666));
-        CUSTOM_NO_THROW(new wrench::StorageServiceFileReadAnswerMessage(file, location, false, failure_cause, 0, 666));
-        CUSTOM_THROW(new wrench::StorageServiceFileReadAnswerMessage(nullptr, location, true, nullptr, 666), std::invalid_argument);
-        CUSTOM_THROW(new wrench::StorageServiceFileReadAnswerMessage(file, nullptr, true, nullptr, 666), std::invalid_argument);
-        CUSTOM_THROW(new wrench::StorageServiceFileReadAnswerMessage(file, location, true, failure_cause, 666), std::invalid_argument);
-        CUSTOM_THROW(new wrench::StorageServiceFileReadAnswerMessage(file, location, false, nullptr, 666), std::invalid_argument);
->>>>>>> a1cea902
+        CUSTOM_NO_THROW(new wrench::StorageServiceFileReadAnswerMessage(location, true, nullptr, 10, 666));
+        CUSTOM_NO_THROW(new wrench::StorageServiceFileReadAnswerMessage(location, false, failure_cause, 0, 666));
+        CUSTOM_THROW(new wrench::StorageServiceFileReadAnswerMessage(nullptr, true, nullptr, 10, 666), std::invalid_argument);
+        CUSTOM_THROW(new wrench::StorageServiceFileReadAnswerMessage(location, true, failure_cause, 10, 666), std::invalid_argument);
+        CUSTOM_THROW(new wrench::StorageServiceFileReadAnswerMessage(location, false, nullptr, 10, 666), std::invalid_argument);
 
         CUSTOM_NO_THROW(new wrench::StorageServiceFileContentChunkMessage(file, 666, true));
         CUSTOM_THROW(new wrench::StorageServiceFileContentChunkMessage(nullptr, 666, true), std::invalid_argument);
