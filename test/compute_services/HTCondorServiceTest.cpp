--- conflicted
+++ resolved
@@ -60,7 +60,6 @@
         output_file4 = workflow->addFile("output_file4", 10.0);
 
         // Create the tasks
-<<<<<<< HEAD
         task1 = workflow->addTask("task_1_10s_1core", 10.0, 1, 1, 1.0, 0);
         task2 = workflow->addTask("task_2_10s_1core", 10.0, 1, 1, 1.0, 0);
         task3 = workflow->addTask("task_3_10s_2cores", 10.0, 2, 2, 1.0, 0);
@@ -68,15 +67,6 @@
         task5 = workflow->addTask("task_5_30s_1_to_3_cores", 30.0, 1, 3, 1.0, 0);
         task6 = workflow->addTask("task_6_10s_1_to_2_cores", 12.0, 1, 2, 1.0, 0);
         task7 = workflow->addTask("grid_task", 10.0, 1, 1, 1.0, 0);
-
-=======
-        task1 = workflow->addTask("task_1_10s_1core", 10.0, 1, 1, 0);
-        task2 = workflow->addTask("task_2_10s_1core", 10.0, 1, 1, 0);
-        task3 = workflow->addTask("task_3_10s_2cores", 10.0, 2, 2, 0);
-        task4 = workflow->addTask("task_4_10s_2cores", 10.0, 2, 2, 0);
-        task5 = workflow->addTask("task_5_30s_1_to_3_cores", 30.0, 1, 3, 0);
-        task6 = workflow->addTask("task_6_10s_1_to_2_cores", 12.0, 1, 2, 0);
->>>>>>> ee192d10
 
         // Add file-task dependencies
         task1->addInputFile(input_file);
