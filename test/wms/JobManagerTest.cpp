--- conflicted
+++ resolved
@@ -243,33 +243,21 @@
         try {
             std::vector<std::tuple<wrench::WorkflowFile *, std::shared_ptr<wrench::FileLocation>, std::shared_ptr<wrench::FileLocation> > > pre_file_copies;
             pre_file_copies.push_back(std::make_tuple((wrench::WorkflowFile *)nullptr, wrench::FileLocation::SCRATCH, wrench::FileLocation::SCRATCH));
-<<<<<<< HEAD
             job_manager->createStandardJob({}, (std::map<wrench::WorkflowFile*, std::shared_ptr<wrench::FileLocation>>){}, pre_file_copies, {}, {});
-=======
-            job_manager->createStandardJob({}, (std::map<wrench::WorkflowFile *, std::shared_ptr<wrench::FileLocation>>){}, pre_file_copies, {}, {});
->>>>>>> 727b8ab9
             throw std::runtime_error("Should not be able to create a standard job with a (nullptr, *, *) pre file copy");
         } catch (std::invalid_argument &e) {
         }
         try {
             std::vector<std::tuple<wrench::WorkflowFile *, std::shared_ptr<wrench::FileLocation>, std::shared_ptr<wrench::FileLocation> > > pre_file_copies;
             pre_file_copies.push_back(std::make_tuple(f, nullptr, wrench::FileLocation::SCRATCH));
-<<<<<<< HEAD
             job_manager->createStandardJob({}, (std::map<wrench::WorkflowFile*, std::shared_ptr<wrench::FileLocation>>){}, pre_file_copies, {}, {});
-=======
-            job_manager->createStandardJob({}, (std::map<wrench::WorkflowFile *, std::shared_ptr<wrench::FileLocation>>){}, pre_file_copies, {}, {});
->>>>>>> 727b8ab9
             throw std::runtime_error("Should not be able to create a standard job with a (*, nullptr, *) pre file copy");
         } catch (std::invalid_argument &e) {
         }
         try {
             std::vector<std::tuple<wrench::WorkflowFile *, std::shared_ptr<wrench::FileLocation>, std::shared_ptr<wrench::FileLocation> > > pre_file_copies;
             pre_file_copies.push_back(std::make_tuple(f, wrench::FileLocation::SCRATCH, nullptr));
-<<<<<<< HEAD
             job_manager->createStandardJob({}, (std::map<wrench::WorkflowFile*, std::shared_ptr<wrench::FileLocation>>){}, pre_file_copies, {}, {});
-=======
-            job_manager->createStandardJob({}, (std::map<wrench::WorkflowFile *, std::shared_ptr<wrench::FileLocation>>){}, pre_file_copies, {}, {});
->>>>>>> 727b8ab9
             throw std::runtime_error("Should not be able to create a standard job with a (*, *, nullptr) pre file copy");
         } catch (std::invalid_argument &e) {
         }
@@ -279,33 +267,21 @@
         try {
             std::vector<std::tuple<wrench::WorkflowFile *, std::shared_ptr<wrench::FileLocation>, std::shared_ptr<wrench::FileLocation> > > post_file_copies;
             post_file_copies.push_back(std::make_tuple((wrench::WorkflowFile *)nullptr, wrench::FileLocation::SCRATCH, wrench::FileLocation::SCRATCH));
-<<<<<<< HEAD
             job_manager->createStandardJob({}, (std::map<wrench::WorkflowFile*, std::shared_ptr<wrench::FileLocation>>){}, {}, post_file_copies, {});
-=======
-            job_manager->createStandardJob({}, (std::map<wrench::WorkflowFile *, std::shared_ptr<wrench::FileLocation>>){}, {}, post_file_copies, {});
->>>>>>> 727b8ab9
             throw std::runtime_error("Should not be able to create a standard job with a (nullptr, *, *) post file copy");
         } catch (std::invalid_argument &e) {
         }
         try {
             std::vector<std::tuple<wrench::WorkflowFile *, std::shared_ptr<wrench::FileLocation>, std::shared_ptr<wrench::FileLocation> > > post_file_copies;
             post_file_copies.push_back(std::make_tuple(f, nullptr, wrench::FileLocation::SCRATCH));
-<<<<<<< HEAD
             job_manager->createStandardJob({}, (std::map<wrench::WorkflowFile*, std::shared_ptr<wrench::FileLocation>>){}, {}, post_file_copies, {});
-=======
-            job_manager->createStandardJob({}, (std::map<wrench::WorkflowFile *, std::shared_ptr<wrench::FileLocation>>){}, {}, post_file_copies, {});
->>>>>>> 727b8ab9
             throw std::runtime_error("Should not be able to create a standard job with a (*, nullptr, *) post file copy");
         } catch (std::invalid_argument &e) {
         }
         try {
             std::vector<std::tuple<wrench::WorkflowFile *, std::shared_ptr<wrench::FileLocation>, std::shared_ptr<wrench::FileLocation> > > post_file_copies;
             post_file_copies.push_back(std::make_tuple(f, wrench::FileLocation::SCRATCH, nullptr));
-<<<<<<< HEAD
             job_manager->createStandardJob({}, (std::map<wrench::WorkflowFile*, std::shared_ptr<wrench::FileLocation>>){}, {}, post_file_copies, {});
-=======
-            job_manager->createStandardJob({}, (std::map<wrench::WorkflowFile *, std::shared_ptr<wrench::FileLocation>>){}, {}, post_file_copies, {});
->>>>>>> 727b8ab9
             throw std::runtime_error("Should not be able to create a standard job with a (*, *, nullptr) post file copy");
         } catch (std::invalid_argument &e) {
         }
@@ -314,11 +290,7 @@
         try {
             std::vector<std::tuple<wrench::WorkflowFile *, std::shared_ptr<wrench::FileLocation>, std::shared_ptr<wrench::FileLocation> > > pre_file_copies;
             pre_file_copies.push_back(std::make_tuple(f, wrench::FileLocation::SCRATCH, wrench::FileLocation::SCRATCH));
-<<<<<<< HEAD
             job_manager->createStandardJob({}, (std::map<wrench::WorkflowFile*, std::shared_ptr<wrench::FileLocation>>){}, pre_file_copies, {}, {});
-=======
-            job_manager->createStandardJob({}, (std::map<wrench::WorkflowFile *, std::shared_ptr<wrench::FileLocation>>){}, pre_file_copies, {}, {});
->>>>>>> 727b8ab9
             throw std::runtime_error("Should not be able to create a standard job with a pre file copy that has SCRATCH has both dst and src");
         } catch (std::invalid_argument &e) {
         }
@@ -326,11 +298,7 @@
         try {
             std::vector<std::tuple<wrench::WorkflowFile *, std::shared_ptr<wrench::FileLocation>, std::shared_ptr<wrench::FileLocation> > > post_file_copies;
             post_file_copies.push_back(std::make_tuple(f, wrench::FileLocation::SCRATCH, wrench::FileLocation::SCRATCH));
-<<<<<<< HEAD
             job_manager->createStandardJob({}, (std::map<wrench::WorkflowFile*, std::shared_ptr<wrench::FileLocation>>){}, {}, post_file_copies, {});
-=======
-            job_manager->createStandardJob({}, (std::map<wrench::WorkflowFile *, std::shared_ptr<wrench::FileLocation>>){}, {}, post_file_copies, {});
->>>>>>> 727b8ab9
             throw std::runtime_error("Should not be able to create a standard job with a post file copy that has SCRATCH has both dst and src");
         } catch (std::invalid_argument &e) {
         }
