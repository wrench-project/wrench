--- conflicted
+++ resolved
@@ -176,16 +176,12 @@
 
     // Create and initialize a simulation
     auto simulation = wrench::Simulation::createSimulation();
-    int argc = 3;
+    int argc = 2;
     auto argv = (char **) calloc(argc, sizeof(char *));
     argv[0] = strdup("unit_test");
     argv[1] = strdup("--wrench-host-shutdown-simulation");
-<<<<<<< HEAD
-    argv[2] = strdup("--wrench-full-log");
-=======
 //    argv[2] = strdup("--wrench-full-log");
 //    argv[3] = strdup("--log=root.thresh:debug");
->>>>>>> 78ef9291
 
 
     ASSERT_NO_THROW(simulation->init(&argc, argv));
