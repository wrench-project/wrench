/**
 * Copyright (c) 2017-2018. The WRENCH Team.
 *
 * This program is free software: you can redistribute it and/or modify
 * it under the terms of the GNU General Public License as published by
 * the Free Software Foundation, either version 3 of the License, or
 * (at your option) any later version.
 */

#include <gtest/gtest.h>
#include <wrench-dev.h>
#include <wrench/services/helpers/ServiceFailureDetectorMessage.h>

#include "../include/TestWithFork.h"
#include "../include/UniqueTmpPathPrefix.h"
#include "HostSwitch.h"
#include "wrench/services/helpers/ServiceFailureDetector.h"
#include "Sleeper.h"

XBT_LOG_NEW_DEFAULT_CATEGORY(simulated_failures_test, "Log category for SimulatedFailuresTests");


class SimulatedFailuresTest : public ::testing::Test {

public:
    wrench::Workflow *workflow;
    std::unique_ptr<wrench::Workflow> workflow_unique_ptr;

//    wrench::WorkflowFile *input_file;
//    wrench::WorkflowFile *output_file1;
//    wrench::WorkflowFile *output_file2;
//    wrench::WorkflowFile *output_file3;

//    wrench::WorkflowFile *output_file4;
//    wrench::WorkflowTask *task1;
//    wrench::WorkflowTask *task2;
//    wrench::WorkflowTask *task3;
//    wrench::WorkflowTask *task4;
//    wrench::WorkflowTask *task5;
//    wrench::WorkflowTask *task6;
//    wrench::ComputeService *compute_service = nullptr;
//    wrench::StorageService *storage_service = nullptr;

    void do_FailureDetectorTest_test();
    void do_ServiceRestartTest_test();

protected:

    SimulatedFailuresTest() {
        // Create the simplest workflow
        workflow_unique_ptr = std::unique_ptr<wrench::Workflow>(new wrench::Workflow());
        workflow = workflow_unique_ptr.get();

//        // up from 0 to 100, down from 100 to 200, up from 200 to 300, etc.
//        std::string trace_file_content = "PERIODICITY 100\n"
//                                         " 0 1\n"
//                                         " 100 0";
//
//        std::string trace_file_name = "host.trace";
//        std::string trace_file_path = "/tmp/"+trace_file_name;
//
//        FILE *trace_file = fopen(trace_file_path.c_str(), "w");
//        fprintf(trace_file, "%s", trace_file_content.c_str());
//        fclose(trace_file);

        // Create the files
//        input_file = workflow->addFile("input_file", 10.0);
//        output_file1 = workflow->addFile("output_file1", 10.0);
//        output_file2 = workflow->addFile("output_file2", 10.0);
//        output_file3 = workflow->addFile("output_file3", 10.0);
//        output_file4 = workflow->addFile("output_file4", 10.0);
//
//        // Create the tasks
//        task1 = workflow->addTask("task_1_10s_1core", 10.0, 1, 1, 1.0, 0);
//        task2 = workflow->addTask("task_2_10s_1core", 10.0, 1, 1, 1.0, 0);
//        task3 = workflow->addTask("task_3_10s_2cores", 10.0, 2, 2, 1.0, 0);
//        task4 = workflow->addTask("task_4_10s_2cores", 10.0, 2, 2, 1.0, 0);
//        task5 = workflow->addTask("task_5_30s_1_to_3_cores", 30.0, 1, 3, 1.0, 0);
//        task6 = workflow->addTask("task_6_10s_1_to_2_cores", 12.0, 1, 2, 1.0, 0);
//        task1->setClusterID("ID1");
//        task2->setClusterID("ID1");
//        task3->setClusterID("ID1");
//        task4->setClusterID("ID2");
//        task5->setClusterID("ID2");
//
//        // Add file-task dependencies
//        task1->addInputFile(input_file);
//        task2->addInputFile(input_file);
//        task3->addInputFile(input_file);
//        task4->addInputFile(input_file);
//        task5->addInputFile(input_file);
//        task6->addInputFile(input_file);
//
//        task1->addOutputFile(output_file1);
//        task2->addOutputFile(output_file2);
//        task3->addOutputFile(output_file3);
//        task4->addOutputFile(output_file4);
//        task5->addOutputFile(output_file3);
//        task6->addOutputFile(output_file4);
//
//        workflow->addControlDependency(task4, task5);

        // Create a platform file
        std::string xml = "<?xml version='1.0'?>"
                          "<!DOCTYPE platform SYSTEM \"http://simgrid.gforge.inria.fr/simgrid/simgrid.dtd\">"
                          "<platform version=\"4.1\"> "
                          "   <zone id=\"AS0\" routing=\"Full\"> "
                          "       <host id=\"FailedHost\" speed=\"1f\" core=\"1\"/> "
                          "       <host id=\"StableHost\" speed=\"1f\" core=\"1\"/> "
                          "       <link id=\"link1\" bandwidth=\"100kBps\" latency=\"0\"/>"
                          "       <route src=\"FailedHost\" dst=\"StableHost\">"
                          "           <link_ctn id=\"link1\"/>"
                          "       </route>"
                          "   </zone> "
                          "</platform>";
        FILE *platform_file = fopen(platform_file_path.c_str(), "w");
        fprintf(platform_file, "%s", xml.c_str());
        fclose(platform_file);
    }

    std::string platform_file_path = UNIQUE_TMP_PATH_PREFIX + "platform.xml";
};

/**********************************************************************/
/**                    FAILURE DETECTOR TEST                         **/
/**********************************************************************/

class FailureDetectorTestWMS : public wrench::WMS {

public:
    FailureDetectorTestWMS(SimulatedFailuresTest *test,
                                      std::string &hostname) :
            wrench::WMS(nullptr, nullptr, {}, {}, {}, nullptr, hostname, "test") {
        this->test = test;
    }

private:

    SimulatedFailuresTest *test;

    int main() override {

        /** TEST THAT SHOULD DETECT A FAILURE **/

        // Starting a victim (that will reply with a bogus TTL Expiration message)
        auto victim = std::shared_ptr<wrench::Sleeper>(new wrench::Sleeper("FailedHost", 100, new wrench::ServiceTTLExpiredMessage(1), this->mailbox_name));
        victim->simulation = this->simulation;
        victim->start(victim, true);

        // Starting its nemesis!
        auto murderer = std::shared_ptr<wrench::HostSwitch>(new wrench::HostSwitch("StableHost", 50, "FailedHost", wrench::HostSwitch::Action::TURN_OFF));
        murderer->simulation = this->simulation;
        murderer->start(murderer, true);

        // Starting the failure detector!
        auto failure_detector = std::shared_ptr<wrench::ServiceFailureDetector>(new wrench::ServiceFailureDetector("StableHost", victim.get(), this->mailbox_name));
        failure_detector->simulation = this->simulation;
        failure_detector->start(failure_detector, true);

        // Waiting for a message
        std::unique_ptr<wrench::SimulationMessage> message;
        try {
            message = wrench::S4U_Mailbox::getMessage(this->mailbox_name);
        } catch (std::shared_ptr<wrench::NetworkError> &cause) {
            throw std::runtime_error("Network error while getting a message!" + cause->toString());
        }

        if (dynamic_cast<wrench::ServiceTTLExpiredMessage *>(message.get())) {
            throw std::runtime_error("Failure should have been detected!");
        } else if (dynamic_cast<wrench::ServiceHasFailedMessage *>(message.get())) {
            // All good
        } else {
            throw std::runtime_error("Unexpected " + message->getName() + " message");
        }

        // Wait for the host killer to finish, and turn the host back on
        murderer->join();
        simgrid::s4u::Host::by_name("FailedHost")->turn_on();

        /** TEST THAT SHOULD NOT DETECT A FAILURE **/

        // Starting a victim (that will reply with a bogus TTL Expiration message)
        victim = std::shared_ptr<wrench::Sleeper>(new wrench::Sleeper("FailedHost", 100, new wrench::ServiceTTLExpiredMessage(1), this->mailbox_name));
        victim->simulation = this->simulation;
        victim->start(victim, true);

        // Starting its nemesis!
        murderer = std::shared_ptr<wrench::HostSwitch>(new wrench::HostSwitch("StableHost", 101, "FailedHost", wrench::HostSwitch::Action::TURN_OFF));
        murderer->simulation = this->simulation;
        murderer->start(murderer, true);

        // Starting the failure detector!
        failure_detector = std::shared_ptr<wrench::ServiceFailureDetector>(new wrench::ServiceFailureDetector("StableHost", victim.get(), this->mailbox_name));
        failure_detector->simulation = this->simulation;
        failure_detector->start(failure_detector, true);

        // Waiting for a message
        try {
            message = wrench::S4U_Mailbox::getMessage(this->mailbox_name);
        } catch (std::shared_ptr<wrench::NetworkError> &cause) {
            throw std::runtime_error("Network error while getting a message!" + cause->toString());
        }

        if (dynamic_cast<wrench::ServiceTTLExpiredMessage *>(message.get())) {
            // All good
        } else if (dynamic_cast<wrench::ServiceHasFailedMessage *>(message.get())) {
            throw std::runtime_error("Failure should not have been detected!");
        } else {
            throw std::runtime_error("Unexpected " + message->getName() + " message");
        }

        return 0;
    }
};

TEST_F(SimulatedFailuresTest, FailureDetectorTest) {
    DO_TEST_WITH_FORK(do_FailureDetectorTest_test);
}

void SimulatedFailuresTest::do_FailureDetectorTest_test() {

    // Create and initialize a simulation
    auto *simulation = new wrench::Simulation();
    int argc = 1;
    auto argv = (char **) calloc(1, sizeof(char *));
    argv[0] = strdup("failure_test");


    ASSERT_NO_THROW(simulation->init(&argc, argv));

    // Setting up the platform
    ASSERT_NO_THROW(simulation->instantiatePlatform(platform_file_path));

    // Get a hostname
    std::string hostname = "StableHost";

    // Create a WMS
    wrench::WMS *wms = nullptr;
    ASSERT_NO_THROW(wms = simulation->add(
            new FailureDetectorTestWMS(this, hostname)));

    ASSERT_NO_THROW(wms->addWorkflow(workflow));

    // Running a "run a single task" simulation
    ASSERT_NO_THROW(simulation->launch());

    delete simulation;
    free(argv[0]);
    free(argv);
}


/**********************************************************************/
/**                    SERVICE RESTART TEST                          **/
/**********************************************************************/

class ServiceRestartTestWMS : public wrench::WMS {

public:
    ServiceRestartTestWMS(SimulatedFailuresTest *test,
                              std::string &hostname) :
            wrench::WMS(nullptr, nullptr, {}, {}, {}, nullptr, hostname, "test") {
        this->test = test;
    }

private:

    SimulatedFailuresTest *test;

    int main() override {

        // Starting a sleeper (that will reply with a bogus TTL Expiration message)
        auto sleeper = std::shared_ptr<wrench::Sleeper>(new wrench::Sleeper("FailedHost", 100, new wrench::ServiceTTLExpiredMessage(1), this->mailbox_name));
        sleeper->simulation = this->simulation;
        sleeper->start(sleeper, true);

        // Starting a host-switcher-offer
        auto death = std::shared_ptr<wrench::HostSwitch>(new wrench::HostSwitch("StableHost", 10, "FailedHost", wrench::HostSwitch::Action::TURN_OFF));
        death->simulation = this->simulation;
        death->start(death, true);

        // Starting a host-switcher-oner
        auto life = std::shared_ptr<wrench::HostSwitch>(new wrench::HostSwitch("StableHost", 30, "FailedHost", wrench::HostSwitch::Action::TURN_ON));
        life->simulation = this->simulation;
        life->start(life, true);

        // Waiting for a message
        std::unique_ptr<wrench::SimulationMessage> message;
        try {
            message = wrench::S4U_Mailbox::getMessage(this->mailbox_name);
        } catch (std::shared_ptr<wrench::NetworkError> &cause) {
            throw std::runtime_error("Network error while getting a message!" + cause->toString());
        }

        if (dynamic_cast<wrench::ServiceTTLExpiredMessage *>(message.get())) {
            // All good
        } else {
            throw std::runtime_error("Unexpected " + message->getName() + " message");
        }

<<<<<<< HEAD
        return 0;

=======
	return 0;
>>>>>>> 2dc61b46
    }
};

TEST_F(SimulatedFailuresTest, ServiceRestartTest) {
    DO_TEST_WITH_FORK(do_ServiceRestartTest_test);
}

void SimulatedFailuresTest::do_ServiceRestartTest_test() {

    // Create and initialize a simulation
    auto *simulation = new wrench::Simulation();
    int argc = 1;
    auto argv = (char **) calloc(1, sizeof(char *));
    argv[0] = strdup("failure_test");


    ASSERT_NO_THROW(simulation->init(&argc, argv));

    // Setting up the platform
    ASSERT_NO_THROW(simulation->instantiatePlatform(platform_file_path));

    // Get a hostname
    std::string hostname = "StableHost";

    // Create a WMS
    wrench::WMS *wms = nullptr;
    ASSERT_NO_THROW(wms = simulation->add(
            new ServiceRestartTestWMS(this, hostname)));

    ASSERT_NO_THROW(wms->addWorkflow(workflow));

    // Running a "run a single task" simulation
    ASSERT_NO_THROW(simulation->launch());

    delete simulation;
    free(argv[0]);
    free(argv);
}

<|MERGE_RESOLUTION|>--- conflicted
+++ resolved
@@ -298,12 +298,7 @@
             throw std::runtime_error("Unexpected " + message->getName() + " message");
         }
 
-<<<<<<< HEAD
-        return 0;
-
-=======
 	return 0;
->>>>>>> 2dc61b46
     }
 };
 
