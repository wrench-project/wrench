/**
 * Copyright (c) 2017. The WRENCH Team.
 *
 * This program is free software: you can redistribute it and/or modify
 * it under the terms of the GNU General Public License as published by
 * the Free Software Foundation, either version 3 of the License, or
 * (at your option) any later version.
 */

#include <gtest/gtest.h>
#include <xbt.h>

int main(int argc, char **argv) {
  // disable log
<<<<<<< HEAD
   xbt_log_control_set("root.thresh:critical");
=======
  xbt_log_control_set("root.thresh:critical");
>>>>>>> 64f89d88

  ::testing::InitGoogleTest(&argc, argv);
  return RUN_ALL_TESTS();
}<|MERGE_RESOLUTION|>--- conflicted
+++ resolved
@@ -12,11 +12,7 @@
 
 int main(int argc, char **argv) {
   // disable log
-<<<<<<< HEAD
-   xbt_log_control_set("root.thresh:critical");
-=======
   xbt_log_control_set("root.thresh:critical");
->>>>>>> 64f89d88
 
   ::testing::InitGoogleTest(&argc, argv);
   return RUN_ALL_TESTS();
