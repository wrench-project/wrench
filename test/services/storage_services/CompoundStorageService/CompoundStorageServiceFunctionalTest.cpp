--- conflicted
+++ resolved
@@ -120,11 +120,7 @@
 
 public:
     CompoundStorageServiceBasicFunctionalityTestCtrl(CompoundStorageServiceFunctionalTest *test,
-<<<<<<< HEAD
                                                   const std::string& hostname) : wrench::ExecutionController(hostname, "test"), test(test) {
-=======
-                                                     std::string hostname) : wrench::ExecutionController(hostname, "test"), test(test) {
->>>>>>> 20b33d05
     }
 
 private:
@@ -251,10 +247,6 @@
         // This one simply answers that the file was not found
         if (wrench::StorageService::lookupFile(file_1_loc_css))
             throw std::runtime_error("Should not be able to lookup file from a CompoundStorageService if it has not been written/copied to it first");
-<<<<<<< HEAD
-=======
-
->>>>>>> 20b33d05
 
         return 0;
     }
