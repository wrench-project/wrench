/**
* Copyright (c) 2017. The WRENCH Team.
*
* This program is free software: you can redistribute it and/or modify
* it under the terms of the GNU General Public License as published by
* the Free Software Foundation, either version 3 of the License, or
* (at your option) any later version.
*/

#include <gtest/gtest.h>

#include <wrench-dev.h>
#include "../../../include/TestWithFork.h"
#include "../../../include/UniqueTmpPathPrefix.h"


WRENCH_LOG_CATEGORY(storage_service_proxy_basic_functional_test, "Log category for StorageServiceProxyBasicTest");

class StorageServiceProxyBasicTest : public ::testing::Test {

public:
    void do_BasicFunctionality_test(bool arg, std::string mode);

    std::shared_ptr<wrench::SimpleStorageService> remote;
    std::shared_ptr<wrench::SimpleStorageService> target;
    std::shared_ptr<wrench::StorageServiceProxy> proxy;

protected:
    StorageServiceProxyBasicTest() {


        // Create a one-host platform file
        std::string xml = "<?xml version='1.0'?>"
                          "<!DOCTYPE platform SYSTEM \"https://simgrid.org/simgrid.dtd\">"
                          "<platform version=\"4.1\"> "
                          "   <zone id=\"AS0\" routing=\"Full\"> "
                          "       <host id=\"Client\" speed=\"1f\">"
                          "          <disk id=\"large_disk\" read_bw=\"100MBps\" write_bw=\"100MBps\">"
                          "             <prop id=\"size\" value=\"100GB\"/>"
                          "             <prop id=\"mount\" value=\"/disk100/\"/>"
                          "          </disk>"
                          "       </host>"
                          "       <host id=\"Proxy\" speed=\"1f\">"
                          "          <disk id=\"large_disk\" read_bw=\"100MBps\" write_bw=\"100MBps\">"
                          "             <prop id=\"size\" value=\"100GB\"/>"
                          "             <prop id=\"mount\" value=\"/disk100/\"/>"
                          "          </disk>"
                          "       </host>"
                          "       <host id=\"Remote\" speed=\"1f\">"
                          "          <disk id=\"large_disk\" read_bw=\"100MBps\" write_bw=\"100MBps\">"
                          "             <prop id=\"size\" value=\"100GB\"/>"
                          "             <prop id=\"mount\" value=\"/disk100/\"/>"
                          "          </disk>"
                          "       </host>"
                          "       <host id=\"Target\" speed=\"1f\">"
                          "          <disk id=\"large_disk\" read_bw=\"100MBps\" write_bw=\"100MBps\">"
                          "             <prop id=\"size\" value=\"100GB\"/>"
                          "             <prop id=\"mount\" value=\"/disk100/\"/>"
                          "          </disk>"
                          "       </host>"
                          "       <link id=\"link12\" bandwidth=\"5GBps\" latency=\"10us\"/>"
                          "       <link id=\"link13\" bandwidth=\"100MBps\" latency=\"100us\"/>"
                          "       <link id=\"link23\" bandwidth=\"100MBps\" latency=\"100us\"/>"
                          "      <link id=\"backdoor\" bandwidth=\"0.0001bps\" latency=\"100us\"/>"
                          "       <route src=\"Client\" dst=\"Proxy\"> <link_ctn id=\"link12\"/> </route>"
                          "       <route src=\"Proxy\" dst=\"Remote\"> <link_ctn id=\"link13\"/> </route>"
                          "       <route src=\"Proxy\" dst=\"Target\"> <link_ctn id=\"link23\"/> </route>"
                          //"      <route src=\"Client\" dst=\"Remote\"> <link_ctn id=\"backdoor\"/> </route>"
                          //"       <route src=\"Client\" dst=\"Target\"> <link_ctn id=\"backdoor\"/> </route>"
                          "   </zone> "
                          "</platform>";
        FILE *platform_file = fopen(platform_file_path.c_str(), "w");
        fprintf(platform_file, "%s", xml.c_str());
        fclose(platform_file);
    }

    std::string platform_file_path = UNIQUE_TMP_PATH_PREFIX + "platform.xml";
};


/**********************************************************************/
/**  BASIC FUNCTIONALITY SIMULATION TEST                             **/
/**********************************************************************/

class StorageServiceProxyBasicTestExecutionController : public wrench::ExecutionController {

public:
    StorageServiceProxyBasicTestExecutionController(StorageServiceProxyBasicTest *test,
                                                    std::string hostname, bool testWithDefault) : wrench::ExecutionController(hostname, "test"), test(test), testWithDefault(testWithDefault) {
    }

private:
    StorageServiceProxyBasicTest *test;
    bool testWithDefault;
    int main() override {

        using namespace wrench;
        auto &proxy = test->proxy;
        ///sealing backdoor
        //S4U_Simulation::setLinkBandwidth("backdoor",0);
        WRENCH_INFO("Adding a file files to the simulation");
        auto file1 = wrench::Simulation::addFile("file1", 10000);
        auto file2 = wrench::Simulation::addFile("file2", 10000);
        auto file3 = wrench::Simulation::addFile("file3", 10000);

        try {
            proxy->createFile(file1);
            throw std::runtime_error("Should not be able to create a file on a proxy directly");
        } catch (std::runtime_error &ignore) {}

        // Create a copy file1 on remote
        this->test->remote->createFile(file1);
        // Create a copy file1 on target
        this->test->target->createFile(file2);


        // Create a copy file3 on remote and in cache
        //this->test->remote->createFile(file3);
        //proxy->getCache()->createFile(file3);

        // locate file1 via proxy
        //       if(testWithDefault) ((shared_ptr<StorageService>)proxy)->lookupFile(file1);
        WRENCH_INFO("Lookup tests");
        if (testWithDefault) {
            if (!proxy->lookupFile(file1)) {
                throw std::runtime_error("Failed to find file that exists on remote");
            }
        }


        // Try to lookup file2 from remote although it is on target
        auto start = simulation->getCurrentSimulatedDate();
        if (proxy->lookupFile(test->remote, file2)) {
            throw std::runtime_error("Found file that does not exist");
        }
        auto firstCache = simulation->getCurrentSimulatedDate() - start;

        // locate file2 via proxy and target
        if (!proxy->lookupFile(this->test->target, file2)) {
            throw std::runtime_error("Failed to find file that exists on target");
        }

        WRENCH_INFO("Read tests");
        // Read file1 via proxy
        if (testWithDefault) {
            proxy->readFile(file1);
            //read file again to check cache
            proxy->readFile(file1);
        }

        // Try to read file2 from remote although it is on target
        try {
            proxy->readFile(test->remote, file2);
            throw std::runtime_error("Non extant files should throw exceptions when not found");
        } catch (std::runtime_error &rethrow) {
            throw rethrow;
        } catch (wrench::ExecutionException &ignore) {
            ignore.what();
            //            cerr<<ignore.getCause()->toString()<<endl;
            if (not std::dynamic_pointer_cast<wrench::FileNotFound>(ignore.getCause())) {
                throw std::runtime_error("Should have received a FileNotFound execution when reading file2 from remote");
            }
        }
        // read file2 via proxy and target
        start = simulation->getCurrentSimulatedDate();
        proxy->readFile(this->test->target, file2);
        auto firstFile = simulation->getCurrentSimulatedDate();
        // read file2 via proxy and target
        proxy->readFile(this->test->target, file2);
        auto secondFile = simulation->getCurrentSimulatedDate();

        if (firstFile - start < (secondFile - firstFile) * 1.2) {
            throw std::runtime_error("caching was not significantly faster than not caching for file read");
        }

        //check the file again, it should now be cached
        start = simulation->getCurrentSimulatedDate();

        if (!proxy->lookupFile(test->remote, file2)) {
            throw std::runtime_error("Could not find previously found file after read");
        }
        auto secondCache = simulation->getCurrentSimulatedDate() - start;

        if (firstCache < secondCache * 1.2) {
            throw std::runtime_error("caching was not significantly faster than not caching for file lookup");
        }

        WRENCH_INFO("File Write tests");
        //File write tests
        proxy->writeFile(test->target, file3);

        if (testWithDefault) {
            proxy->writeFile(file3);
        }
        simulation->sleep(1000);
        WRENCH_INFO("Activating backdoor");
        ///activating backdoor
        S4U_Simulation::setLinkBandwidth("backdoor", 1000000000);
        proxy->getCache()->deleteFile(file3);
        if (proxy->lookupFile(test->target, file3)) {
            WRENCH_INFO("Proxy search works fine");
        }
        if (testWithDefault and !test->remote->lookupFile(file3)) {
            throw std::runtime_error("newly written file not found on remote");
        }
        if (!test->target->lookupFile(file3)) {
            throw std::runtime_error("newly written file not found on target");
        }

        //use if network problem
        //proxy->getCache()->deleteFile(file3);
        //if(!test->target->lookupFile(file3)){
        //    throw std::runtime_error("newly written file not found on target");
        //}

        WRENCH_INFO("Delete tests");
        proxy->deleteFile(test->target, file3);

        if (testWithDefault) {
            proxy->deleteFile(file3);
        }
        if (test->target->lookupFile(file3)) {
            throw std::runtime_error("file not deleted from cache");
        }

        if (testWithDefault and test->remote->lookupFile(file3)) {
            throw std::runtime_error("file not deleted from remote");
        }
        if (test->target->lookupFile(file3)) {
            throw std::runtime_error("file not deleted from target");
        }
        WRENCH_INFO("Terminating");
        proxy->stop();
        return 0;
    }
};

TEST_F(StorageServiceProxyBasicTest, BasicFunctionalityCopyThenReadNoDefaultLocation) {
    DO_TEST_WITH_FORK_TWO_ARGS(do_BasicFunctionality_test, false, "CopyThenRead");
}
TEST_F(StorageServiceProxyBasicTest, BasicFunctionalityCopyThenReadDefaultLocation) {
    DO_TEST_WITH_FORK_TWO_ARGS(do_BasicFunctionality_test, true, "CopyThenRead");
    //do_BasicFunctionality_test(true);
}
TEST_F(StorageServiceProxyBasicTest, BasicFunctionalityMagicReadNoDefaultLocation) {
    DO_TEST_WITH_FORK_TWO_ARGS(do_BasicFunctionality_test, false, "MagicRead");
}
TEST_F(StorageServiceProxyBasicTest, BasicFunctionalityMagicReadDefaultLocation) {
    DO_TEST_WITH_FORK_TWO_ARGS(do_BasicFunctionality_test, true, "MagicRead");
    //do_BasicFunctionality_test(true);
}
TEST_F(StorageServiceProxyBasicTest, BasicFunctionalityReadThroughNoDefaultLocation) {
    DO_TEST_WITH_FORK_TWO_ARGS(do_BasicFunctionality_test, false, "ReadThrough");
}
TEST_F(StorageServiceProxyBasicTest, BasicFunctionalityReadThroughDefaultLocation) {
    DO_TEST_WITH_FORK_TWO_ARGS(do_BasicFunctionality_test, true, "ReadThrough");
    //do_BasicFunctionality_test(true);
}

void StorageServiceProxyBasicTest::do_BasicFunctionality_test(bool arg, std::string mode) {

    // Create and initialize a simulation
    auto simulation = wrench::Simulation::createSimulation();
    int argc = 1;
    char **argv = (char **) calloc(argc, sizeof(char *));
    argv[0] = strdup("unit_test");
<<<<<<< HEAD
    //   argv[1] = strdup("--wrench-full-log");
    //argv[1] = strdup("--log=wrench_core_mailbox.threshold=debug");
    //argv[2] = strdup("--log=wrench_core_proxy_file_server.threshold=debug");

=======
//       argv[1] = strdup("--wrench-full-log");
//    argv[2] = strdup("--log=wrench_core_mailbox.threshold=debug");
    //argv[2] = strdup("--log=wrench_core_proxy_file_server.threshold=debug");
//       argv[2] = strdup("-- --cfg=contexts/stack-size:28192");
>>>>>>> 33f3f7b0
    simulation->init(&argc, argv);

    simulation->instantiatePlatform(platform_file_path);
    if (mode == "ReadThrough") {

        {

            simgrid::s4u::Engine::get_instance()->netzone_by_name_or_null("AS0")->add_route(simgrid::s4u::Host::by_name("Remote")->get_netpoint(),
                                                                                            simgrid::s4u::Host::by_name("Client")->get_netpoint(),
                                                                                            nullptr,
                                                                                            nullptr,
                                                                                            {simgrid::s4u::LinkInRoute(simgrid::s4u::Link::by_name("link12")), simgrid::s4u::LinkInRoute(simgrid::s4u::Link::by_name("link13"))});
        }
        {

            simgrid::s4u::Engine::get_instance()->netzone_by_name_or_null("AS0")->add_route(simgrid::s4u::Host::by_name("Target")->get_netpoint(),
                                                                                            simgrid::s4u::Host::by_name("Client")->get_netpoint(),
                                                                                            nullptr,
                                                                                            nullptr,
                                                                                            {simgrid::s4u::LinkInRoute(simgrid::s4u::Link::by_name("link12")), simgrid::s4u::LinkInRoute(simgrid::s4u::Link::by_name("link23"))});
        }
    } else {
        {

            simgrid::s4u::Engine::get_instance()->netzone_by_name_or_null("AS0")->add_route(simgrid::s4u::Host::by_name("Target")->get_netpoint(),
                                                                                            simgrid::s4u::Host::by_name("Client")->get_netpoint(),
                                                                                            nullptr,
                                                                                            nullptr,
                                                                                            {simgrid::s4u::LinkInRoute(simgrid::s4u::Link::by_name("backdoor"))});
        }
        {

            simgrid::s4u::Engine::get_instance()->netzone_by_name_or_null("AS0")->add_route(simgrid::s4u::Host::by_name("Remote")->get_netpoint(),
                                                                                            simgrid::s4u::Host::by_name("Client")->get_netpoint(),
                                                                                            nullptr,
                                                                                            nullptr,
                                                                                            {simgrid::s4u::LinkInRoute(simgrid::s4u::Link::by_name("backdoor"))});
        }
    }
    // Create a XRootD Manager object


    this->remote = simulation->add(wrench::SimpleStorageService::createSimpleStorageService(
            "Remote", {"/disk100"}, {{wrench::SimpleStorageServiceProperty::BUFFER_SIZE, "10MB"}}, {}));
    auto cache = simulation->add(wrench::SimpleStorageService::createSimpleStorageService(
            "Proxy", {"/disk100"}, {{wrench::SimpleStorageServiceProperty::BUFFER_SIZE, "10MB"}}, {}));
    this->target = simulation->add(wrench::SimpleStorageService::createSimpleStorageService(
            "Target", {"/disk100"}, {{wrench::SimpleStorageServiceProperty::BUFFER_SIZE, "10MB"}}, {}));

    if (arg) {
        this->proxy = simulation->add(
                wrench::StorageServiceProxy::createRedirectProxy(
                        "Proxy", cache, remote, {{wrench::StorageServiceProxyProperty::UNCACHED_READ_METHOD, mode}}));
    } else {
        this->proxy = simulation->add(
                wrench::StorageServiceProxy::createRedirectProxy(
                        "Proxy", cache, nullptr, {{wrench::StorageServiceProxyProperty::UNCACHED_READ_METHOD, mode}}));
    }

    // Create an execution controller
    auto controller = simulation->add(new StorageServiceProxyBasicTestExecutionController(this, "Client", arg));

    // Running a "run a single task1" simulation

    ASSERT_NO_THROW(simulation->launch());

    for (int i = 0; i < argc; i++)
        free(argv[i]);
    free(argv);
}<|MERGE_RESOLUTION|>--- conflicted
+++ resolved
@@ -264,17 +264,9 @@
     int argc = 1;
     char **argv = (char **) calloc(argc, sizeof(char *));
     argv[0] = strdup("unit_test");
-<<<<<<< HEAD
     //   argv[1] = strdup("--wrench-full-log");
-    //argv[1] = strdup("--log=wrench_core_mailbox.threshold=debug");
-    //argv[2] = strdup("--log=wrench_core_proxy_file_server.threshold=debug");
-
-=======
-//       argv[1] = strdup("--wrench-full-log");
-//    argv[2] = strdup("--log=wrench_core_mailbox.threshold=debug");
-    //argv[2] = strdup("--log=wrench_core_proxy_file_server.threshold=debug");
-//       argv[2] = strdup("-- --cfg=contexts/stack-size:28192");
->>>>>>> 33f3f7b0
+    //argv[2] = strdup("--log=wrench_core_mailbox.threshold=debug");
+    //argv[3] = strdup("--log=wrench_core_proxy_file_server.threshold=debug");
     simulation->init(&argc, argv);
 
     simulation->instantiatePlatform(platform_file_path);
