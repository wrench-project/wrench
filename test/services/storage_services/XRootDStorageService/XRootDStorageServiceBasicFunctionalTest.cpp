/**
 * Copyright (c) 2017. The WRENCH Team.
 *
 * This program is free software: you can redistribute it and/or modify
 * it under the terms of the GNU General Public License as published by
 * the Free Software Foundation, either version 3 of the License, or
 * (at your option) any later version.
 */


#include <gtest/gtest.h>

#include <wrench-dev.h>
#include "../../../include/TestWithFork.h"
#include "../../../include/UniqueTmpPathPrefix.h"


WRENCH_LOG_CATEGORY(xrootd_storage_service_basic_functional_test, "Log category for XRootDServiceBasicFunctionalTest");


class XRootDServiceBasicFunctionalTest : public ::testing::Test {

public:
    void do_BasicFunctionality_test(std::string arg);

    std::shared_ptr<wrench::XRootD::Node> root_supervisor;
    std::shared_ptr<wrench::SimpleStorageService> standalone_ss;

protected:
    XRootDServiceBasicFunctionalTest() {


        // Create a one-host platform file
        std::string xml = "<?xml version='1.0'?>"
                          "<!DOCTYPE platform SYSTEM \"https://simgrid.org/simgrid.dtd\">"
                          "<platform version=\"4.1\"> "
                          "   <zone id=\"AS0\" routing=\"Full\"> "
                          "       <host id=\"Host1\" speed=\"1f\">"
                          "          <disk id=\"large_disk\" read_bw=\"100MBps\" write_bw=\"100MBps\">"
                          "             <prop id=\"size\" value=\"100GB\"/>"
                          "             <prop id=\"mount\" value=\"/disk100/\"/>"
                          "          </disk>"
                          "       </host>"
                          "       <host id=\"Host2\" speed=\"1f\">"
                          "          <disk id=\"large_disk\" read_bw=\"100MBps\" write_bw=\"100MBps\">"
                          "             <prop id=\"size\" value=\"100GB\"/>"
                          "             <prop id=\"mount\" value=\"/disk100/\"/>"
                          "          </disk>"
                          "       </host>"
                          "       <host id=\"Host3\" speed=\"1f\">"
                          "          <disk id=\"large_disk\" read_bw=\"100MBps\" write_bw=\"100MBps\">"
                          "             <prop id=\"size\" value=\"100GB\"/>"
                          "             <prop id=\"mount\" value=\"/disk100/\"/>"
                          "          </disk>"
                          "       </host>"
                          "       <link id=\"link12\" bandwidth=\"5GBps\" latency=\"10us\"/>"
                          "       <link id=\"link13\" bandwidth=\"5GBps\" latency=\"10us\"/>"
                          "       <link id=\"link23\" bandwidth=\"5GBps\" latency=\"10us\"/>"
                          "       <route src=\"Host1\" dst=\"Host2\"> <link_ctn id=\"link12\"/> </route>"
                          "       <route src=\"Host1\" dst=\"Host3\"> <link_ctn id=\"link13\"/> </route>"
                          "       <route src=\"Host3\" dst=\"Host3\"> <link_ctn id=\"link23\"/> </route>"
                          "       <route src=\"Host2\" dst=\"Host3\"> <link_ctn id=\"link23\"/> </route>"
                          "   </zone> "
                          "</platform>";
        FILE *platform_file = fopen(platform_file_path.c_str(), "w");
        fprintf(platform_file, "%s", xml.c_str());
        fclose(platform_file);
    }

    std::string platform_file_path = UNIQUE_TMP_PATH_PREFIX + "platform.xml";
};


/**********************************************************************/
/**  BASIC FUNCTIONALITY SIMULATION TEST                             **/
/**********************************************************************/

class XRootDServiceBasicFunctionalityTestExecutionController : public wrench::ExecutionController {

public:
    XRootDServiceBasicFunctionalityTestExecutionController(XRootDServiceBasicFunctionalTest *test,
                                                           std::string hostname) : wrench::ExecutionController(hostname, "test"), test(test) {
    }

private:
    XRootDServiceBasicFunctionalTest *test;

    int main() {

        WRENCH_INFO("Adding a file files to the simulation");
        auto file1 = wrench::Simulation::addFile("file1", 10000);
        auto file2 = wrench::Simulation::addFile("file2", 10000);
        auto file3 = wrench::Simulation::addFile("file3", 10000);

        try {
            this->test->root_supervisor->createFile(file1);
            throw std::runtime_error("Should not be able to create a file on a non-storage Node");
        } catch (std::runtime_error &ignore) {}

        // Create a copy file1 on the first child
        this->test->root_supervisor->getChild(0)->createFile(file1, "/disk100");
        // use the other file create just in case
        this->test->root_supervisor->getChild(0)->createFile(file3, wrench::FileLocation::LOCATION(this->test->root_supervisor->getChild(0)->getStorageServer(), "/disk100"));

        // Read file1 from XRootD
        this->test->root_supervisor->readFile(file1);
        //read file again to cover cache
        this->test->root_supervisor->readFile(file1);
        //read file directly from child
        this->test->root_supervisor->getChild(0)->readFile(file1);

        // Try to read file2 from XRootD although it is nowhere
        try {
            this->test->root_supervisor->readFile(file2);
            throw std::runtime_error("Non extant files should throw exceptions when not found");
        } catch (wrench::ExecutionException &ignore) {
            if (not std::dynamic_pointer_cast<wrench::FileNotFound>(ignore.getCause())) {
                throw std::runtime_error("Should have received a FileNotFound execution when reading file2 from supervisor");
            }
        }

        try {
            this->test->root_supervisor->getChild(0)->readFile(file2);
            throw std::runtime_error("Non extant files should throw exceptions when not found");
        } catch (wrench::ExecutionException &ignore) {
            if (not std::dynamic_pointer_cast<wrench::FileNotFound>(ignore.getCause())) {
                throw std::runtime_error("Should have received a FileNotFound execution when reading file2 from child");
            }
        }
<<<<<<< HEAD

        if(!this->test->root_supervisor->lookupFile(file1)) throw std::runtime_error("File that exists not located - cached");
        if(!this->test->root_supervisor->getChild(0)->lookupFile(file3)) throw std::runtime_error("File that exists not located - direct");
        if(!this->test->root_supervisor->lookupFile(file3)) throw std::runtime_error("File that exists not located - uncached");
        if(this->test->root_supervisor->lookupFile(file2)) throw std::runtime_error("File that does not exist located - indirect");
        if(this->test->root_supervisor->getChild(0)->lookupFile(file2)) throw std::runtime_error("File that does not exist located - direct");

        this->test->root_supervisor->deleteFile(file1);

=======
        if (!this->test->root_supervisor->lookupFile(file1)) throw std::runtime_error("File that exists not located - cached");

        if (!this->test->root_supervisor->getChild(0)->lookupFile(file3)) throw std::runtime_error("File that exists not located - direct");
        if (!this->test->root_supervisor->lookupFile(file3)) throw std::runtime_error("File that exists not located - uncached");
        if (this->test->root_supervisor->lookupFile(file2)) throw std::runtime_error("File that does not exist located - indirect");
        if (this->test->root_supervisor->getChild(0)->lookupFile(file2)) throw std::runtime_error("File that does not exist located - direct");

        this->test->root_supervisor->deleteFile(file1);


>>>>>>> 53565065
        try {
            this->test->root_supervisor->readFile(file1);
            throw std::runtime_error("File not deleted properly");
        } catch (wrench::ExecutionException &ignore) {
            if (not std::dynamic_pointer_cast<wrench::FileNotFound>(ignore.getCause())) {
                throw std::runtime_error("Should have received a FileNotFound execution when reading file1");
            }
        }

        // attempt to write file directly to leaf
        this->test->root_supervisor->getChild(0)->writeFile(file3);

<<<<<<< HEAD
        // attempt to write file directly to supervisor.
        try {
            this->test->root_supervisor->writeFile(file3);
            throw std::runtime_error("Should not be able to write a file directly on a supervisor node");
        } catch (wrench::ExecutionException &ignore) {
            if (not std::dynamic_pointer_cast<wrench::NotAllowed>(ignore.getCause())) {
                throw std::runtime_error("Should have gotten a NotAllowed exception");
            }
        }

        // Copy a file child 0 to child 1
        auto file4 = wrench::Simulation::addFile("file4", 10000);

        this->test->root_supervisor->getChild(0)->writeFile(file4);
        wrench::StorageService::copyFile(
                file4,
                wrench::FileLocation::LOCATION(this->test->root_supervisor->getChild(0)),
                wrench::FileLocation::LOCATION(this->test->root_supervisor->getChild(1)));
        // Check that the copy has worked
        if(!this->test->root_supervisor->getChild(1)->lookupFile(file4)) {
            throw std::runtime_error("It seems that file4 was never copied to child 1 from child 0");
        }

        // Copy a file from child 0 to a stand-alone SimpleStorageService
        auto file5 = wrench::Simulation::addFile("file5", 10000);
        this->test->root_supervisor->getChild(0)->writeFile(file5);
        wrench::StorageService::copyFile(
                file5,
                wrench::FileLocation::LOCATION(this->test->root_supervisor->getChild(0)),
                wrench::FileLocation::LOCATION(this->test->standalone_ss));
        // Check that the copy has worked
        if(!this->test->standalone_ss->lookupFile(file5)) {
            throw std::runtime_error("It seems that file5 was never copied to standalone ss from child 0");
        }

        // Copy a file from stand-alone SimpleStorageService to child 1
        auto file6 = wrench::Simulation::addFile("file6", 10000);
        this->test->standalone_ss->writeFile(file6);
        wrench::StorageService::copyFile(
                file6,
                wrench::FileLocation::LOCATION(this->test->standalone_ss),
                wrench::FileLocation::LOCATION(this->test->root_supervisor->getChild(1)));

        // Check that the copy has worked
        if(!this->test->root_supervisor->getChild(1)->lookupFile(file6)) {
            throw std::runtime_error("It seems that file6 was never copied from standalone ss to child 1");
        }

=======
        //attempt to write file directly to leaf
        //TODO this segfaults and I dont know why
        //this->test->root_supervisor->getChild(0)->writeFile(file3);
>>>>>>> 53565065

        //mark
        if (this->test->root_supervisor->getChild(3) != nullptr) {
            throw std::runtime_error("Got child where none should be found");
        }
<<<<<<< HEAD
        if(this->test->root_supervisor->getParent()!=nullptr){
            throw std::runtime_error("Root has a parent somehow");
        }
        if(this->test->root_supervisor->getChild(0)->getParent()!=this->test->root_supervisor.get()){
            throw std::runtime_error("Child has wrong parent somehow");
=======
        if (this->test->root_supervisor->getParent() != nullptr) {
            throw std::runtime_error("Root has a parrent somehow");
        }
        if (this->test->root_supervisor->getChild(0)->getParent() != this->test->root_supervisor.get()) {
            throw std::runtime_error("Child has wrong parrent somehow");
>>>>>>> 53565065
        }
        if (this->test->root_supervisor->getStorageServer() != nullptr) {
            throw std::runtime_error("Why does root have internal storage?");
        }

        //TODO not really sure a good way to test if load is correct but this covers, and root should be 0
        this->test->root_supervisor->getLoad();
        this->test->root_supervisor->getChild(0)->getLoad();

        return 0;

        //TODO hookup cache.clear to something or remove it
    }
};

TEST_F(XRootDServiceBasicFunctionalTest, BasicFunctionalityFullSimulation) {
    DO_TEST_WITH_FORK_ONE_ARG(do_BasicFunctionality_test, "false");
}
TEST_F(XRootDServiceBasicFunctionalTest, FastSearchQuickSimulation) {
    DO_TEST_WITH_FORK_ONE_ARG(do_BasicFunctionality_test, "true");
}

void XRootDServiceBasicFunctionalTest::do_BasicFunctionality_test(std::string arg) {

    // Create and initialize a simulation
    auto simulation = wrench::Simulation::createSimulation();
    int argc = 1;
    char **argv = (char **) calloc(argc, sizeof(char *));
    argv[0] = strdup("unit_test");
//    argv[1] = strdup("--wrench-full-log");

    simulation->init(&argc, argv);

    // Setting up the platform
    simulation->instantiatePlatform(platform_file_path);

    // Create a XRootD Manager object

    wrench::XRootD::Deployment xrootd_deployment(simulation, {{wrench::XRootD::Property::CACHE_MAX_LIFETIME, "28800"}, {wrench::XRootD::Property::REDUCED_SIMULATION, arg}, {wrench::XRootD::Property::FILE_NOT_FOUND_TIMEOUT, "10"}}, {{wrench::StorageServiceMessagePayload::FILE_WRITE_REQUEST_MESSAGE_PAYLOAD, 1024}});


    this->root_supervisor = xrootd_deployment.createRootSupervisor("Host1");
    ASSERT_THROW(this->root_supervisor = xrootd_deployment.createRootSupervisor("Host1"), std::runtime_error);

    auto ss2 = this->root_supervisor->addChildStorageServer("Host2", "/disk100", {}, {});
    auto ss3 = this->root_supervisor->addChildStorageServer("Host3", "/disk100", {}, {});

    this->standalone_ss = simulation->add(new wrench::SimpleStorageService(
            "Host1", {"/disk100"}, {}, {}));

    // Create an execution controller
    auto controller = simulation->add(new XRootDServiceBasicFunctionalityTestExecutionController(this, "Host1"));

    // Running a "run a single task1" simulation
    ASSERT_NO_THROW(simulation->launch());

    for (int i = 0; i < argc; i++)
        free(argv[i]);
    free(argv);
}<|MERGE_RESOLUTION|>--- conflicted
+++ resolved
@@ -127,7 +127,6 @@
                 throw std::runtime_error("Should have received a FileNotFound execution when reading file2 from child");
             }
         }
-<<<<<<< HEAD
 
         if(!this->test->root_supervisor->lookupFile(file1)) throw std::runtime_error("File that exists not located - cached");
         if(!this->test->root_supervisor->getChild(0)->lookupFile(file3)) throw std::runtime_error("File that exists not located - direct");
@@ -137,18 +136,6 @@
 
         this->test->root_supervisor->deleteFile(file1);
 
-=======
-        if (!this->test->root_supervisor->lookupFile(file1)) throw std::runtime_error("File that exists not located - cached");
-
-        if (!this->test->root_supervisor->getChild(0)->lookupFile(file3)) throw std::runtime_error("File that exists not located - direct");
-        if (!this->test->root_supervisor->lookupFile(file3)) throw std::runtime_error("File that exists not located - uncached");
-        if (this->test->root_supervisor->lookupFile(file2)) throw std::runtime_error("File that does not exist located - indirect");
-        if (this->test->root_supervisor->getChild(0)->lookupFile(file2)) throw std::runtime_error("File that does not exist located - direct");
-
-        this->test->root_supervisor->deleteFile(file1);
-
-
->>>>>>> 53565065
         try {
             this->test->root_supervisor->readFile(file1);
             throw std::runtime_error("File not deleted properly");
@@ -161,7 +148,6 @@
         // attempt to write file directly to leaf
         this->test->root_supervisor->getChild(0)->writeFile(file3);
 
-<<<<<<< HEAD
         // attempt to write file directly to supervisor.
         try {
             this->test->root_supervisor->writeFile(file3);
@@ -210,29 +196,16 @@
             throw std::runtime_error("It seems that file6 was never copied from standalone ss to child 1");
         }
 
-=======
-        //attempt to write file directly to leaf
-        //TODO this segfaults and I dont know why
-        //this->test->root_supervisor->getChild(0)->writeFile(file3);
->>>>>>> 53565065
 
         //mark
         if (this->test->root_supervisor->getChild(3) != nullptr) {
             throw std::runtime_error("Got child where none should be found");
         }
-<<<<<<< HEAD
         if(this->test->root_supervisor->getParent()!=nullptr){
             throw std::runtime_error("Root has a parent somehow");
         }
         if(this->test->root_supervisor->getChild(0)->getParent()!=this->test->root_supervisor.get()){
             throw std::runtime_error("Child has wrong parent somehow");
-=======
-        if (this->test->root_supervisor->getParent() != nullptr) {
-            throw std::runtime_error("Root has a parrent somehow");
-        }
-        if (this->test->root_supervisor->getChild(0)->getParent() != this->test->root_supervisor.get()) {
-            throw std::runtime_error("Child has wrong parrent somehow");
->>>>>>> 53565065
         }
         if (this->test->root_supervisor->getStorageServer() != nullptr) {
             throw std::runtime_error("Why does root have internal storage?");
