--- conflicted
+++ resolved
@@ -189,12 +189,7 @@
         }
 
         if (this->test->storage_service_1000->getFileLastWriteDate(
-<<<<<<< HEAD
                     wrench::FileLocation::LOCATION(this->test->storage_service_1000, this->test->file_10)) > 0) {
-=======
-                    this->test->file_10,
-                    wrench::FileLocation::LOCATION(this->test->storage_service_1000)) > 0) {
->>>>>>> a1cea902
             throw std::runtime_error("Last file write date of staged file should be 0");
         }
 
