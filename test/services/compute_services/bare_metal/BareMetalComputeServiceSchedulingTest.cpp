/**
 * Copyright (c) 2017. The WRENCH Team.
 *
 * This program is free software: you can redistribute it and/or modify
 * it under the terms of the GNU General Public License as published by
 * the Free Software Foundation, either version 3 of the License, or
 * (at your option) any later version.
 */

#include <math.h>

#include <gtest/gtest.h>
#include <wrench-dev.h>

#include "wrench/workflow/job/PilotJob.h"
#include "../../../include/TestWithFork.h"
#include "../../../include/UniqueTmpPathPrefix.h"

WRENCH_LOG_CATEGORY(test_bare_metalk_compute_service_scheduling, "Log category for BareMetalComputeServiceTestScheduling");

#define EPSILON 0.005


class BareMetalComputeServiceTestScheduling : public ::testing::Test {


public:
    // Default
    std::shared_ptr<wrench::ComputeService> cs = nullptr;

    // Old Default
    std::shared_ptr<wrench::ComputeService> cs_fcfs_aggressive_maximum_maximum_flops_best_fit = nullptr;
    // "minimum" core allocation
    std::shared_ptr<wrench::ComputeService> cs_fcfs_aggressive_minimum_maximum_flops_best_fit = nullptr;
    // "maximum_minimum_cores" task selection
    std::shared_ptr<wrench::ComputeService> cs_fcfs_aggressive_maximum_maximum_minimum_cores_best_fit = nullptr;

    void do_RAMPressure_test();
    void do_LoadBalancing1_test();
    void do_LoadBalancing2_test();


    static bool isJustABitGreater(double base, double variable) {
        return ((variable > base) && (variable < base + EPSILON));
    }

    static bool isAboutTheSame(double base, double variable) {
        return ((std::abs<double>(variable - base) < EPSILON));
    }

protected:
    BareMetalComputeServiceTestScheduling() {

        // Create the simplest workflow
        workflow = new wrench::Workflow();

        // Create a two-host quad-core platform file
        std::string xml = "<?xml version='1.0'?>"
                          "<!DOCTYPE platform SYSTEM \"http://simgrid.gforge.inria.fr/simgrid/simgrid.dtd\">"
                          "<platform version=\"4.1\"> "
                          "   <zone id=\"AS0\" routing=\"Full\"> "
                          "       <host id=\"Host1\" speed=\"1f\" core=\"4\"> "
                          "            <prop id=\"ram\" value=\"1000B\"/> "
                          "       </host> "
                          "       <host id=\"Host2\" speed=\"1f\" core=\"4\"> "
                          "            <prop id=\"ram\" value=\"1000B\"/> "
                          "       </host> "
                          "       <host id=\"Host3\" speed=\"3f\" core=\"4\"> "
                          "            <prop id=\"ram\" value=\"1000B\"/> "
                          "       </host> "
                          "        <link id=\"1\" bandwidth=\"5000GBps\" latency=\"0us\"/>"
                          "       <route src=\"Host1\" dst=\"Host2\"> <link_ctn id=\"1\"/> </route>"
                          "       <route src=\"Host1\" dst=\"Host3\"> <link_ctn id=\"1\"/> </route>"
                          "       <route src=\"Host2\" dst=\"Host3\"> <link_ctn id=\"1\"/> </route>"
                          "   </zone> "
                          "</platform>";
        FILE *platform_file = fopen(platform_file_path.c_str(), "w");
        fprintf(platform_file, "%s", xml.c_str());
        fclose(platform_file);

    }

    std::string platform_file_path = UNIQUE_TMP_PATH_PREFIX + "platform.xml";
    wrench::Workflow *workflow;
};






/**********************************************************************/
/**  RAM PRESSURE TEST                                               **/
/**********************************************************************/

class RAMPressureTestWMS : public wrench::WMS {

public:
    RAMPressureTestWMS(BareMetalComputeServiceTestScheduling *test,
                       const std::set<std::shared_ptr<wrench::ComputeService>> &compute_services,
                       const std::set<std::shared_ptr<wrench::StorageService>> &storage_services,
                       std::string hostname) :
            wrench::WMS(nullptr, nullptr,  compute_services, storage_services, {}, nullptr, hostname, "test") {
        this->test = test;
    }

private:

    BareMetalComputeServiceTestScheduling *test;

    int main() {

        // Create a job manager
        auto job_manager = this->createJobManager();

        // Create a few tasks
        std::vector<wrench::WorkflowTask *> tasks;
        tasks.push_back(this->getWorkflow()->addTask("task1", 60, 1, 1, 500));
        tasks.push_back(this->getWorkflow()->addTask("task2", 60, 1, 1, 600));
        tasks.push_back(this->getWorkflow()->addTask("task3", 60, 1, 1, 500));
        tasks.push_back(this->getWorkflow()->addTask("task4", 60, 1, 1, 000));

        // Submit them in order
        for (auto const & t : tasks) {
<<<<<<< HEAD

=======
>>>>>>> 727b8ab9
            auto j = job_manager->createStandardJob(t);
            std::map<std::string, std::string> cs_specific_args;
            cs_specific_args.insert(std::make_pair(t->getID(), "Host1:1"));
            job_manager->submitJob(j, this->test->cs, cs_specific_args);
        }

        auto ram_availabilities = this->test->cs->getPerHostAvailableMemoryCapacity();
        if ((not BareMetalComputeServiceTestScheduling::isAboutTheSame(ram_availabilities["Host1"],  500)) ||
            (not BareMetalComputeServiceTestScheduling::isAboutTheSame(ram_availabilities["Host2"], 1000))) {
            throw std::runtime_error("Unexpected memory_manager_service availabilities");
        }


        // Wait for completions
        std::map<wrench::WorkflowTask*, std::tuple<double,double>> times;
        for (int i=0; i < 4; i++) {
            std::shared_ptr<wrench::WorkflowExecutionEvent> event;
            try {
                event = this->getWorkflow()->waitForNextExecutionEvent();
            } catch (wrench::WorkflowExecutionException &e) {
                throw std::runtime_error("Error while getting an execution event: " + e.getCause()->toString());
            }
            if (not std::dynamic_pointer_cast<wrench::StandardJobCompletedEvent>(event)) {
                throw std::runtime_error("Unexpected execution event: " + event->toString());
            }

            auto job = std::dynamic_pointer_cast<wrench::StandardJobCompletedEvent>(event)->standard_job;
            auto task = *(job->getTasks().begin());
            double start_time = task->getStartDate();
            double end_time = task->getEndDate();
            times.insert(std::make_pair(task, std::make_tuple(start_time, end_time)));
        }

        // Inspect times
        // TASK #1
        if (std::get<0>(times[tasks.at(0)]) > 1.0) {
            throw std::runtime_error("Unexpected start time for task1: " + std::to_string(std::get<0>(times[tasks.at(0)])));
        }
        if ((std::get<1>(times[tasks.at(0)]) < 60.0) || (std::get<1>(times[tasks.at(0)])  > 61.0)) {
            throw std::runtime_error("Unexpected end time for task1: " + std::to_string(std::get<1>(times[tasks.at(0)])));
        }
        // TASK #4
        if (std::get<0>(times[tasks.at(3)]) > 1.0) {
            throw std::runtime_error("Unexpected start time for task4: " + std::to_string(std::get<0>(times[tasks.at(3)])));
        }
        if ((std::get<1>(times[tasks.at(3)]) < 60.0) || (std::get<1>(times[tasks.at(3)])  > 61.0)) {
            throw std::runtime_error("Unexpected end time for task4: " + std::to_string(std::get<1>(times[tasks.at(3)])));
        }
        // TASK #2
        if ((std::get<0>(times[tasks.at(1)]) < 60.0) || (std::get<0>(times[tasks.at(1)]) > 61.0)) {
            throw std::runtime_error("Unexpected start time for task2: " + std::to_string(std::get<0>(times[tasks.at(1)])));
        }
        if ((std::get<1>(times[tasks.at(1)]) < 120.0) || (std::get<1>(times[tasks.at(1)])  > 121.0)) {
            throw std::runtime_error("Unexpected end time for task2: " + std::to_string(std::get<1>(times[tasks.at(1)])));
        }
        // TASK #3
        if ((std::get<0>(times[tasks.at(2)]) < 120.0) || (std::get<0>(times[tasks.at(2)]) > 121.0)) {
            throw std::runtime_error("Unexpected start time for task3: " + std::to_string(std::get<0>(times[tasks.at(2)])));
        }
        if ((std::get<1>(times[tasks.at(2)]) < 180.0) || (std::get<1>(times[tasks.at(2)])  > 181.0)) {
            throw std::runtime_error("Unexpected end time for task3: " + std::to_string(std::get<1>(times[tasks.at(2)])));
        }




        return 0;
    }


};

TEST_F(BareMetalComputeServiceTestScheduling, RAMPressure) {
    DO_TEST_WITH_FORK(do_RAMPressure_test);
}

void BareMetalComputeServiceTestScheduling::do_RAMPressure_test() {

    // Create and initialize a simulation
    auto *simulation = new wrench::Simulation();
    int argc = 1;
    auto **argv = (char **) calloc(argc, sizeof(char *));
    argv[0] = strdup("unit_test");

    simulation->init(&argc, argv);

    // Setting up the platform
    ASSERT_NO_THROW(simulation->instantiatePlatform(platform_file_path));

    // Create a Compute Service
    ASSERT_NO_THROW(cs = simulation->add(
            new wrench::BareMetalComputeService("Host1",
                                                (std::vector<std::string>){"Host1", "Host2"}, {},
                                                {}, {})));
    std::set<std::shared_ptr<wrench::ComputeService>> compute_services;
    compute_services.insert(cs);

    // Create a WMS
    std::shared_ptr<wrench::WMS> wms = nullptr;
    ASSERT_NO_THROW(wms = simulation->add(
            new RAMPressureTestWMS(
                    this, compute_services, {}, "Host1")));

    ASSERT_NO_THROW(wms->addWorkflow(workflow));

    ASSERT_NO_THROW(simulation->launch());

    delete simulation;

    for (int i=0; i < argc; i++)
        free(argv[i]);
    free(argv);
}




/**********************************************************************/
/**  LOAD-BALANCING  TEST  #1                                        **/
/**********************************************************************/

class LoadBalancing1TestWMS : public wrench::WMS {

public:
    LoadBalancing1TestWMS(BareMetalComputeServiceTestScheduling *test,
                          const std::set<std::shared_ptr<wrench::ComputeService>> &compute_services,
                          const std::set<std::shared_ptr<wrench::StorageService>> &storage_services,
                          std::string hostname) :
            wrench::WMS(nullptr, nullptr,  compute_services, storage_services, {}, nullptr, hostname, "test") {
        this->test = test;
    }


private:

    BareMetalComputeServiceTestScheduling *test;

    int main() {

        // Create a job manager
        auto job_manager = this->createJobManager();

        // Create a few tasks
        std::vector<wrench::WorkflowTask *> tasks;
        tasks.push_back(this->getWorkflow()->addTask("task1", 100, 4, 4, 500));
        tasks.push_back(this->getWorkflow()->addTask("task2", 100, 4, 4, 500));
        tasks.push_back(this->getWorkflow()->addTask("task3", 100, 4, 4, 500));
        tasks.push_back(this->getWorkflow()->addTask("task4", 100, 4, 4, 500));

        // Submit them in order
        for (auto const & t : tasks) {
            auto j = job_manager->createStandardJob(t);
            std::map<std::string, std::string> cs_specific_args;
            cs_specific_args.insert(std::make_pair(t->getID(), ""));
            job_manager->submitJob(j, this->test->cs, cs_specific_args);
        }

        // Wait for completions
        std::map<wrench::WorkflowTask*, std::tuple<double,double>> times;
        for (int i=0; i < 4; i++) {
            std::shared_ptr<wrench::WorkflowExecutionEvent> event;
            try {
                event = this->getWorkflow()->waitForNextExecutionEvent();
            } catch (wrench::WorkflowExecutionException &e) {
                throw std::runtime_error("Error while getting an execution event: " + e.getCause()->toString());
            }

            auto real_event = std::dynamic_pointer_cast<wrench::StandardJobCompletedEvent>(event);
            if (not real_event) {
                throw std::runtime_error("Unexpected execution event: " + event->toString());
            }

            auto job = real_event->standard_job;
            wrench::WorkflowTask *task = *(job->getTasks().begin());
            double start_time = task->getStartDate();
            double end_time = task->getEndDate();
            times.insert(std::make_pair(task, std::make_tuple(start_time, end_time)));
        }

        // Inspect hosts
        std::vector<std::string> hosts;
        hosts.push_back(tasks.at(0)->getExecutionHost());
        hosts.push_back(tasks.at(1)->getExecutionHost());
        hosts.push_back(tasks.at(2)->getExecutionHost());
        hosts.push_back(tasks.at(3)->getExecutionHost());

        int host1_count = 0;
        int host2_count = 0;
        for (auto const &h : hosts) {
            if (h == "Host1") {
                host1_count++;
            }
            if (h == "Host2") {
                host2_count++;
            }
        }
        if ((host1_count != 2) or (host2_count != 2)) {
            throw std::runtime_error("Unexpecting execution hosts: " + hosts.at(0) + ", " +
                                     hosts.at(1) + ", " + hosts.at(2) + ", " + hosts.at(3));
        }

        return 0;
    }


};

TEST_F(BareMetalComputeServiceTestScheduling, LoadBalancing1) {
    DO_TEST_WITH_FORK(do_LoadBalancing1_test);
}

void BareMetalComputeServiceTestScheduling::do_LoadBalancing1_test() {

    // Create and initialize a simulation
    auto *simulation = new wrench::Simulation();
    int argc = 1;
    auto **argv = (char **) calloc(argc, sizeof(char *));
    argv[0] = strdup("unit_test");

    simulation->init(&argc, argv);

    // Setting up the platform
    ASSERT_NO_THROW(simulation->instantiatePlatform(platform_file_path));

    // Create a Compute Service
    ASSERT_NO_THROW(cs = simulation->add(
            new wrench::BareMetalComputeService("Host1",
                                                (std::vector<std::string>){"Host1", "Host2"}, "",
                                                {}, {})));
    std::set<std::shared_ptr<wrench::ComputeService>> compute_services;
    compute_services.insert(cs);

    // Create a WMS
    std::shared_ptr<wrench::WMS> wms = nullptr;
    ASSERT_NO_THROW(wms = simulation->add(
            new LoadBalancing1TestWMS(
                    this, compute_services, {}, "Host1")));

    ASSERT_NO_THROW(wms->addWorkflow(workflow));

    ASSERT_NO_THROW(simulation->launch());

    delete simulation;

    for (int i=0; i < argc; i++)
        free(argv[i]);
    free(argv);
}




/**********************************************************************/
/**  LOAD-BALANCING  TEST  #2 (HETEROGENEOUS: 1 1x host, 1 3x host)  **/
/**********************************************************************/

class LoadBalancing2TestWMS : public wrench::WMS {

public:
    LoadBalancing2TestWMS(BareMetalComputeServiceTestScheduling *test,
                          const std::set<std::shared_ptr<wrench::ComputeService>> &compute_services,
                          const std::set<std::shared_ptr<wrench::StorageService>> &storage_services,
                          std::string hostname) :
            wrench::WMS(nullptr, nullptr,  compute_services, storage_services, {}, nullptr, hostname, "test") {
        this->test = test;
    }


private:

    BareMetalComputeServiceTestScheduling *test;

    int main() {

        // Create a job manager
        auto job_manager = this->createJobManager();

        // Create a few tasks
        std::vector<wrench::WorkflowTask *> tasks;
        tasks.push_back(this->getWorkflow()->addTask("task1", 100, 4, 4, 100));
        tasks.push_back(this->getWorkflow()->addTask("task2", 100, 4, 4, 100));
        tasks.push_back(this->getWorkflow()->addTask("task3", 100, 4, 4, 100));
        tasks.push_back(this->getWorkflow()->addTask("task4", 100, 4, 4, 100));

        // Submit them in order
        for (auto const & t : tasks) {
            auto j = job_manager->createStandardJob(t);
            std::map<std::string, std::string> cs_specific_args;
            cs_specific_args.insert(std::make_pair(t->getID(), ""));
            job_manager->submitJob(j, this->test->cs, cs_specific_args);
        }

        // Wait for completions
        std::map<wrench::WorkflowTask*, std::tuple<double,double>> times;
        for (int i=0; i < 4; i++) {
            std::shared_ptr<wrench::WorkflowExecutionEvent> event;
            try {
                event = this->getWorkflow()->waitForNextExecutionEvent();
            } catch (wrench::WorkflowExecutionException &e) {
                throw std::runtime_error("Error while getting an execution event: " + e.getCause()->toString());
            }
            auto real_event = std::dynamic_pointer_cast<wrench::StandardJobCompletedEvent>(event);

            if (not real_event) {
                throw std::runtime_error("Unexpected execution event: " + event->toString());
            }

            auto job = real_event->standard_job;
            wrench::WorkflowTask *task = *(job->getTasks().begin());
            double start_time = task->getStartDate();
            double end_time = task->getEndDate();
            times.insert(std::make_pair(task, std::make_tuple(start_time, end_time)));
        }

        // Inspect hosts
        std::vector<std::string> hosts;
        hosts.push_back(tasks.at(0)->getExecutionHost());
        hosts.push_back(tasks.at(1)->getExecutionHost());
        hosts.push_back(tasks.at(2)->getExecutionHost());
        hosts.push_back(tasks.at(3)->getExecutionHost());

        int host1_count = 0;
        int host3_count = 0;
        for (auto const &h : hosts) {
            if (h == "Host1") {
                host1_count++;
            }
            if (h == "Host3") {
                host3_count++;
            }
        }
        if ((host1_count != 1) or (host3_count != 3)) {
            throw std::runtime_error("Unexpecting execution hosts: " + hosts.at(0) + ", " +
                                     hosts.at(1) + ", " + hosts.at(2) + ", " + hosts.at(3));
        }

        return 0;
    }


};

TEST_F(BareMetalComputeServiceTestScheduling, LoadBalancing2) {
    DO_TEST_WITH_FORK(do_LoadBalancing2_test);
}

void BareMetalComputeServiceTestScheduling::do_LoadBalancing2_test() {

    // Create and initialize a simulation
    auto *simulation = new wrench::Simulation();
    int argc = 1;
    auto **argv = (char **) calloc(argc, sizeof(char *));
    argv[0] = strdup("unit_test");

    simulation->init(&argc, argv);

    // Setting up the platform
    ASSERT_NO_THROW(simulation->instantiatePlatform(platform_file_path));

    // Create a Compute Service
    ASSERT_NO_THROW(cs = simulation->add(
            new wrench::BareMetalComputeService("Host1",
                                                (std::vector<std::string>){"Host1", "Host3"}, "",
                                                {}, {})));
    std::set<std::shared_ptr<wrench::ComputeService>> compute_services;
    compute_services.insert(cs);

    // Create a WMS
    std::shared_ptr<wrench::WMS> wms = nullptr;;
    ASSERT_NO_THROW(wms = simulation->add(
            new LoadBalancing2TestWMS(
                    this, compute_services, {}, "Host1")));

    ASSERT_NO_THROW(wms->addWorkflow(workflow));

    ASSERT_NO_THROW(simulation->launch());

    delete simulation;

    for (int i=0; i < argc; i++)
        free(argv[i]);
    free(argv);
}<|MERGE_RESOLUTION|>--- conflicted
+++ resolved
@@ -122,10 +122,6 @@
 
         // Submit them in order
         for (auto const & t : tasks) {
-<<<<<<< HEAD
-
-=======
->>>>>>> 727b8ab9
             auto j = job_manager->createStandardJob(t);
             std::map<std::string, std::string> cs_specific_args;
             cs_specific_args.insert(std::make_pair(t->getID(), "Host1:1"));
