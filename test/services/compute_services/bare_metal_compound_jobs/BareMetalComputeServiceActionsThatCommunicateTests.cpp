--- conflicted
+++ resolved
@@ -249,7 +249,6 @@
             communicator->MPI_Alltoall(10000000);
             WRENCH_INFO("Done with the Alltoall");
 
-<<<<<<< HEAD
           communicator->barrier();
 
           WRENCH_INFO("Doing an Alltoall");
@@ -267,15 +266,6 @@
           WRENCH_INFO("Doing a Barrier");
           communicator->MPI_Barrier();
           WRENCH_INFO("Done with the Barrier");
-=======
-            WRENCH_INFO("Doing a Bcast");
-            communicator->MPI_Bcast(0, 10000000);
-            WRENCH_INFO("Done with the Bcast");
-
-            WRENCH_INFO("Doing a Barrier");
-            communicator->MPI_Barrier();
-            WRENCH_INFO("Done with the Barrier");
->>>>>>> 7664870b
         };
         auto lambda_terminate = [](const std::shared_ptr<wrench::ActionExecutor> &action_executor) {};
 
