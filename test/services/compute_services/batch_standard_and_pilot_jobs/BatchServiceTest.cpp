--- conflicted
+++ resolved
@@ -2451,11 +2451,7 @@
     int argc = 1;
     char **argv = (char **) calloc(argc, sizeof(char *));
     argv[0] = strdup("unit_test");
-<<<<<<< HEAD
 //        argv[1] = strdup("--wrench-full-log");
-=======
-    argv[1] = strdup("--wrench-full-log");
->>>>>>> 8a868291
 
     ASSERT_NO_THROW(simulation->init(&argc, argv));
 
