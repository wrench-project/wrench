/**
 * Copyright (c) 2017. The WRENCH Team.
 *
 * This program is free software: you can redistribute it and/or modify
 * it under the terms of the GNU General Public License as published by
 * the Free Software Foundation, either version 3 of the License, or
 * (at your option) any later version.
 */

#include <set>
#include <wrench-dev.h>
#include <wrench/simgrid_S4U_util/S4U_Mailbox.h>
#include <wrench/simulation/SimulationMessage.h>
#include <gtest/gtest.h>
#include <wrench/services/compute/batch/BatchComputeService.h>
#include <wrench/services/compute/batch/BatchComputeServiceMessage.h>
#include <wrench/util/TraceFileLoader.h>
#include <wrench/job/PilotJob.h>

#include "../../../include/TestWithFork.h"
#include "../../../include/UniqueTmpPathPrefix.h"

WRENCH_LOG_CATEGORY(batch_service_queue_wait_time_prediction_test, "Log category for BatchServiceBatschedQueueWaitTimePredictionTest");


class BatchServiceBatschedQueueWaitTimePredictionTest : public ::testing::Test {

public:
    std::shared_ptr<wrench::StorageService> storage_service1 = nullptr;
    std::shared_ptr<wrench::StorageService> storage_service2 = nullptr;
    std::shared_ptr<wrench::BatchComputeService> compute_service = nullptr;

    void do_BatchJobBrokenEstimateWaitingTimeTest_test();

    void do_BatchJobBasicEstimateWaitingTimeTest_test();

    void do_BatchJobEstimateWaitingTimeTest_test();

    void do_BatchJobLittleComplexEstimateWaitingTimeTest_test();

    std::shared_ptr<wrench::Workflow> workflow;


protected:
    ~BatchServiceBatschedQueueWaitTimePredictionTest() {
        workflow->clear();
    }

    BatchServiceBatschedQueueWaitTimePredictionTest() {

        // Create the simplest workflow
        workflow = wrench::Workflow::createWorkflow();

        // Create a four-host 10-core platform file
        std::string xml = "<?xml version='1.0'?>"
                          "<!DOCTYPE platform SYSTEM \"https://simgrid.org/simgrid.dtd\">"
                          "<platform version=\"4.1\"> "
                          "   <zone id=\"AS0\" routing=\"Full\"> "
                          "       <host id=\"Host1\" speed=\"1f\" core=\"10\"> "
                          "          <disk id=\"large_disk1\" read_bw=\"100MBps\" write_bw=\"100MBps\">"
                          "             <prop id=\"size\" value=\"10000000000000B\"/>"
                          "             <prop id=\"mount\" value=\"/disk1\"/>"
                          "          </disk>"
                          "          <disk id=\"large_disk2\" read_bw=\"100MBps\" write_bw=\"100MBps\">"
                          "             <prop id=\"size\" value=\"10000000000000B\"/>"
                          "             <prop id=\"mount\" value=\"/disk2\"/>"
                          "          </disk>"
                          "          <disk id=\"scratch\" read_bw=\"100MBps\" write_bw=\"100MBps\">"
                          "             <prop id=\"size\" value=\"100B\"/>"
                          "             <prop id=\"mount\" value=\"/scratch\"/>"
                          "          </disk>"
                          "       </host>"
                          "       <host id=\"Host2\" speed=\"1f\" core=\"10\"> "
                          "          <disk id=\"large_disk1\" read_bw=\"100MBps\" write_bw=\"100MBps\">"
                          "             <prop id=\"size\" value=\"10000000000000B\"/>"
                          "             <prop id=\"mount\" value=\"/disk1\"/>"
                          "          </disk>"
                          "          <disk id=\"large_disk2\" read_bw=\"100MBps\" write_bw=\"100MBps\">"
                          "             <prop id=\"size\" value=\"10000000000000B\"/>"
                          "             <prop id=\"mount\" value=\"/disk2\"/>"
                          "          </disk>"
                          "          <disk id=\"scratch\" read_bw=\"100MBps\" write_bw=\"100MBps\">"
                          "             <prop id=\"size\" value=\"100B\"/>"
                          "             <prop id=\"mount\" value=\"/scratch\"/>"
                          "          </disk>"
                          "       </host>"
                          "       <host id=\"Host3\" speed=\"1f\" core=\"10\"> "
                          "          <disk id=\"large_disk1\" read_bw=\"100MBps\" write_bw=\"100MBps\">"
                          "             <prop id=\"size\" value=\"10000000000000B\"/>"
                          "             <prop id=\"mount\" value=\"/disk1\"/>"
                          "          </disk>"
                          "          <disk id=\"large_disk2\" read_bw=\"100MBps\" write_bw=\"100MBps\">"
                          "             <prop id=\"size\" value=\"10000000000000B\"/>"
                          "             <prop id=\"mount\" value=\"/disk2\"/>"
                          "          </disk>"
                          "          <disk id=\"scratch\" read_bw=\"100MBps\" write_bw=\"100MBps\">"
                          "             <prop id=\"size\" value=\"100B\"/>"
                          "             <prop id=\"mount\" value=\"/scratch\"/>"
                          "          </disk>"
                          "       </host>"
                          "       <host id=\"Host4\" speed=\"1f\" core=\"10\"> "
                          "          <disk id=\"large_disk1\" read_bw=\"100MBps\" write_bw=\"100MBps\">"
                          "             <prop id=\"size\" value=\"10000000000000B\"/>"
                          "             <prop id=\"mount\" value=\"/disk1\"/>"
                          "          </disk>"
                          "          <disk id=\"large_disk2\" read_bw=\"100MBps\" write_bw=\"100MBps\">"
                          "             <prop id=\"size\" value=\"10000000000000B\"/>"
                          "             <prop id=\"mount\" value=\"/disk2\"/>"
                          "          </disk>"
                          "          <disk id=\"scratch\" read_bw=\"100MBps\" write_bw=\"100MBps\">"
                          "             <prop id=\"size\" value=\"100B\"/>"
                          "             <prop id=\"mount\" value=\"/scratch\"/>"
                          "          </disk>"
                          "       </host>"
                          "       <link id=\"1\" bandwidth=\"5000GBps\" latency=\"0us\"/>"
                          "       <link id=\"2\" bandwidth=\"5000GBps\" latency=\"0us\"/>"
                          "       <link id=\"3\" bandwidth=\"5000GBps\" latency=\"0us\"/>"
                          "       <route src=\"Host3\" dst=\"Host1\"> <link_ctn id=\"2\"/> </route>"
                          "       <route src=\"Host4\" dst=\"Host1\"> <link_ctn id=\"2\"/> </route>"
                          "       <route src=\"Host1\" dst=\"Host2\"> <link_ctn id=\"1\""
                          "/> </route>"
                          "   </zone> "
                          "</platform>";
        FILE *platform_file = fopen(platform_file_path.c_str(), "w");
        fprintf(platform_file, "%s", xml.c_str());
        fclose(platform_file);
    }

    std::string platform_file_path = UNIQUE_TMP_PATH_PREFIX + "platform.xml";
};


/**********************************************************************/
/**  BROKEN QUERY/ANSWER BATCH_JOB_ESTIMATE_WAITING_TIME **/
/**********************************************************************/

class BatchJobBrokenEstimateWaitingTimeTestWMS : public wrench::ExecutionController {

public:
    BatchJobBrokenEstimateWaitingTimeTestWMS(BatchServiceBatschedQueueWaitTimePredictionTest *test,
                                             std::string hostname) : wrench::ExecutionController(hostname, "test"), test(test) {
    }


private:
    BatchServiceBatschedQueueWaitTimePredictionTest *test;

    int main() {
        // Create a job manager
        auto job_manager = this->createJobManager();

        {
            // Create a sequential task1 that lasts one min and requires 2 cores
            std::shared_ptr<wrench::WorkflowTask> task = this->test->workflow->addTask("task1", 299, 1, 1, 0);
            task->addInputFile(this->test->workflow->getFileByID("input_file"));
            task->addOutputFile(this->test->workflow->getFileByID("output_file"));


            // Create a StandardJob with some pre-copies and post-deletions (not useful, but this is testing after all)

            auto job = job_manager->createStandardJob(
                    {task},
                    {{task->getInputFiles().at(0), wrench::FileLocation::LOCATION(this->test->storage_service1, task->getInputFiles().at(0))},
                     {task->getOutputFiles().at(0), wrench::FileLocation::LOCATION(this->test->storage_service1, task->getOutputFiles().at(0))}},
                    {std::tuple<std::shared_ptr<wrench::FileLocation>, std::shared_ptr<wrench::FileLocation>>(
                            wrench::FileLocation::LOCATION(this->test->storage_service1, this->test->workflow->getFileByID("input_file")),
                            wrench::FileLocation::LOCATION(this->test->storage_service2, this->test->workflow->getFileByID("input_file")))},
                    {},
                    {std::shared_ptr<wrench::FileLocation>(wrench::FileLocation::LOCATION(this->test->storage_service2, this->test->workflow->getFileByID("input_file")))});

            std::map<std::string, std::string> batch_job_args;
            batch_job_args["-N"] = "4";
            batch_job_args["-t"] = "300";//time in seconds
            batch_job_args["-c"] = "1";  //number of cores per node
            try {
                job_manager->submitJob(job, this->test->compute_service, batch_job_args);
            } catch (wrench::ExecutionException &e) {
                throw std::runtime_error(
                        "Got some exception");
            }
            double first_job_running = wrench::Simulation::getCurrentSimulatedDate();

            auto batch_service = this->test->compute_service;
            std::string job_id = "my_tentative_job";
            unsigned int nodes = 2;
            double walltime_seconds = 1000;
            //std::tuple<std::string,unsigned int,double> my_job = {job_id,nodes,walltime_seconds};
            std::tuple<std::string, unsigned long, unsigned long, double> my_job = std::make_tuple(job_id, nodes, 1, walltime_seconds);
            std::set<std::tuple<std::string, unsigned long, unsigned long, double>> set_of_jobs = {my_job};

            std::map<std::string, double> jobs_estimated_start_times;

            try {
                jobs_estimated_start_times = batch_service->getStartTimeEstimates(set_of_jobs);
                throw std::runtime_error("Should not be able to get a queue waiting time estimate");
            } catch (wrench::ExecutionException &e) {
                auto cause = std::dynamic_pointer_cast<wrench::FunctionalityNotAvailable>(e.getCause());
                if (not cause) {
                    throw std::runtime_error("Got an expected exception but unexpected failure cause : " +
                                             e.getCause()->toString() + " (expected: FunctionalityNotAvailable)");
                }
                if (cause->getService() != batch_service) {
                    throw std::runtime_error(
                            "Got the expected exception, but the failure cause does not point to the right service");
                }
                WRENCH_INFO("toString: %s", cause->toString().c_str());// for coverage
            }

            // Wait for a workflow execution event
            std::shared_ptr<wrench::ExecutionEvent> event;
            try {
                event = this->waitForNextEvent();
            } catch (wrench::ExecutionException &e) {
                throw std::runtime_error("Error while getting and execution event: " + e.getCause()->toString());
            }

            if (not std::dynamic_pointer_cast<wrench::StandardJobCompletedEvent>(event)) {
                throw std::runtime_error("Unexpected workflow execution event: " + event->toString());
            }
            this->test->workflow->removeTask(task);
        }


        return 0;
    }
};

#ifdef ENABLE_BATSCHED
TEST_F(BatchServiceBatschedQueueWaitTimePredictionTest, BatchJobBrokenEstimateWaitingTimeTest)
#else
TEST_F(BatchServiceBatschedQueueWaitTimePredictionTest, DISABLED_BatchJobBrokenEstimateWaitingTimeTest)
#endif
{
    DO_TEST_WITH_FORK(do_BatchJobBrokenEstimateWaitingTimeTest_test);
}


void BatchServiceBatschedQueueWaitTimePredictionTest::do_BatchJobBrokenEstimateWaitingTimeTest_test() {

    // Create and initialize a simulation
    auto simulation = wrench::Simulation::createSimulation();
    int argc = 1;
    auto argv = (char **) calloc(argc, sizeof(char *));
    argv[0] = strdup("unit_test");

    ASSERT_NO_THROW(simulation->init(&argc, argv));

    // Setting up the platform
    ASSERT_NO_THROW(simulation->instantiatePlatform(platform_file_path));

    // Get a hostname
    std::string hostname = "Host1";

    // Create a Storage Service
    ASSERT_NO_THROW(storage_service1 = simulation->add(
                            wrench::SimpleStorageService::createSimpleStorageService(hostname, {"/disk1"})));

    // Create a Storage Service
    ASSERT_NO_THROW(storage_service2 = simulation->add(
                            wrench::SimpleStorageService::createSimpleStorageService(hostname, {"/disk2"})));

    // Create a Batch Service
    ASSERT_THROW(compute_service = simulation->add(
                         new wrench::BatchComputeService(hostname,
                                                         {"Host1", "Host2", "Host3", "Host4"}, "", {{wrench::BatchComputeServiceProperty::BATCH_SCHEDULING_ALGORITHM, "BOGUS"}})),
                 std::invalid_argument);
    ASSERT_NO_THROW(compute_service = simulation->add(
                            new wrench::BatchComputeService(hostname,
                                                            {"Host1", "Host2", "Host3", "Host4"}, "", {{wrench::BatchComputeServiceProperty::BATCH_SCHEDULING_ALGORITHM, "easy_bf"}})));

    // Create a WMS
    std::shared_ptr<wrench::ExecutionController> wms = nullptr;

    ASSERT_NO_THROW(wms = simulation->add(new BatchJobBrokenEstimateWaitingTimeTestWMS(
                            this, hostname)));

    simulation->add(new wrench::FileRegistryService(hostname));

    // Create two workflow files
    std::shared_ptr<wrench::DataFile> input_file = this->workflow->addFile("input_file", 10000.0);
    std::shared_ptr<wrench::DataFile> output_file = this->workflow->addFile("output_file", 20000.0);

    // Staging the input_file on the storage service
    ASSERT_NO_THROW(simulation->stageFile(input_file, storage_service1));

    // Running a "run a single task1" simulation
    // Note that in these tests the WMS creates workflow tasks, which a user would
    // of course not be likely to do
    ASSERT_NO_THROW(simulation->launch());


    for (int i = 0; i < argc; i++)
        free(argv[i]);
    free(argv);
}


/**********************************************************************/
/**  BASIC QUERY/ANSWER BATCH_JOB_ESTIMATE_WAITING_TIME **/
/**********************************************************************/

class BatchJobBasicEstimateWaitingTimeTestWMS : public wrench::ExecutionController {

public:
    BatchJobBasicEstimateWaitingTimeTestWMS(BatchServiceBatschedQueueWaitTimePredictionTest *test,
                                            std::string hostname) : wrench::ExecutionController(hostname, "test"), test(test) {
    }


private:
    BatchServiceBatschedQueueWaitTimePredictionTest *test;

    int main() {
        // Create a job manager
        auto job_manager = this->createJobManager();

        {

            // Create a sequential task1 that lasts one min and requires 2 cores
            std::shared_ptr<wrench::WorkflowTask> task = this->test->workflow->addTask("task1", 299, 1, 1, 0);
            task->addInputFile(this->test->workflow->getFileByID("input_file"));
            task->addOutputFile(this->test->workflow->getFileByID("output_file"));


            // Create a StandardJob with some pre-copies and post-deletions (not useful, but this is testing after all)

            auto job = job_manager->createStandardJob(
                    {task},
                    {{task->getInputFiles().at(0), wrench::FileLocation::LOCATION(this->test->storage_service1, task->getInputFiles().at(0))},
                     {task->getOutputFiles().at(0), wrench::FileLocation::LOCATION(this->test->storage_service1, task->getOutputFiles().at(0))}},
                    {std::tuple<std::shared_ptr<wrench::FileLocation>, std::shared_ptr<wrench::FileLocation>>(
                            wrench::FileLocation::LOCATION(this->test->storage_service1, this->test->workflow->getFileByID("input_file")),
                            wrench::FileLocation::LOCATION(this->test->storage_service2, this->test->workflow->getFileByID("input_file")))},
                    {},
                    {std::shared_ptr<wrench::FileLocation>(wrench::FileLocation::LOCATION(this->test->storage_service2, this->test->workflow->getFileByID("input_file")))});

            std::map<std::string, std::string> batch_job_args;
            batch_job_args["-N"] = "4";
            batch_job_args["-t"] = "300";//time in seconds
            batch_job_args["-c"] = "1";  //number of cores per node
            try {
                job_manager->submitJob(job, this->test->compute_service, batch_job_args);
            } catch (wrench::ExecutionException &e) {
                throw std::runtime_error(
                        "Got some exception");
            }
            auto first_job_running = wrench::Simulation::getCurrentSimulatedDate();

            wrench::Simulation::sleep(1.0);
            auto batch_service = this->test->compute_service;
            std::string job_id = "my_tentative_job";
            unsigned int nodes = 2;
            double walltime_seconds = 1000;
            //std::tuple<std::string,unsigned long,double> my_job = {job_id,nodes,walltime_seconds};
            std::tuple<std::string, unsigned long, unsigned long, double> my_job = std::make_tuple(job_id, nodes, 1, walltime_seconds);
            std::set<std::tuple<std::string, unsigned long, unsigned long, double>> set_of_jobs = {my_job};

            std::map<std::string, double> jobs_estimated_start_times;
            try {
                jobs_estimated_start_times = batch_service->getStartTimeEstimates(set_of_jobs);
            } catch (std::runtime_error &e) {
                throw std::runtime_error("Exception while getting queue waiting time estimate: " + std::string(e.what()));
            }
            double expected_wait_time = 300 - first_job_running;
            double tolerance = 1;// in seconds
            double delta = std::abs(expected_wait_time - (jobs_estimated_start_times[job_id] - tolerance));
            if (delta > 1) {
                throw std::runtime_error("Estimated start time incorrect (expected: " + std::to_string(expected_wait_time) + ", got: " + std::to_string(jobs_estimated_start_times[job_id]) + ")");
            }

            // Wait for a workflow execution event
            std::shared_ptr<wrench::ExecutionEvent> event;
            try {
                event = this->waitForNextEvent();
            } catch (wrench::ExecutionException &e) {
                throw std::runtime_error("Error while getting and execution event: " + e.getCause()->toString());
            }

            if (not std::dynamic_pointer_cast<wrench::StandardJobCompletedEvent>(event)) {
                throw std::runtime_error("Unexpected workflow execution event: " + event->toString());
            }
            this->test->workflow->removeTask(task);
        }


        return 0;
    }
};

#ifdef ENABLE_BATSCHED
TEST_F(BatchServiceBatschedQueueWaitTimePredictionTest, BatchJobBasicEstimateWaitingTimeTest)
#else
TEST_F(BatchServiceBatschedQueueWaitTimePredictionTest, DISABLED_BatchJobBasicEstimateWaitingTimeTest)
#endif
{
    DO_TEST_WITH_FORK(do_BatchJobBasicEstimateWaitingTimeTest_test);
}


void BatchServiceBatschedQueueWaitTimePredictionTest::do_BatchJobBasicEstimateWaitingTimeTest_test() {

    // Create and initialize a simulation
    auto simulation = wrench::Simulation::createSimulation();
    int argc = 1;
    auto argv = (char **) calloc(argc, sizeof(char *));
    argv[0] = strdup("unit_test");
    // argv[1] = strdup("--wrench-full-log");

    ASSERT_NO_THROW(simulation->init(&argc, argv));

    // Setting up the platform
    ASSERT_NO_THROW(simulation->instantiatePlatform(platform_file_path));

    // Get a hostname
    std::string hostname = "Host1";

    // Create a Storage Service
    ASSERT_NO_THROW(storage_service1 = simulation->add(
                            wrench::SimpleStorageService::createSimpleStorageService(hostname, {"/disk1"})));

    // Create a Storage Service
    ASSERT_NO_THROW(storage_service2 = simulation->add(
                            wrench::SimpleStorageService::createSimpleStorageService(hostname, {"/disk2"})));

    // Create a Batch Service
    ASSERT_NO_THROW(compute_service = simulation->add(
                            new wrench::BatchComputeService(hostname,
                                                            {"Host1", "Host2", "Host3", "Host4"}, "", {{wrench::BatchComputeServiceProperty::BATSCHED_LOGGING_MUTED, "false"}, {wrench::BatchComputeServiceProperty::BATCH_SCHEDULING_ALGORITHM, "conservative_bf"}, {wrench::BatchComputeServiceProperty::BATCH_RJMS_PADDING_DELAY, "0"}})));

    // Create a WMS
    std::shared_ptr<wrench::ExecutionController> wms = nullptr;

    ASSERT_NO_THROW(wms = simulation->add(new BatchJobBasicEstimateWaitingTimeTestWMS(
                            this, hostname)));

    simulation->add(new wrench::FileRegistryService(hostname));

    // Create two workflow files
    std::shared_ptr<wrench::DataFile> input_file = this->workflow->addFile("input_file", 10000.0);
    std::shared_ptr<wrench::DataFile> output_file = this->workflow->addFile("output_file", 20000.0);

    // Staging the input_file on the storage service
    ASSERT_NO_THROW(simulation->stageFile(input_file, storage_service1));


    // Running a "run a single task1" simulation
    // Note that in these tests the WMS creates workflow tasks, which a user would
    // of course not be likely to do
    ASSERT_NO_THROW(simulation->launch());


    for (int i = 0; i < argc; i++)
        free(argv[i]);
    free(argv);
}


/**********************************************************************/
/**  QUERY/ANSWER BATCH_JOB_ESTIMATE_WAITING_TIME **/
/**********************************************************************/

class BatchJobEstimateWaitingTimeTestWMS : public wrench::ExecutionController {

public:
    BatchJobEstimateWaitingTimeTestWMS(BatchServiceBatschedQueueWaitTimePredictionTest *test,
                                       std::string hostname) : wrench::ExecutionController(hostname, "test"), test(test) {
        this->test = test;
    }


private:
    BatchServiceBatschedQueueWaitTimePredictionTest *test;

    int main() {
        // Create a job manager
        auto job_manager = this->createJobManager();

        {
            // Create a sequential task1 that lasts 5 minutes and requires 2 cores
            std::shared_ptr<wrench::WorkflowTask> task = this->test->workflow->addTask("task1", 299, 1, 1, 0);
            task->addInputFile(this->test->workflow->getFileByID("input_file"));
            task->addOutputFile(this->test->workflow->getFileByID("output_file"));

            // Create a StandardJob with some pre-copies and post-deletions (not useful, but this is testing after all)

            auto job = job_manager->createStandardJob(
                    {task},
                    {{task->getInputFiles().at(0), wrench::FileLocation::LOCATION(this->test->storage_service1, task->getInputFiles().at(0))},
                     {task->getOutputFiles().at(0), wrench::FileLocation::LOCATION(this->test->storage_service1, task->getOutputFiles().at(0))}},
                    {std::tuple<std::shared_ptr<wrench::FileLocation>, std::shared_ptr<wrench::FileLocation>>(
                            wrench::FileLocation::LOCATION(this->test->storage_service1, this->test->workflow->getFileByID("input_file")),
                            wrench::FileLocation::LOCATION(this->test->storage_service2, this->test->workflow->getFileByID("input_file")))},
                    {},
                    {std::shared_ptr<wrench::FileLocation>(wrench::FileLocation::LOCATION(this->test->storage_service2, this->test->workflow->getFileByID("input_file")))});

            std::map<std::string, std::string> batch_job_args;
            batch_job_args["-N"] = "4";
            batch_job_args["-t"] = "300";//time in seconds
            batch_job_args["-c"] = "1";  //number of cores per node
            try {
                job_manager->submitJob(job, this->test->compute_service, batch_job_args);
            } catch (wrench::ExecutionException &e) {
                throw std::runtime_error(
                        "Got some exception");
            }
            double first_job_running = wrench::Simulation::getCurrentSimulatedDate();

            wrench::Simulation::sleep(1.0);

            auto batch_service = this->test->compute_service;
            std::string job_id = "my_job1";
            unsigned int nodes = 2;
            double walltime_seconds = 1000;
            std::tuple<std::string, unsigned long, unsigned long, double> my_job = std::make_tuple(job_id, nodes, 1, walltime_seconds);
            std::set<std::tuple<std::string, unsigned long, unsigned long, double>> set_of_jobs = {my_job};
            std::map<std::string, double> jobs_estimated_start_times = batch_service->getStartTimeEstimates(set_of_jobs);
            double expected_start_time = 300 - first_job_running;// in seconds
            double delta = std::abs(expected_start_time - (jobs_estimated_start_times[job_id] - 1));
            if (delta > 1) {// 1 second accuracy threshold
                throw std::runtime_error("Estimated start time incorrect (expected: " + std::to_string(expected_start_time) + ", got: " + std::to_string(jobs_estimated_start_times[job_id]) + ")");
            }


            // Wait for a workflow execution event
            std::shared_ptr<wrench::ExecutionEvent> event;
            try {
                event = this->waitForNextEvent();
            } catch (wrench::ExecutionException &e) {
                throw std::runtime_error("Error while getting and execution event: " + e.getCause()->toString());
            }
            if (not std::dynamic_pointer_cast<wrench::StandardJobCompletedEvent>(event)) {
                throw std::runtime_error("Unexpected workflow execution event: " + event->toString());
            }
            this->test->workflow->removeTask(task);
        }

        {

            // Create a sequential task1 that lasts one min and requires 2 cores
            std::shared_ptr<wrench::WorkflowTask> task = this->test->workflow->addTask("task2", 60, 2, 2, 0);
            task->addInputFile(this->test->workflow->getFileByID("input_file"));
            task->addOutputFile(this->test->workflow->getFileByID("output_file"));


            // Create a StandardJob with some pre-copies and post-deletions (not useful, but this is testing after all)

            auto job = job_manager->createStandardJob(
                    {task},
                    {{task->getInputFiles().at(0), wrench::FileLocation::LOCATION(this->test->storage_service1, task->getInputFiles().at(0))},
                     {task->getOutputFiles().at(0), wrench::FileLocation::LOCATION(this->test->storage_service1, task->getOutputFiles().at(0))}},
                    {std::tuple<std::shared_ptr<wrench::FileLocation>, std::shared_ptr<wrench::FileLocation>>(
                            wrench::FileLocation::LOCATION(this->test->storage_service1, this->test->workflow->getFileByID("input_file")),
                            wrench::FileLocation::LOCATION(this->test->storage_service2, this->test->workflow->getFileByID("input_file")))},
                    {},
                    {std::shared_ptr<wrench::FileLocation>(wrench::FileLocation::LOCATION(this->test->storage_service2, this->test->workflow->getFileByID("input_file")))});

            std::map<std::string, std::string> batch_job_args;
            batch_job_args["-N"] = "4";
            batch_job_args["-t"] = "300";//time in seconds
            batch_job_args["-c"] = "4";  //number of cores per node
            try {
                job_manager->submitJob(job, this->test->compute_service, batch_job_args);
            } catch (wrench::ExecutionException &e) {
                throw std::runtime_error(
                        "Got some exception");
            }

            wrench::Simulation::sleep(1.0);

            auto batch_service = this->test->compute_service;
            std::set<std::tuple<std::string, unsigned long, unsigned long, double>> set_of_jobs = {};
            for (int i = 0; i < 10; i++) {
                std::string job_id = "new_job" + std::to_string(i);
                unsigned int nodes = rand() % 4 + 1;
                double walltime_seconds = nodes * (rand() % 10 + 1);
                std::tuple<std::string, unsigned long, unsigned long, double> my_job = std::make_tuple(job_id, nodes, 1, walltime_seconds);
                set_of_jobs.insert(my_job);
            }
            std::map<std::string, double> jobs_estimated_start_times = batch_service->getStartTimeEstimates(
                    set_of_jobs);

            // Wait for a workflow execution event
            std::shared_ptr<wrench::ExecutionEvent> event;
            try {
                event = this->waitForNextEvent();
            } catch (wrench::ExecutionException &e) {
                throw std::runtime_error("Error while getting and execution event: " + e.getCause()->toString());
            }
            if (not std::dynamic_pointer_cast<wrench::StandardJobCompletedEvent>(event)) {
                throw std::runtime_error("Unexpected workflow execution event: " + event->toString());
            }
            this->test->workflow->removeTask(task);
        }

        return 0;
    }
};

#ifdef ENABLE_BATSCHED
TEST_F(BatchServiceBatschedQueueWaitTimePredictionTest, BatchJobEstimateWaitingTimeTest)
#else
TEST_F(BatchServiceBatschedQueueWaitTimePredictionTest, DISABLED_BatchJobEstimateWaitingTimeTest)
#endif
{
    DO_TEST_WITH_FORK(do_BatchJobEstimateWaitingTimeTest_test);
}


void BatchServiceBatschedQueueWaitTimePredictionTest::do_BatchJobEstimateWaitingTimeTest_test() {

    // Create and initialize a simulation
    auto simulation = wrench::Simulation::createSimulation();
    int argc = 1;
    auto argv = (char **) calloc(argc, sizeof(char *));
    argv[0] = strdup("unit_test");

    ASSERT_NO_THROW(simulation->init(&argc, argv));

    // Setting up the platform
    ASSERT_NO_THROW(simulation->instantiatePlatform(platform_file_path));

    // Get a hostname
    std::string hostname = "Host1";

    // Create a Storage Service
    ASSERT_NO_THROW(storage_service1 = simulation->add(
                            wrench::SimpleStorageService::createSimpleStorageService(hostname, {"/disk1"})));

    // Create a Storage Service
    ASSERT_NO_THROW(storage_service2 = simulation->add(
                            wrench::SimpleStorageService::createSimpleStorageService(hostname, {"/disk2"})));

    // Create a Batch Service
    ASSERT_NO_THROW(compute_service = simulation->add(
                            new wrench::BatchComputeService(hostname,
                                                            {"Host1", "Host2", "Host3", "Host4"}, "", {{wrench::BatchComputeServiceProperty::BATCH_SCHEDULING_ALGORITHM, "conservative_bf"}, {wrench::BatchComputeServiceProperty::BATCH_RJMS_PADDING_DELAY, "0"}})));

    simulation->add(new wrench::FileRegistryService(hostname));

    // Create a WMS
    std::shared_ptr<wrench::ExecutionController> wms = nullptr;

    ASSERT_NO_THROW(wms = simulation->add(new BatchJobEstimateWaitingTimeTestWMS(
                            this, hostname)));

    // Create two workflow files
    std::shared_ptr<wrench::DataFile> input_file = this->workflow->addFile("input_file", 10000.0);
    std::shared_ptr<wrench::DataFile> output_file = this->workflow->addFile("output_file", 20000.0);

    // Staging the input_file on the storage service
    ASSERT_NO_THROW(simulation->stageFile(input_file, storage_service1));

    // Running a "run a single task1" simulation
    // Note that in these tests the WMS creates workflow tasks, which a user would
    // of course not be likely to do
    ASSERT_NO_THROW(simulation->launch());


    for (int i = 0; i < argc; i++)
        free(argv[i]);
    free(argv);
}


/**********************************************************************/
/**  QUERY/ANSWER BATCH_JOB_LITTLE_COMPLEX_ESTIMATE_WAITING_TIME **/
/**********************************************************************/

class BatchJobLittleComplexEstimateWaitingTimeTestWMS : public wrench::ExecutionController {

public:
    BatchJobLittleComplexEstimateWaitingTimeTestWMS(BatchServiceBatschedQueueWaitTimePredictionTest *test,
                                                    std::string hostname) : wrench::ExecutionController(hostname, "test"), test(test) {
    }


private:
    BatchServiceBatschedQueueWaitTimePredictionTest *test;

    int main() {
        // Create a job manager
        auto job_manager = this->createJobManager();

        {

            // Submit the first job for 300 seconds and using 4 full cores
            std::shared_ptr<wrench::WorkflowTask> task = this->test->workflow->addTask("task1", 299, 1, 1, 0);
            task->addInputFile(this->test->workflow->getFileByID("input_file"));
            task->addOutputFile(this->test->workflow->getFileByID("output_file1"));


            // Create a StandardJob with some pre-copies and post-deletions (not useful, but this is testing after all)

            auto job = job_manager->createStandardJob(
                    {task},
                    {{task->getInputFiles().at(0), wrench::FileLocation::LOCATION(this->test->storage_service1, task->getInputFiles().at(0))},
                     {task->getOutputFiles().at(0), wrench::FileLocation::LOCATION(this->test->storage_service1, task->getOutputFiles().at(0))}},
                    {std::tuple<std::shared_ptr<wrench::FileLocation>, std::shared_ptr<wrench::FileLocation>>(
                            wrench::FileLocation::LOCATION(this->test->storage_service1, this->test->workflow->getFileByID("input_file")),
                            wrench::FileLocation::LOCATION(this->test->storage_service2, this->test->workflow->getFileByID("input_file")))},
                    {},
                    {std::shared_ptr<wrench::FileLocation>(wrench::FileLocation::LOCATION(this->test->storage_service2, this->test->workflow->getFileByID("input_file")))});


            std::map<std::string, std::string> batch_job_args;
            batch_job_args["-N"] = "4";
            batch_job_args["-t"] = "300";//time in seconds
            batch_job_args["-c"] = "1";  //number of cores per node
            try {
                job_manager->submitJob(job, this->test->compute_service, batch_job_args);
            } catch (wrench::ExecutionException &e) {
                throw std::runtime_error(
                        "Got some exception");
            }


            // Submit the second job for next 300 seconds and using 2 cores
            std::shared_ptr<wrench::WorkflowTask> task1 = this->test->workflow->addTask("task2", 299, 1, 1, 0);
            task1->addInputFile(this->test->workflow->getFileByID("input_file"));
            task1->addOutputFile(this->test->workflow->getFileByID("output_file2"));


            // Create a StandardJob with some pre-copies and post-deletions (not useful, but this is testing after all)

            auto job1 = job_manager->createStandardJob(
                    {task1},
                    {{task1->getInputFiles().at(0), wrench::FileLocation::LOCATION(this->test->storage_service1, task1->getInputFiles().at(0))},
                     {task1->getOutputFiles().at(0), wrench::FileLocation::LOCATION(this->test->storage_service1, task1->getOutputFiles().at(0))}},
                    {{wrench::FileLocation::LOCATION(this->test->storage_service1, this->test->workflow->getFileByID("input_file")),
                      wrench::FileLocation::LOCATION(this->test->storage_service2, this->test->workflow->getFileByID("input_file"))}},
                    {},
                    {std::shared_ptr<wrench::FileLocation>(wrench::FileLocation::LOCATION(this->test->storage_service2, this->test->workflow->getFileByID("input_file")))});

            std::map<std::string, std::string> batch_job_args1;
            batch_job_args1["-N"] = "2";
<<<<<<< HEAD
            batch_job_args1["-t"] = "300";//time in seconds
            batch_job_args1["-c"] = "4";//number of cores per node
=======
            batch_job_args["-t"] = "300";//time in seconds
            batch_job_args1["-c"] = "4"; //number of cores per node
>>>>>>> 2949e9e0
            try {
                job_manager->submitJob(job1, this->test->compute_service, batch_job_args1);
            } catch (wrench::ExecutionException &e) {
                throw std::runtime_error(
                        "Got some exception");
            }

            // Submit the third job for next 300 seconds and using 4 cores
            std::shared_ptr<wrench::WorkflowTask> task2 = this->test->workflow->addTask("task3", 299, 1, 1, 0);
            task2->addInputFile(this->test->workflow->getFileByID("input_file"));
            task2->addOutputFile(this->test->workflow->getFileByID("output_file3"));

            // Create a StandardJob with some pre-copies and post-deletions (not useful, but this is testing after all)

            auto job2 = job_manager->createStandardJob(
                    {task2},
                    {{task2->getInputFiles().at(0), wrench::FileLocation::LOCATION(this->test->storage_service1, task2->getInputFiles().at(0))},
                     {task2->getOutputFiles().at(0), wrench::FileLocation::LOCATION(this->test->storage_service1, task2->getOutputFiles().at(0))}},
                    {std::tuple<std::shared_ptr<wrench::FileLocation>, std::shared_ptr<wrench::FileLocation>>(
                            wrench::FileLocation::LOCATION(this->test->storage_service1, this->test->workflow->getFileByID("input_file")),
                            wrench::FileLocation::LOCATION(this->test->storage_service2, this->test->workflow->getFileByID("input_file")))},
                    {},
                    {std::shared_ptr<wrench::FileLocation>(wrench::FileLocation::LOCATION(this->test->storage_service2, this->test->workflow->getFileByID("input_file")))});

            std::map<std::string, std::string> batch_job_args2;
            batch_job_args2["-N"] = "4";
<<<<<<< HEAD
            batch_job_args2["-t"] = "300";//time in seconds
            batch_job_args2["-c"] = "4";//number of cores per node
=======
            batch_job_args["-t"] = "300";//time in seconds
            batch_job_args2["-c"] = "4"; //number of cores per node
>>>>>>> 2949e9e0
            try {
                job_manager->submitJob(job2, this->test->compute_service, batch_job_args2);
            } catch (wrench::ExecutionException &e) {
                throw std::runtime_error(
                        "Got some exception");
            }

            wrench::Simulation::sleep(1.0);

            auto batch_service = this->test->compute_service;

            /** Note that below we have extra seconds since when submitting
                     *  Jobs to batsched we always ask for one extra second
                     *  (the BATSCHED_JOB_EXTRA_TIME constant in BatchComputeService::sendAllQueuedJobsToBatsched()
                     */
            std::string job_id = "my_job1";
            unsigned int nodes = 1;
            double walltime_seconds = 400;
            std::tuple<std::string, unsigned long, unsigned long, double> my_job = std::make_tuple(job_id, nodes, 1, walltime_seconds);
            std::set<std::tuple<std::string, unsigned long, unsigned long, double>> set_of_jobs = {my_job};
            std::map<std::string, double> jobs_estimated_start_times = batch_service->getStartTimeEstimates(set_of_jobs);

            if ((jobs_estimated_start_times[job_id] - 903) > 1) {
                throw std::runtime_error("A) Estimated queue start time incorrect (expected: " + std::to_string(903) + ", got: " + std::to_string(jobs_estimated_start_times[job_id]) + ")");
            }

            job_id = "my_job2";
            nodes = 1;
            walltime_seconds = 299;
            my_job = std::make_tuple(job_id, nodes, 1, walltime_seconds);
            set_of_jobs = {my_job};
            jobs_estimated_start_times = batch_service->getStartTimeEstimates(set_of_jobs);

            if (std::abs(jobs_estimated_start_times[job_id] - 301) > 1) {
                throw std::runtime_error("B) Estimated start time incorrect (expected: " + std::to_string(301) + ", got: " + std::to_string(jobs_estimated_start_times[job_id]) + ")");
            }


            job_id = "my_job3";
            nodes = 2;
            walltime_seconds = 299;
            my_job = std::make_tuple(job_id, nodes, 1, walltime_seconds);
            set_of_jobs = {my_job};
            jobs_estimated_start_times = batch_service->getStartTimeEstimates(set_of_jobs);

            if (std::abs(jobs_estimated_start_times[job_id] - 301) > 1) {
                throw std::runtime_error("C) Estimated start time incorrect (expected: " + std::to_string(301) + ", got: " + std::to_string(jobs_estimated_start_times[job_id]) + ")");
            }


            job_id = "my_job4";
            nodes = 3;
            walltime_seconds = 299;
            my_job = std::make_tuple(job_id, nodes, 1, walltime_seconds);
            set_of_jobs = {my_job};
            jobs_estimated_start_times = batch_service->getStartTimeEstimates(set_of_jobs);

            if (std::abs(jobs_estimated_start_times[job_id] - 903) > 1) {
                throw std::runtime_error("D) Estimated start time incorrect (expected: " + std::to_string(903) + ", got: " + std::to_string(jobs_estimated_start_times[job_id]) + ")");
            }

            for (unsigned char i = 0; i < 3; i++) {

                // Wait for a workflow execution event
                std::shared_ptr<wrench::ExecutionEvent> event;
                try {
                    event = this->waitForNextEvent();
                } catch (wrench::ExecutionException &e) {
                    throw std::runtime_error("Error while getting and execution event: " + e.getCause()->toString());
                }
                if (not std::dynamic_pointer_cast<wrench::StandardJobCompletedEvent>(event)) {
                    throw std::runtime_error("Unexpected workflow execution event: " + event->toString());
                }
            }

            this->test->workflow->removeTask(task);
            this->test->workflow->removeTask(task1);
            this->test->workflow->removeTask(task2);
        }

        return 0;
    }
};

#ifdef ENABLE_BATSCHED
TEST_F(BatchServiceBatschedQueueWaitTimePredictionTest, BatchJobLittleComplexEstimateWaitingTimeTest)
#else
TEST_F(BatchServiceBatschedQueueWaitTimePredictionTest, DISABLED_BatchJobLittleComplexEstimateWaitingTimeTest)
#endif
{
    DO_TEST_WITH_FORK(do_BatchJobLittleComplexEstimateWaitingTimeTest_test);
}

void BatchServiceBatschedQueueWaitTimePredictionTest::do_BatchJobLittleComplexEstimateWaitingTimeTest_test() {

    // Create and initialize a simulation
    auto simulation = wrench::Simulation::createSimulation();
    int argc = 1;
    auto argv = (char **) calloc(argc, sizeof(char *));
    argv[0] = strdup("unit_test");

    ASSERT_NO_THROW(simulation->init(&argc, argv));

    // Setting up the platform
    ASSERT_NO_THROW(simulation->instantiatePlatform(platform_file_path));

    // Get a hostname
    std::string hostname = "Host1";

    // Create a Storage Service
    ASSERT_NO_THROW(storage_service1 = simulation->add(
                            wrench::SimpleStorageService::createSimpleStorageService(hostname, {"/disk1"})));

    // Create a Storage Service
    ASSERT_NO_THROW(storage_service2 = simulation->add(
                            wrench::SimpleStorageService::createSimpleStorageService(hostname, {"/disk2"})));

    // Create a Batch Service
    ASSERT_NO_THROW(compute_service = simulation->add(
                            new wrench::BatchComputeService(hostname,
                                                            {"Host1", "Host2", "Host3", "Host4"}, "", {{wrench::BatchComputeServiceProperty::BATCH_SCHEDULING_ALGORITHM, "conservative_bf"}, {wrench::BatchComputeServiceProperty::BATCH_RJMS_PADDING_DELAY, "0"}})));

    // Create a WMS
    std::shared_ptr<wrench::ExecutionController> wms = nullptr;

    ASSERT_NO_THROW(wms = simulation->add(new BatchJobLittleComplexEstimateWaitingTimeTestWMS(
                            this, hostname)));

    simulation->add(new wrench::FileRegistryService(hostname));

    // Create two workflow files
    auto input_file = this->workflow->addFile("input_file", 10000.0);
    this->workflow->addFile("output_file", 20000.0);
    this->workflow->addFile("output_file1", 20000.0);
    this->workflow->addFile("output_file2", 20000.0);
    this->workflow->addFile("output_file3", 20000.0);

    // Staging the input_file on the storage service
    ASSERT_NO_THROW(simulation->stageFile(input_file, storage_service1));

    // Running a "run a single task1" simulation
    // Note that in these tests the WMS creates workflow tasks, which a user would
    // of course not be likely to do
    ASSERT_NO_THROW(simulation->launch());


    for (int i = 0; i < argc; i++)
        free(argv[i]);
    free(argv);
}<|MERGE_RESOLUTION|>--- conflicted
+++ resolved
@@ -733,13 +733,8 @@
 
             std::map<std::string, std::string> batch_job_args1;
             batch_job_args1["-N"] = "2";
-<<<<<<< HEAD
             batch_job_args1["-t"] = "300";//time in seconds
             batch_job_args1["-c"] = "4";//number of cores per node
-=======
-            batch_job_args["-t"] = "300";//time in seconds
-            batch_job_args1["-c"] = "4"; //number of cores per node
->>>>>>> 2949e9e0
             try {
                 job_manager->submitJob(job1, this->test->compute_service, batch_job_args1);
             } catch (wrench::ExecutionException &e) {
@@ -766,13 +761,8 @@
 
             std::map<std::string, std::string> batch_job_args2;
             batch_job_args2["-N"] = "4";
-<<<<<<< HEAD
             batch_job_args2["-t"] = "300";//time in seconds
             batch_job_args2["-c"] = "4";//number of cores per node
-=======
-            batch_job_args["-t"] = "300";//time in seconds
-            batch_job_args2["-c"] = "4"; //number of cores per node
->>>>>>> 2949e9e0
             try {
                 job_manager->submitJob(job2, this->test->compute_service, batch_job_args2);
             } catch (wrench::ExecutionException &e) {
