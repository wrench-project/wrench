--- conflicted
+++ resolved
@@ -253,19 +253,11 @@
 
     // Create a Storage Service
     ASSERT_NO_THROW(storage_service1 = simulation->add(
-<<<<<<< HEAD
-            new wrench::SimpleStorageService(hostname, {"/disk1"})));
-
-    // Create a Storage Service
-    ASSERT_NO_THROW(storage_service2 = simulation->add(
-            new wrench::SimpleStorageService(hostname, {"/disk2"})));
-=======
                             wrench::SimpleStorageService::createSimpleStorageService(hostname, {"/disk1"})));
 
     // Create a Storage Service
     ASSERT_NO_THROW(storage_service2 = simulation->add(
                             wrench::SimpleStorageService::createSimpleStorageService(hostname, {"/disk2"})));
->>>>>>> 5a3f6575
 
     // Create a Batch Service
     ASSERT_THROW(compute_service = simulation->add(
@@ -424,19 +416,11 @@
 
     // Create a Storage Service
     ASSERT_NO_THROW(storage_service1 = simulation->add(
-<<<<<<< HEAD
-            new wrench::SimpleStorageService(hostname, {"/disk1"})));
-
-    // Create a Storage Service
-    ASSERT_NO_THROW(storage_service2 = simulation->add(
-            new wrench::SimpleStorageService(hostname, {"/disk2"})));
-=======
                             wrench::SimpleStorageService::createSimpleStorageService(hostname, {"/disk1"})));
 
     // Create a Storage Service
     ASSERT_NO_THROW(storage_service2 = simulation->add(
                             wrench::SimpleStorageService::createSimpleStorageService(hostname, {"/disk2"})));
->>>>>>> 5a3f6575
 
     // Create a Batch Service
     ASSERT_NO_THROW(compute_service = simulation->add(
@@ -492,12 +476,10 @@
         auto job_manager = this->createJobManager();
 
         {
-
             // Create a sequential task1 that lasts 5 minutes and requires 2 cores
             std::shared_ptr<wrench::WorkflowTask> task = this->test->workflow->addTask("task1", 299, 1, 1, 0);
             task->addInputFile(this->test->workflow->getFileByID("input_file"));
             task->addOutputFile(this->test->workflow->getFileByID("output_file"));
-
 
             // Create a StandardJob with some pre-copies and post-deletions (not useful, but this is testing after all)
 
@@ -642,20 +624,11 @@
 
     // Create a Storage Service
     ASSERT_NO_THROW(storage_service1 = simulation->add(
-
-<<<<<<< HEAD
-            new wrench::SimpleStorageService(hostname, {"/disk1"})));
-
-    // Create a Storage Service
-    ASSERT_NO_THROW(storage_service2 = simulation->add(
-            new wrench::SimpleStorageService(hostname, {"/disk2"})));
-=======
                             wrench::SimpleStorageService::createSimpleStorageService(hostname, {"/disk1"})));
 
     // Create a Storage Service
     ASSERT_NO_THROW(storage_service2 = simulation->add(
                             wrench::SimpleStorageService::createSimpleStorageService(hostname, {"/disk2"})));
->>>>>>> 5a3f6575
 
     // Create a Batch Service
     ASSERT_NO_THROW(compute_service = simulation->add(
@@ -899,15 +872,6 @@
         // Get a hostname
         std::string hostname = "Host1";
 
-<<<<<<< HEAD
-        // Create a Storage Service
-        ASSERT_NO_THROW(storage_service1 = simulation->add(
-                new wrench::SimpleStorageService(hostname, {"/disk1"})));
-
-        // Create a Storage Service
-        ASSERT_NO_THROW(storage_service2 = simulation->add(
-                new wrench::SimpleStorageService(hostname, {"/disk2"})));
-=======
     // Create a Storage Service
     ASSERT_NO_THROW(storage_service1 = simulation->add(
                             wrench::SimpleStorageService::createSimpleStorageService(hostname, {"/disk1"})));
@@ -915,7 +879,6 @@
     // Create a Storage Service
     ASSERT_NO_THROW(storage_service2 = simulation->add(
                             wrench::SimpleStorageService::createSimpleStorageService(hostname, {"/disk2"})));
->>>>>>> 5a3f6575
 
         // Create a Batch Service
         ASSERT_NO_THROW(compute_service = simulation->add(
