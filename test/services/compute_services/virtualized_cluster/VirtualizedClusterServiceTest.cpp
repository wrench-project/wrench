/**
 * Copyright (c) 2017-2021. The WRENCH Team.
 *
 * This program is free software: you can redistribute it and/or modify
 * it under the terms of the GNU General Public License as published by
 * the Free Software Foundation, either version 3 of the License, or
 * (at your option) any later version.
 */

#include <gtest/gtest.h>
#include <wrench-dev.h>
#include <numeric>
#include <thread>
#include <chrono>

#include "../../../include/TestWithFork.h"
#include "../../../include/UniqueTmpPathPrefix.h"

WRENCH_LOG_CATEGORY(virtualized_cluster_service_test, "Log category for VirtualizedClusterServiceTest");

#define EPSILON 0.01

class VirtualizedClusterServiceTest : public ::testing::Test {

public:
    wrench::WorkflowFile *input_file;
    wrench::WorkflowFile *output_file1;
    wrench::WorkflowFile *output_file2;
    wrench::WorkflowFile *output_file3;
    wrench::WorkflowFile *output_file4;
    wrench::WorkflowFile *output_file5;
    wrench::WorkflowFile *output_file6;
    wrench::WorkflowTask *task1;
    wrench::WorkflowTask *task2;
    wrench::WorkflowTask *task3;
    wrench::WorkflowTask *task4;
    wrench::WorkflowTask *task5;
    wrench::WorkflowTask *task6;
    std::shared_ptr<wrench::ComputeService> compute_service = nullptr;
    std::shared_ptr<wrench::StorageService> storage_service = nullptr;

    void do_ConstructorTest_test();

    void do_StandardJobTaskTest_test();

    void do_StandardJobTaskWithCustomVMNameTest_test();

    void do_VMMigrationTest_test();

    void do_NumCoresTest_test();

    void do_StopAllVMsTest_test();

    void do_ShutdownVMTest_test();

    void do_ShutdownVMAndThenShutdownServiceTest_test();

    void do_SubmitToVMTest_test();

    void do_VMStartShutdownStartShutdown_test();

    void do_VMShutdownWhileJobIsRunning_test();

    void do_VMComputeServiceStopWhileJobIsRunning_test();

protected:
    VirtualizedClusterServiceTest() {
        // Create the simplest workflow
        workflow_unique_ptr = std::unique_ptr<wrench::Workflow>(new wrench::Workflow());
        workflow = workflow_unique_ptr.get();

        // Create the files
        input_file = workflow->addFile("input_file", 10.0);
        output_file1 = workflow->addFile("output_file1", 10.0);
        output_file2 = workflow->addFile("output_file2", 10.0);
        output_file3 = workflow->addFile("output_file3", 10.0);
        output_file4 = workflow->addFile("output_file4", 10.0);
        output_file5 = workflow->addFile("output_file5", 10.0);
        output_file6 = workflow->addFile("output_file6", 10.0);

        // Create the tasks
        task1 = workflow->addTask("task_1_10s_1core", 10.0, 1, 1, 0);
        task2 = workflow->addTask("task_2_10s_1core", 10.0, 1, 1, 0);
        task3 = workflow->addTask("task_3_10s_2cores", 10.0, 2, 2, 0);
        task4 = workflow->addTask("task_4_10s_2cores", 10.0, 2, 2, 0);
        task5 = workflow->addTask("task_5_30s_1_to_3_cores", 30.0, 1, 3, 0);
        task6 = workflow->addTask("task_6_10s_1_to_2_cores", 12.0, 1, 2, 0);

        // Add file-task dependencies
        task1->addInputFile(input_file);
        task2->addInputFile(input_file);
        task3->addInputFile(input_file);
        task4->addInputFile(input_file);
        task5->addInputFile(input_file);
        task6->addInputFile(input_file);

        task1->addOutputFile(output_file1);
        task2->addOutputFile(output_file2);
        task3->addOutputFile(output_file3);
        task4->addOutputFile(output_file4);
        task5->addOutputFile(output_file5);
        task6->addOutputFile(output_file6);

        // Create a platform file
        std::string xml = "<?xml version='1.0'?>"
                          "<!DOCTYPE platform SYSTEM \"http://simgrid.gforge.inria.fr/simgrid/simgrid.dtd\">"
                          "<platform version=\"4.1\"> "
                          "   <zone id=\"AS0\" routing=\"Full\"> "
                          "       <host id=\"DualCoreHost\" speed=\"1f\" core=\"2\"> "
                          "          <disk id=\"large_disk\" read_bw=\"100MBps\" write_bw=\"100MBps\">"
                          "             <prop id=\"size\" value=\"100B\"/>"
                          "             <prop id=\"mount\" value=\"/\"/>"
                          "          </disk>"
                          "          <disk id=\"scratch\" read_bw=\"100MBps\" write_bw=\"100MBps\">"
                          "             <prop id=\"size\" value=\"101B\"/>"
                          "             <prop id=\"mount\" value=\"/scratch\"/>"
                          "          </disk>"
                          "       </host>  "
                          "       <host id=\"QuadCoreHost\" speed=\"1f\" core=\"4\"> "
                          "          <disk id=\"large_disk\" read_bw=\"100MBps\" write_bw=\"100MBps\">"
                          "             <prop id=\"size\" value=\"100B\"/>"
                          "             <prop id=\"mount\" value=\"/\"/>"
                          "          </disk>"
                          "          <disk id=\"scratch\" read_bw=\"100MBps\" write_bw=\"100MBps\">"
                          "             <prop id=\"size\" value=\"101B\"/>"
                          "             <prop id=\"mount\" value=\"/scratch\"/>"
                          "          </disk>"
                          "       </host>  "
                          "       <host id=\"TinyHost\" speed=\"1f\" core=\"1\" >"
                          "          <disk id=\"large_disk\" read_bw=\"100MBps\" write_bw=\"100MBps\">"
                          "             <prop id=\"size\" value=\"100B\"/>"
                          "             <prop id=\"mount\" value=\"/\"/>"
                          "          </disk>"
                          "          <disk id=\"scratch\" read_bw=\"100MBps\" write_bw=\"100MBps\">"
                          "             <prop id=\"size\" value=\"101B\"/>"
                          "             <prop id=\"mount\" value=\"/scratch\"/>"
                          "          </disk>"
                          "       </host>  "
                          "       <link id=\"1\" bandwidth=\"5000GBps\" latency=\"0us\"/>"
                          "       <route src=\"DualCoreHost\" dst=\"QuadCoreHost\"> <link_ctn id=\"1\"/> </route>"
                          "       <route src=\"TinyHost\" dst=\"QuadCoreHost\"> <link_ctn id=\"1\"/> </route>"
                          "       <route src=\"DualCoreHost\" dst=\"TinyHost\"> <link_ctn id=\"1\"/> </route>"
                          "   </zone> "
                          "</platform>";
        FILE *platform_file = fopen(platform_file_path.c_str(), "w");
        fprintf(platform_file, "%s", xml.c_str());
        fclose(platform_file);
    }

    std::string platform_file_path = UNIQUE_TMP_PATH_PREFIX + "platform.xml";
    wrench::Workflow *workflow;
    std::unique_ptr<wrench::Workflow> workflow_unique_ptr;
};

/**********************************************************************/
/**  CONSTRUCTOR TEST                                                **/
/**********************************************************************/

TEST_F(VirtualizedClusterServiceTest, ConstructorTest) {
    DO_TEST_WITH_FORK(do_ConstructorTest_test);
}

void VirtualizedClusterServiceTest::do_ConstructorTest_test() {
    // Create and initialize a simulation
    auto *simulation = new wrench::Simulation();
    int argc = 1;
    auto argv = (char **) calloc(argc, sizeof(char *));
    argv[0] = strdup("unit_test");

    ASSERT_NO_THROW(simulation->init(&argc, argv));

    // Setting up the platform
    ASSERT_NO_THROW(simulation->instantiatePlatform(platform_file_path));

    // Get a hostname
    std::string hostname = wrench::Simulation::getHostnameList()[0];
    std::vector<std::string> execution_hosts = {wrench::Simulation::getHostnameList()[1]};

    // Create a Cloud Service (WRONG PROPERTIES)
    ASSERT_THROW(compute_service = simulation->add(
            new wrench::CloudComputeService(hostname, execution_hosts, {"/"},
                                            {{wrench::CloudComputeServiceProperty::SUPPORTS_PILOT_JOBS, "true"}})),
                 std::invalid_argument);

    ASSERT_THROW(compute_service = simulation->add(
            new wrench::CloudComputeService(hostname, execution_hosts, {"/"},
                                            {{wrench::CloudComputeServiceProperty::SUPPORTS_STANDARD_JOBS, "true"}})),
                 std::invalid_argument);

    ASSERT_THROW(compute_service = simulation->add(
            new wrench::CloudComputeService(
                    hostname, execution_hosts, {"/"},
                    {{wrench::CloudComputeServiceProperty::VM_BOOT_OVERHEAD_IN_SECONDS, "-1.0"}})),
                 std::invalid_argument);

    ASSERT_THROW(compute_service = simulation->add(
            new wrench::CloudComputeService(
                    hostname, execution_hosts, {"/"},
                    {{wrench::CloudComputeServiceProperty::VM_RESOURCE_ALLOCATION_ALGORITHM, "bogus"}})),
                 std::invalid_argument);

    delete simulation;
    for (int i = 0; i < argc; i++)
        free(argv[i]);
    free(argv);
}

/**********************************************************************/
/**  STANDARD JOB SUBMISSION TASK SIMULATION TEST ON ONE HOST        **/
/**********************************************************************/

class CloudStandardJobTestWMS : public wrench::WMS {

public:
    CloudStandardJobTestWMS(VirtualizedClusterServiceTest *test,
                            const std::set<std::shared_ptr<wrench::ComputeService>> &compute_services,
                            const std::set<std::shared_ptr<wrench::StorageService>> &storage_services,
                            std::string &hostname) :
            wrench::WMS(nullptr, nullptr, compute_services, storage_services, {}, nullptr, hostname, "test") {
        this->test = test;
    }

private:
    VirtualizedClusterServiceTest *test;

    int main() {
        auto cs = *(this->getAvailableComputeServices<wrench::CloudComputeService>().begin());

        cs->getCoreFlopRate(); // coverage

        // Non-existent VM operations (for coverage)
        try {
            cs->startVM("NON_EXISTENT_VM");
            throw std::runtime_error("Shouldn't be able to interact with a non-existent VM");
        } catch (std::invalid_argument &e) {
            // do nothing, since it is the expected behavior
        }
        try {
            cs->shutdownVM("NON_EXISTENT_VM");
            throw std::runtime_error("Shouldn't be able to interact with a non-existent VM");
        } catch (std::invalid_argument &e) {
            // do nothing, since it is the expected behavior
        }
        try {
            cs->suspendVM("NON_EXISTENT_VM");
            throw std::runtime_error("Shouldn't be able to interact with a non-existent VM");
        } catch (std::invalid_argument &e) {
            // do nothing, since it is the expected behavior
        }
        try {
            cs->resumeVM("NON_EXISTENT_VM");
            throw std::runtime_error("Shouldn't be able to interact with a non-existent VM");
        } catch (std::invalid_argument &e) {
            // do nothing, since it is the expected behavior
        }
        try {
            cs->isVMRunning("NON_EXISTENT_VM");
            throw std::runtime_error("Shouldn't be able to interact with a non-existent VM");
        } catch (std::invalid_argument &e) {
            // do nothing, since it is the expected behavior
        }
        try {
            cs->isVMDown("NON_EXISTENT_VM");
            throw std::runtime_error("Shouldn't be able to interact with a non-existent VM");
        } catch (std::invalid_argument &e) {
            // do nothing, since it is the expected behavior
        }
        try {
            cs->isVMSuspended("NON_EXISTENT_VM");
            throw std::runtime_error("Shouldn't be able to interact with a non-existent VM");
        } catch (std::invalid_argument &e) {
            // do nothing, since it is the expected behavior
        }

        // Create a data movement manager
        auto data_movement_manager = this->createDataMovementManager();

        // Create a job manager
        auto job_manager = this->createJobManager();

        // Create a 2-task job
        auto two_task_job = job_manager->createStandardJob({this->test->task1, this->test->task2},
<<<<<<< HEAD
                                                           (std::map<wrench::WorkflowFile*,std::shared_ptr<wrench::FileLocation>>){},
=======
                                                           (std::map<wrench::WorkflowFile *, std::shared_ptr<wrench::FileLocation>>){},
>>>>>>> 1e94b3fe
                                                           {std::make_tuple(this->test->input_file,
                                                                            wrench::FileLocation::LOCATION(
                                                                                    this->test->storage_service),
                                                                            wrench::FileLocation::SCRATCH)},
                                                           {}, {});

        // Try to submit the job directly to the CloudComputeService (which fails)
        try {
            job_manager->submitJob(two_task_job, cs);
            throw std::runtime_error("Should not be able to submit a standard job directly to the Cloud service");
        } catch (wrench::WorkflowExecutionException &e) {
            auto cause = std::dynamic_pointer_cast<wrench::JobTypeNotSupported>(e.getCause());
            if (not cause) {
                throw std::runtime_error("Invalid failure cause: " + e.getCause()->toString() +
                                         " (expected: JobTypeNotSupported");
            }

        }

        // Just for kicks (coverage), do the same with a pilot job
        auto pilot_job = job_manager->createPilotJob();
        try {
            job_manager->submitJob(pilot_job, cs, {});
            throw std::runtime_error("Should not be able to submit a pilot job directly to the Cloud service");
        } catch (wrench::WorkflowExecutionException &e) {
            auto cause = std::dynamic_pointer_cast<wrench::JobTypeNotSupported>(e.getCause());
            if (not cause) {
                throw std::runtime_error("Invalid failure cause: " + e.getCause()->toString() +
                                         " (expected: JobTypeNotSupported");
            }
        }

        // Invalid VM creations for coverage
        try {
            auto vm_name = cs->createVM(wrench::ComputeService::ALL_CORES, 10);
            throw std::runtime_error("Should not be able to pass ALL_CORES to createVM()");
        } catch (std::invalid_argument &e) {}
        try {
            auto vm_name = cs->createVM(2, wrench::ComputeService::ALL_RAM);
            throw std::runtime_error("Should not be able to pass ALL_RAM to createVM()");
        } catch (std::invalid_argument &e) {}

        // Create a VM
        auto vm_name = cs->createVM(2, 10);

        // Check the state
        if (not cs->isVMDown(vm_name)) {
            throw std::runtime_error("A just created VM should be down");
        }

        // Try to shutdown the VM, which doesn't work
        try {
            cs->shutdownVM(vm_name);
            throw std::runtime_error("Should not be able to shutdown a non-running VM");
        } catch (wrench::WorkflowExecutionException &e) {
            auto cause = std::dynamic_pointer_cast<wrench::NotAllowed>(e.getCause());
            if (not cause) {
                throw std::runtime_error("Invalid failure cause: " + e.getCause()->toString() +
                                         " (expected: NotAllowed)");
            }
            auto error_msg = cause->toString(); // coverage
            if (cause->getService() != cs) {
                throw std::runtime_error("Failure cause does not point to the (correct) service");
            }
        }

        // Check that we cannot get the CS back
        if (cs->getVMComputeService(vm_name) != nullptr) {
            throw std::runtime_error("A non-started VM should have a nullptr compute service");
        }

        // Start the VM
        auto vm_cs = cs->startVM(vm_name);

        // Check that we can get the CS back
        auto vm_cs_should_be_same = cs->getVMComputeService(vm_name);
        if (vm_cs != vm_cs_should_be_same) {
            throw std::runtime_error("It should be possible to get the computer service of a started VM");
        }

        // Check the state
        if (not cs->isVMRunning(vm_name)) {
            throw std::runtime_error("A just started VM should be running");
        }

        // Submit the 2-task job for execution
        try {
            job_manager->submitJob(two_task_job, vm_cs);
        } catch (wrench::WorkflowExecutionException &e) {
            throw std::runtime_error(e.what());
        }

        // Wait for a workflow execution event
        std::shared_ptr<wrench::WorkflowExecutionEvent> event;
        try {
            event = this->getWorkflow()->waitForNextExecutionEvent();
        } catch (wrench::WorkflowExecutionException &e) {
            throw std::runtime_error("Error while getting and execution event: " + e.getCause()->toString());
        }
        if (not std::dynamic_pointer_cast<wrench::StandardJobCompletedEvent>(event)) {
            throw std::runtime_error("Unexpected workflow execution event: " + event->toString());
        }

        // Shutdown the VM, because why not
        cs->shutdownVM(vm_name);

        // Shutdown a bogus VM, for coverage
        try {
            cs->shutdownVM("bogus");
            throw std::runtime_error("Should not be able to shutdown a non-existing VM");
        } catch (std::invalid_argument &e) {}

        return 0;
    }
};

TEST_F(VirtualizedClusterServiceTest, CloudStandardJobTestWMS) {
    DO_TEST_WITH_FORK(do_StandardJobTaskTest_test);
}

void VirtualizedClusterServiceTest::do_StandardJobTaskTest_test() {
    // Create and initialize a simulation
    auto *simulation = new wrench::Simulation();
    int argc = 1;
    auto argv = (char **) calloc(argc, sizeof(char *));
    argv[0] = strdup("unit_test");

    ASSERT_NO_THROW(simulation->init(&argc, argv));

    // Setting up the platform
    ASSERT_NO_THROW(simulation->instantiatePlatform(platform_file_path));

    // Get a hostname
    std::string hostname = wrench::Simulation::getHostnameList()[0];

    // Create a Storage Service
    ASSERT_NO_THROW(storage_service = simulation->add(
            new wrench::SimpleStorageService(hostname, {"/"})));

    // Create a Cloud Service
    std::vector<std::string> execution_hosts = {wrench::Simulation::getHostnameList()[1]};
    ASSERT_NO_THROW(compute_service = simulation->add(
            new wrench::CloudComputeService(
                    hostname, execution_hosts, "/scratch",
                    {{wrench::BareMetalComputeServiceProperty::SUPPORTS_PILOT_JOBS, "false"}})));

    // Create a WMS
    std::shared_ptr<wrench::WMS> wms = nullptr;;
    ASSERT_NO_THROW(wms = simulation->add(
            new CloudStandardJobTestWMS(this, {compute_service}, {storage_service}, hostname)));

    ASSERT_NO_THROW(wms->addWorkflow(workflow));

    // Create a file registry
    ASSERT_NO_THROW(simulation->add(new wrench::FileRegistryService(hostname)));

    // Staging the input_file on the storage service
    ASSERT_NO_THROW(simulation->stageFile(input_file, storage_service));

    // Running a "run a single task" simulation
    ASSERT_NO_THROW(simulation->launch());

    delete simulation;
    for (int i = 0; i < argc; i++)
        free(argv[i]);
    free(argv);
}


/***********************************************************************************/
/**  STANDARD JOB SUBMISSION TASK SIMULATION TEST WITH CUSTOM VM NAME ON ONE HOST **/
/***********************************************************************************/

class CloudStandardJobWithCustomVMNameTestWMS : public wrench::WMS {

public:
    CloudStandardJobWithCustomVMNameTestWMS(VirtualizedClusterServiceTest *test,
                                            const std::set<std::shared_ptr<wrench::ComputeService>> &compute_services,
                                            const std::set<std::shared_ptr<wrench::StorageService>> &storage_services,
                                            std::string &hostname) :
            wrench::WMS(nullptr, nullptr, compute_services, storage_services, {}, nullptr, hostname, "test") {
        this->test = test;
    }

private:
    VirtualizedClusterServiceTest *test;

    int main() {
        auto cs = *(this->getAvailableComputeServices<wrench::CloudComputeService>().begin());

        // Create a data movement manager
        auto data_movement_manager = this->createDataMovementManager();

        // Create a job manager
        auto job_manager = this->createJobManager();

        // Create and start a VM
        auto vm_name = cs->createVM(2, 10, "my_custom_name");

        if (vm_name != "my_custom_name") {
            throw std::runtime_error("Could not create VM with the desired name");
        }

        // Try to create a VM with the same name
        try {
            auto bogus_vm_name = cs->createVM(2, 10, "my_custom_name");
            throw std::runtime_error("Should not be able to create a VM with an existing name!");
        } catch (wrench::WorkflowExecutionException &e) {}

        // Start the VM
        auto vm_cs = cs->startVM(vm_name);

        // Create a 2-task job
        auto two_task_job = job_manager->createStandardJob(
<<<<<<< HEAD
                {this->test->task1, this->test->task2}, (std::map<wrench::WorkflowFile*, std::shared_ptr<wrench::FileLocation>>){},
=======
                {this->test->task1, this->test->task2},
                (std::map<wrench::WorkflowFile *, std::shared_ptr<wrench::FileLocation>>){},
>>>>>>> 1e94b3fe
                {std::make_tuple(this->test->input_file,
                                 wrench::FileLocation::LOCATION(
                                         this->test->storage_service),
                                 wrench::FileLocation::SCRATCH)},
                {}, {});

        // Submit the 2-task job for execution
        try {
            job_manager->submitJob(two_task_job, vm_cs);
        } catch (wrench::WorkflowExecutionException &e) {
            throw std::runtime_error(e.what());
        }

        // Wait for a workflow execution event
        std::shared_ptr<wrench::WorkflowExecutionEvent> event;
        try {
            event = this->getWorkflow()->waitForNextExecutionEvent();
        } catch (wrench::WorkflowExecutionException &e) {
            throw std::runtime_error("Error while getting and execution event: " + e.getCause()->toString());
        }
        if (not std::dynamic_pointer_cast<wrench::StandardJobCompletedEvent>(event)) {
            throw std::runtime_error("Unexpected workflow execution event: " + event->toString());
        }

        return 0;
    }
};

TEST_F(VirtualizedClusterServiceTest, CloudStandardJobWithCustomVMNameTestWMS) {
    DO_TEST_WITH_FORK(do_StandardJobTaskWithCustomVMNameTest_test);
}

void VirtualizedClusterServiceTest::do_StandardJobTaskWithCustomVMNameTest_test() {
    // Create and initialize a simulation
    auto *simulation = new wrench::Simulation();
    int argc = 1;
    auto argv = (char **) calloc(argc, sizeof(char *));
    argv[0] = strdup("unit_test");

    ASSERT_NO_THROW(simulation->init(&argc, argv));

    // Setting up the platform
    ASSERT_NO_THROW(simulation->instantiatePlatform(platform_file_path));

    // Get a hostname
    std::string hostname = wrench::Simulation::getHostnameList()[0];

    // Create a Storage Service
    ASSERT_NO_THROW(storage_service = simulation->add(
            new wrench::SimpleStorageService(hostname, {"/"})));

    // Create a Cloud Service
    std::vector<std::string> execution_hosts = {wrench::Simulation::getHostnameList()[1]};
    ASSERT_NO_THROW(compute_service = simulation->add(
            new wrench::CloudComputeService(
                    hostname, execution_hosts, "/scratch",
                    {{wrench::BareMetalComputeServiceProperty::SUPPORTS_PILOT_JOBS, "false"}})));

    // Create a WMS
    std::shared_ptr<wrench::WMS> wms = nullptr;;
    ASSERT_NO_THROW(wms = simulation->add(
            new CloudStandardJobWithCustomVMNameTestWMS(this, {compute_service}, {storage_service}, hostname)));

    ASSERT_NO_THROW(wms->addWorkflow(workflow));

    // Create a file registry
    ASSERT_NO_THROW(simulation->add(new wrench::FileRegistryService(hostname)));

    // Staging the input_file on the storage service
    ASSERT_NO_THROW(simulation->stageFile(input_file, storage_service));

    // Running a "run a single task" simulation
    ASSERT_NO_THROW(simulation->launch());

    delete simulation;
    for (int i = 0; i < argc; i++)
        free(argv[i]);
    free(argv);
}

/**********************************************************************/
/**                   VM MIGRATION SIMULATION TEST                   **/
/**********************************************************************/

class VirtualizedClusterVMMigrationTestWMS : public wrench::WMS {

public:
    VirtualizedClusterVMMigrationTestWMS(VirtualizedClusterServiceTest *test,
                                         const std::set<std::shared_ptr<wrench::ComputeService>> &compute_services,
                                         const std::set<std::shared_ptr<wrench::StorageService>> &storage_services,
                                         std::string &hostname) :
            wrench::WMS(nullptr, nullptr, compute_services, storage_services, {}, nullptr, hostname, "test") {
        this->test = test;
    }

private:
    VirtualizedClusterServiceTest *test;

    int main() {
        // Create a data movement manager
        auto data_movement_manager = this->createDataMovementManager();

        // Create a job manager
        auto job_manager = this->createJobManager();
        auto cs = *(this->getAvailableComputeServices<wrench::VirtualizedClusterComputeService>().begin());

        // Create a 2-task job
        auto two_task_job = job_manager->createStandardJob(
<<<<<<< HEAD
                {this->test->task1, this->test->task2}, (std::map<wrench::WorkflowFile*,std::shared_ptr<wrench::FileLocation>>){},
=======
                {this->test->task1, this->test->task2},
                (std::map<wrench::WorkflowFile *, std::shared_ptr<wrench::FileLocation>>){},
>>>>>>> 1e94b3fe
                {std::make_tuple(this->test->input_file,
                                 wrench::FileLocation::LOCATION(this->test->storage_service),
                                 wrench::FileLocation::SCRATCH)},
                {}, {});

        // Submit the 2-task job for execution
        try {
            std::string src_host = "QuadCoreHost";
            auto vm_name = cs->createVM(2, 10);

            try {
                cs->startVM("NON-EXISTENT", src_host);
                throw std::runtime_error("Shouldn't be able to start a bogus VM");
            } catch (std::invalid_argument &e) {}

            try {
                cs->startVM(vm_name, "NON-EXISTENT");
                throw std::runtime_error("Shouldn't be able to start a VM on a bogus host");
            } catch (std::invalid_argument &e) {}

            auto vm_cs = cs->startVM(vm_name, src_host);

            try {
                cs->startVM(vm_name, src_host);
                throw std::runtime_error("Shouldn't be able to start a VM that is not DOWN");
            } catch (wrench::WorkflowExecutionException &e) {}

            job_manager->submitJob(two_task_job, vm_cs);

            // migrating the VM
            wrench::Simulation::sleep(0.01); // TODO: Without this sleep, the test hangs! This is being investigated...

            try { // try a bogus one for coverage
                cs->migrateVM("NON-EXISTENT", "DualCoreHost");
                throw std::runtime_error("Should not be able to migrate a non-existent VM");
            } catch (std::invalid_argument &e) {}

            try { // try a bogus one for coverage
                cs->migrateVM(vm_name, "TinyHost");
                throw std::runtime_error("Should not be able to migrate a VM to a host without sufficient resources");
            } catch (wrench::WorkflowExecutionException &e) {}

            // Get the runnin physical hostname
            auto hostname_pre = cs->getVMPhysicalHostname(vm_name);
            if (hostname_pre != src_host) {
                throw std::runtime_error("VM should be running on physical host " + src_host);
            }
            std::string dst_host = "DualCoreHost";
            cs->migrateVM(vm_name, dst_host);
            auto hostname_post = cs->getVMPhysicalHostname(vm_name);
            if (hostname_post != dst_host) {
                throw std::runtime_error("VM should, after migration, be running on physical host " + dst_host);
            }

        } catch (wrench::WorkflowExecutionException &e) {
            throw std::runtime_error(e.what());
        }

        // Wait for a workflow execution event
        std::shared_ptr<wrench::WorkflowExecutionEvent> event;
        try {
            event = this->getWorkflow()->waitForNextExecutionEvent();
        } catch (wrench::WorkflowExecutionException &e) {
            throw std::runtime_error("Error while getting and execution event: " + e.getCause()->toString());
        }

        if (not std::dynamic_pointer_cast<wrench::StandardJobCompletedEvent>(event)) {
            throw std::runtime_error("Unexpected workflow execution event: " + event->toString());
        }

        return 0;
    }
};

TEST_F(VirtualizedClusterServiceTest, VirtualizedClusterVMMigrationTestWMS) {
    DO_TEST_WITH_FORK(do_VMMigrationTest_test);
}

void VirtualizedClusterServiceTest::do_VMMigrationTest_test() {
    // Create and initialize a simulation
    auto *simulation = new wrench::Simulation();
    int argc = 1;
    auto argv = (char **) calloc(argc, sizeof(char *));
    argv[0] = strdup("unit_test");

    ASSERT_NO_THROW(simulation->init(&argc, argv));

    // Setting up the platform
    ASSERT_NO_THROW(simulation->instantiatePlatform(platform_file_path));

    // Get a hostname
    std::string hostname = wrench::Simulation::getHostnameList()[0];

    // Create a Storage Service
    ASSERT_NO_THROW(storage_service = simulation->add(
            new wrench::SimpleStorageService(hostname, {"/"})));

    // Create a Virtualized Cluster Service with no hosts
    std::vector<std::string> nothing;
    ASSERT_THROW(compute_service = simulation->add(
            new wrench::VirtualizedClusterComputeService(hostname, nothing, "/scratch",
                                                         {{wrench::BareMetalComputeServiceProperty::SUPPORTS_PILOT_JOBS,
                                                                  "false"}})), std::invalid_argument);

    // Create a Virtualized Cluster Service
    std::vector<std::string> execution_hosts = wrench::Simulation::getHostnameList();

    ASSERT_NO_THROW(compute_service = simulation->add(
            new wrench::VirtualizedClusterComputeService(hostname, execution_hosts, "/scratch",
                                                         {{wrench::BareMetalComputeServiceProperty::SUPPORTS_PILOT_JOBS,
                                                                  "false"}})));

    // Create a WMS
    std::shared_ptr<wrench::WMS> wms = nullptr;;
    ASSERT_NO_THROW(wms = simulation->add(
            new VirtualizedClusterVMMigrationTestWMS(this, {compute_service}, {storage_service}, hostname)));

    ASSERT_NO_THROW(wms->addWorkflow(workflow));

    // Create a file registry
    ASSERT_NO_THROW(simulation->add(new wrench::FileRegistryService(hostname)));

    // Staging the input_file on the storage service
    simulation->stageFile(input_file, storage_service);
    ASSERT_NO_THROW(simulation->stageFile(input_file, storage_service));

    // Running a "run a single task" simulation
    ASSERT_NO_THROW(simulation->launch());

    delete simulation;
    for (int i = 0; i < argc; i++)
        free(argv[i]);
    free(argv);
}

/**********************************************************************/
/**  NUM CORES TEST                                                  **/
/**********************************************************************/

class CloudNumCoresTestWMS : public wrench::WMS {

public:
    CloudNumCoresTestWMS(VirtualizedClusterServiceTest *test,
                         const std::set<std::shared_ptr<wrench::ComputeService>> &compute_services,
                         const std::set<std::shared_ptr<wrench::StorageService>> &storage_services,
                         std::string &hostname) :
            wrench::WMS(nullptr, nullptr, compute_services, storage_services, {}, nullptr, hostname, "test") {
        this->test = test;
    }

private:
    VirtualizedClusterServiceTest *test;

    int main() {
        try {
            // no VMs
            unsigned long sum_num_cores = this->test->compute_service->getTotalNumCores();

            unsigned long sum_num_idle_cores = this->test->compute_service->getTotalNumIdleCores();

            if (sum_num_cores != 6 || sum_num_idle_cores != 6) {
                throw std::runtime_error("getTotalNumCores() and getTotalNumIdleCores() should be 6 (they report " +
                                         std::to_string(sum_num_cores) + " and " + std::to_string(sum_num_idle_cores) +
                                         ")");
            }

            // create and start VM with the 2  cores and 10 bytes of RAM
            auto cs = *(this->getAvailableComputeServices<wrench::CloudComputeService>().begin());
            cs->startVM(cs->createVM(2, 10));

            sum_num_idle_cores = cs->getTotalNumIdleCores();

            if (sum_num_idle_cores != 4) {
                throw std::runtime_error(
                        "getTotalNumIdleCores() should be 4 (it is reported as " + std::to_string(sum_num_idle_cores) +
                        ")");
            }

            // create and start a VM with two cores
            cs->startVM(cs->createVM(2, 10));
            sum_num_idle_cores = cs->getTotalNumIdleCores();

            if (sum_num_idle_cores != 2) {
                throw std::runtime_error(
                        "getTotalNumCores() and getTotalNumIdleCores() should be 2 (it is reported as " +
                        std::to_string(sum_num_idle_cores) + ")");
            }

        } catch (wrench::WorkflowExecutionException &e) {
            throw std::runtime_error(e.what());
        }

        return 0;
    }
};

TEST_F(VirtualizedClusterServiceTest, CloudNumCoresTestWMS) {
    DO_TEST_WITH_FORK(do_NumCoresTest_test);
}

void VirtualizedClusterServiceTest::do_NumCoresTest_test() {
    // Create and initialize a simulation
    auto *simulation = new wrench::Simulation();
    int argc = 1;
    auto argv = (char **) calloc(argc, sizeof(char *));
    argv[0] = strdup("unit_test");

    ASSERT_NO_THROW(simulation->init(&argc, argv));

    // Setting up the platform
    ASSERT_NO_THROW(simulation->instantiatePlatform(platform_file_path));

    // Get a hostname
    std::string hostname = wrench::Simulation::getHostnameList()[0];

    // Create a Storage Service
    ASSERT_NO_THROW(storage_service = simulation->add(
            new wrench::SimpleStorageService(hostname, {"/"})));

    // Create a Cloud Service
    std::vector<std::string> execution_hosts = {"QuadCoreHost", "DualCoreHost"};
    ASSERT_NO_THROW(compute_service = simulation->add(
            new wrench::CloudComputeService(hostname, execution_hosts, "",
                                            {{wrench::BareMetalComputeServiceProperty::SUPPORTS_PILOT_JOBS, "false"}})));

    // Create a WMS
    std::shared_ptr<wrench::WMS> wms = nullptr;;
    ASSERT_NO_THROW(wms = simulation->add(
            new CloudNumCoresTestWMS(this, {compute_service}, {storage_service}, hostname)));

    ASSERT_NO_THROW(wms->addWorkflow(workflow));

    // Create a file registry
    ASSERT_NO_THROW(simulation->add(
            new wrench::FileRegistryService(hostname)));

    // Staging the input_file on the storage service
    ASSERT_NO_THROW(simulation->stageFile(input_file, storage_service));

    // Running a "run a single task" simulation
    ASSERT_NO_THROW(simulation->launch());

    delete simulation;
    for (int i = 0; i < argc; i++)
        free(argv[i]);
    free(argv);
}

/**********************************************************************/
/**  STOP ALL VMS TEST                                               **/
/**********************************************************************/

class StopAllVMsTestWMS : public wrench::WMS {

public:
    std::map<std::string, double> default_messagepayload_values = {
            {wrench::ServiceMessagePayload::STOP_DAEMON_MESSAGE_PAYLOAD, 1024}
    };

    StopAllVMsTestWMS(VirtualizedClusterServiceTest *test,
                      const std::set<std::shared_ptr<wrench::ComputeService>> &compute_services,
                      const std::set<std::shared_ptr<wrench::StorageService>> &storage_services,
                      std::string &hostname) :
            wrench::WMS(nullptr, nullptr, compute_services, storage_services, {}, nullptr, hostname, "test") {

        this->test = test;
        this->setMessagePayloads(this->default_messagepayload_values, {});
    }

private:
    VirtualizedClusterServiceTest *test;

    int main() {
        // Create a data movement manager
        auto data_movement_manager = this->createDataMovementManager();

        // Create a job manager
        auto job_manager = this->createJobManager();

        // Create a bunch of VMs
        try {
            auto cs = *(this->getAvailableComputeServices<wrench::VirtualizedClusterComputeService>().begin());
            std::string execution_host = cs->getExecutionHosts()[0];

            cs->startVM(cs->createVM(1, 10));
            cs->startVM(cs->createVM(1, 10), execution_host);
            cs->startVM(cs->createVM(1, 10), execution_host);
            cs->startVM(cs->createVM(1, 10), execution_host);

        } catch (wrench::WorkflowExecutionException &e) {
            throw std::runtime_error(e.what());
        }

        wrench::Simulation::sleep(10);

        // stop all VMs
        this->test->compute_service->stop();

        return 0;
    }
};

TEST_F(VirtualizedClusterServiceTest, StopAllVMsTestWMS) {
    DO_TEST_WITH_FORK(do_StopAllVMsTest_test);
}

void VirtualizedClusterServiceTest::do_StopAllVMsTest_test() {
    // Create and initialize a simulation
    auto *simulation = new wrench::Simulation();
    int argc = 1;
    auto argv = (char **) calloc(argc, sizeof(char *));
    argv[0] = strdup("unit_test");

    ASSERT_NO_THROW(simulation->init(&argc, argv));

    // Setting up the platform
    ASSERT_NO_THROW(simulation->instantiatePlatform(platform_file_path));

    // Get a hostname
    std::string hostname = wrench::Simulation::getHostnameList()[0];

    // Create a Storage Service
    ASSERT_NO_THROW(storage_service = simulation->add(
            new wrench::SimpleStorageService(hostname, {"/"})));

    // Create a Cloud Service
    std::vector<std::string> execution_hosts = {wrench::Simulation::getHostnameList()[1]};
    ASSERT_NO_THROW(compute_service = simulation->add(
            new wrench::VirtualizedClusterComputeService(
                    hostname, execution_hosts, "",
                    {{wrench::BareMetalComputeServiceProperty::SUPPORTS_STANDARD_JOBS, "false"}})));

    // Create a WMS
    std::shared_ptr<wrench::WMS> wms = nullptr;;
    ASSERT_NO_THROW(wms = simulation->add(
            new StopAllVMsTestWMS(this, {compute_service}, {storage_service}, hostname)));

    ASSERT_NO_THROW(wms->addWorkflow(workflow));

    // Create a file registry
    ASSERT_NO_THROW(simulation->add(
            new wrench::FileRegistryService(hostname)));

    // Staging the input_file on the storage service
    ASSERT_NO_THROW(simulation->stageFile(input_file, storage_service));

    // Running a "run a single task" simulation
    ASSERT_NO_THROW(simulation->launch());

    delete simulation;
    for (int i = 0; i < argc; i++)
        free(argv[i]);
    free(argv);
}

/**********************************************************************/
/**  VM SHUTDOWN, START, SUSPEND, RESUME TEST                        **/
/**********************************************************************/

class ShutdownVMTestWMS : public wrench::WMS {

public:
    std::map<std::string, double> default_messagepayload_values = {
            {wrench::VirtualizedClusterComputeServiceMessagePayload::SHUTDOWN_VM_ANSWER_MESSAGE_PAYLOAD,  1024},
            {wrench::VirtualizedClusterComputeServiceMessagePayload::SHUTDOWN_VM_REQUEST_MESSAGE_PAYLOAD, 1024}
    };

    ShutdownVMTestWMS(VirtualizedClusterServiceTest *test,
                      const std::set<std::shared_ptr<wrench::ComputeService>> &compute_services,
                      const std::set<std::shared_ptr<wrench::StorageService>> &storage_services,
                      std::string &hostname) :
            wrench::WMS(nullptr, nullptr, compute_services, storage_services, {}, nullptr, hostname, "test") {

        this->test = test;
        this->setMessagePayloads(this->default_messagepayload_values, {});
    }

private:
    VirtualizedClusterServiceTest *test;

    int main() override {
        // Create a data movement manager
        auto data_movement_manager = this->createDataMovementManager();

        // Create a job manager
        auto job_manager = this->createJobManager();

        // Create a pilot job that requests 1 host, 1 code, 0 bytes, and 1 minute
//      wrench::PilotJob *pilot_job = job_manager->createPilotJob(1, 1, 0.0, 60.0);

        std::vector<std::tuple<std::string, std::shared_ptr<wrench::BareMetalComputeService>>> vm_list;

        auto cs = *(this->getAvailableComputeServices<wrench::VirtualizedClusterComputeService>().begin());

        // Create  and start VMs
        try {
            std::string execution_host = cs->getExecutionHosts()[0];
            for (int i = 0; i < 4; i++) {
                auto vm_name = cs->createVM(1, 10);
                auto vm_cs = cs->startVM(vm_name);
                vm_list.push_back(std::make_tuple(vm_name, vm_cs));
            }
        } catch (wrench::WorkflowExecutionException &e) {
            throw std::runtime_error(e.what());
        }

        wrench::Simulation::sleep(1);
        // shutdown all VMs
        try {
            for (auto &vm : vm_list) {
                cs->shutdownVM(std::get<0>(vm));
            }
        } catch (wrench::WorkflowExecutionException &e) {
            throw std::runtime_error(e.what());
        }

        // Create a one-task job
<<<<<<< HEAD
        std::map<wrench::WorkflowFile*,std::shared_ptr<wrench::FileLocation>> file_locations;
=======
        std::map<wrench::WorkflowFile*, std::shared_ptr<wrench::FileLocation>> file_locations;
>>>>>>> 1e94b3fe
        file_locations[this->test->input_file] = wrench::FileLocation::LOCATION(this->test->storage_service);
        file_locations[this->test->output_file1] = wrench::FileLocation::LOCATION(this->test->storage_service);
        auto job = job_manager->createStandardJob(this->test->task1, file_locations);

        // Submit a job
        try {
            job_manager->submitJob(job, std::get<1>(*(vm_list.begin())));
            throw std::runtime_error("should have thrown an exception since there are no resources available");
        } catch (wrench::WorkflowExecutionException &e) {
            // do nothing, should have thrown an exception since there are no resources available
        }

        // (Re)start VM #3
        try {
            cs->startVM(std::get<0>(vm_list[3]));
        } catch (std::runtime_error &e) {
            throw std::runtime_error(e.what());
        }

        try {
            cs->suspendVM(std::get<0>(vm_list[3]));
            if (not cs->isVMSuspended(std::get<0>(vm_list[3]))) {
                throw std::runtime_error("A just suspended VM should be in the suspended state");
            }
            job_manager->submitJob(job, std::get<1>(vm_list[3]));
            throw std::runtime_error("should have thrown an exception since there are no resources available");
        } catch (wrench::WorkflowExecutionException &e) {
            // do nothing, should have thrown an exception since there are no resources available
        }

        // Try to suspend it again, wrongly, for coverage
        try {
            cs->suspendVM(std::get<0>(vm_list[3]));
            throw std::runtime_error("Should not be able to suspend a non-running VM");
        } catch (wrench::WorkflowExecutionException &e) {
            auto cause = std::dynamic_pointer_cast<wrench::NotAllowed>(e.getCause());
            if (not cause) {
                throw std::runtime_error("Unexpected failure cause " + e.getCause()->toString() +
                                         " (Expected: NotAllowed)");
            }
        }

        try {
            cs->resumeVM(std::get<0>(vm_list[3]));
            if (not cs->isVMRunning(std::get<0>(vm_list[3]))) {
                throw std::runtime_error("A just resumed VM should be in the running state");
            }
        } catch (std::runtime_error &e) {
            throw std::runtime_error(e.what());
        }

        try {
            cs->resumeVM(std::get<0>(vm_list[3]));
            throw std::runtime_error("VM was already resumed, so an exception was expected!");
        } catch (wrench::WorkflowExecutionException &e) {
            // Expected
        }

        job_manager->submitJob(job, std::get<1>(vm_list[3]));

        // Wait for a workflow execution event
        std::shared_ptr<wrench::WorkflowExecutionEvent> event;
        try {
            event = this->getWorkflow()->waitForNextExecutionEvent();
        } catch (wrench::WorkflowExecutionException &e) {
            throw std::runtime_error("Error while getting and execution event: " + e.getCause()->toString());
        }

        if (not std::dynamic_pointer_cast<wrench::StandardJobCompletedEvent>(event)) {
            throw std::runtime_error("Unexpected workflow execution event: " + event->toString());
        }

        // Submit a job and suspend the VM before that job finishes
        file_locations.clear();
        file_locations[this->test->input_file] = wrench::FileLocation::LOCATION(this->test->storage_service);
        file_locations[this->test->output_file2] = wrench::FileLocation::LOCATION(this->test->storage_service);
<<<<<<< HEAD
        auto other_job = job_manager->createStandardJob(this->test->task2, file_locations);
=======
        auto other_job = job_manager->createStandardJob(this->test->task2,
                                                        file_locations);
>>>>>>> 1e94b3fe

        try {
            job_manager->submitJob(other_job, std::get<1>(vm_list[3]));
        } catch (wrench::WorkflowExecutionException &e) {
            throw std::runtime_error("Should be able to submit the other job");
        }
        double job_start_date = wrench::Simulation::getCurrentSimulatedDate();

        WRENCH_INFO("Sleeping for 5 seconds");
        wrench::Simulation::sleep(5);

        try { WRENCH_INFO("Suspending the one running VM (which is thus running the job)");
            cs->suspendVM(std::get<0>(vm_list[3]));
        } catch (wrench::WorkflowExecutionException &e) {
            throw std::runtime_error("Should be able to suspend VM");
        }

        WRENCH_INFO("Sleeping for 100 seconds");
        wrench::Simulation::sleep(100);

        try { WRENCH_INFO("Resuming the VM");
            cs->resumeVM(std::get<0>(vm_list[3]));
        } catch (wrench::WorkflowExecutionException &e) {
            throw std::runtime_error("Should be able to resume VM");
        }

        // Wait for a workflow execution event
        WRENCH_INFO("Waiting for job completion");
        std::shared_ptr<wrench::WorkflowExecutionEvent> event2;
        try {
            event2 = this->getWorkflow()->waitForNextExecutionEvent();
        } catch (wrench::WorkflowExecutionException &e) {
            throw std::runtime_error("Error while getting and execution event: " + e.getCause()->toString());
        }
        if (not std::dynamic_pointer_cast<wrench::StandardJobCompletedEvent>(event2)) {
            throw std::runtime_error("Unexpected workflow execution event: " + event2->toString());
        }

        double job_turnaround_time = wrench::Simulation::getCurrentSimulatedDate() - job_start_date;
        if (std::abs(job_turnaround_time - 110) > EPSILON) {
            throw std::runtime_error("Unexpected job turnaround time " + std::to_string(job_turnaround_time));
        }

        return 0;
    }
};

TEST_F(VirtualizedClusterServiceTest, ShutdownVMTestWMS) {
    DO_TEST_WITH_FORK(do_ShutdownVMTest_test);
}

void VirtualizedClusterServiceTest::do_ShutdownVMTest_test() {
    // Create and initialize a simulation
    auto *simulation = new wrench::Simulation();
    int argc = 1;
    auto argv = (char **) calloc(argc, sizeof(char *));
    argv[0] = strdup("unit_test");

    ASSERT_NO_THROW(simulation->init(&argc, argv));

    // Setting up the platform
    ASSERT_NO_THROW(simulation->instantiatePlatform(platform_file_path));

    // Get a hostname
    std::string hostname = wrench::Simulation::getHostnameList()[0];

    // Create a Storage Service
    ASSERT_NO_THROW(storage_service = simulation->add(
            new wrench::SimpleStorageService(hostname, {"/"})));

    // Create a Cloud Service
    std::vector<std::string> execution_hosts = {wrench::Simulation::getHostnameList()[1]};
    ASSERT_THROW(compute_service = simulation->add(
            new wrench::VirtualizedClusterComputeService(
                    hostname, execution_hosts, "",
                    {{wrench::VirtualizedClusterComputeServiceProperty::SUPPORTS_PILOT_JOBS, "true"}})),
                 std::invalid_argument);

    ASSERT_NO_THROW(compute_service = simulation->add(
            new wrench::VirtualizedClusterComputeService(
                    hostname, execution_hosts, "",
                    {{wrench::VirtualizedClusterComputeServiceProperty::SUPPORTS_PILOT_JOBS, "false"}})));

    // Create a WMS
    std::shared_ptr<wrench::WMS> wms = nullptr;;
    ASSERT_NO_THROW(wms = simulation->add(
            new ShutdownVMTestWMS(this, {compute_service}, {storage_service}, hostname)));

    ASSERT_NO_THROW(wms->addWorkflow(workflow));

    // Create a file registry
    ASSERT_NO_THROW(simulation->add(
            new wrench::FileRegistryService(hostname)));

    // Staging the input_file on the storage service
    ASSERT_NO_THROW(simulation->stageFile(input_file, storage_service));

    // Running a "run a single task" simulation
    ASSERT_NO_THROW(simulation->launch());

    delete simulation;
    for (int i = 0; i < argc; i++)
        free(argv[i]);
    free(argv);
}

/**********************************************************************/
/**  VM START-SHUTDOWN, and then SERVICE SHUTDOWN                    **/
/**********************************************************************/

class ShutdownVMAndThenShutdownServiceTestWMS : public wrench::WMS {

public:
    std::map<std::string, double> default_messagepayload_values = {
            {wrench::VirtualizedClusterComputeServiceMessagePayload::SHUTDOWN_VM_ANSWER_MESSAGE_PAYLOAD,  1024},
            {wrench::VirtualizedClusterComputeServiceMessagePayload::SHUTDOWN_VM_REQUEST_MESSAGE_PAYLOAD, 1024}
    };

    ShutdownVMAndThenShutdownServiceTestWMS(VirtualizedClusterServiceTest *test,
                                            const std::set<std::shared_ptr<wrench::ComputeService>> &compute_services,
                                            const std::set<std::shared_ptr<wrench::StorageService>> &storage_services,
                                            std::string &hostname) :
            wrench::WMS(nullptr, nullptr, compute_services, storage_services, {}, nullptr, hostname, "test") {

        this->test = test;
        this->setMessagePayloads(this->default_messagepayload_values, {});
    }

private:
    VirtualizedClusterServiceTest *test;

    int main() {
        // Create a data movement manager
        auto data_movement_manager = this->createDataMovementManager();

        // Create a job manager
        auto job_manager = this->createJobManager();

        // Create a pilot job that requests 1 host, 1 code, 0 bytes, and 1 minute
        auto pilot_job = job_manager->createPilotJob();

        std::vector<std::tuple<std::string, std::shared_ptr<wrench::BareMetalComputeService>>> vm_list;

        auto cs = *(this->getAvailableComputeServices<wrench::VirtualizedClusterComputeService>().begin());

        // Create VMs
        try {
            std::string execution_host = cs->getExecutionHosts()[0];

            for (int i = 0; i < 4; i++) {
                auto vm_name = cs->createVM(1, 10);
                auto vm_cs = cs->startVM(vm_name, execution_host);
                vm_list.push_back(std::make_tuple(vm_name, vm_cs));
            }

        } catch (wrench::WorkflowExecutionException &e) {
            throw std::runtime_error(e.what());
        }

        // shutdown some VMs
        try {
            cs->shutdownVM(std::get<0>(vm_list.at(0)));
            cs->shutdownVM(std::get<0>(vm_list.at(2)));
        } catch (wrench::WorkflowExecutionException &e) {
            throw std::runtime_error(e.what());
        }

        // stop service
        cs->stop();

        // Sleep a bit
        wrench::Simulation::sleep(10.0);

        return 0;
    }
};

TEST_F(VirtualizedClusterServiceTest, ShutdownVMAndThenShutdownServiceTestWMS) {
    DO_TEST_WITH_FORK(do_ShutdownVMAndThenShutdownServiceTest_test);
}

void VirtualizedClusterServiceTest::do_ShutdownVMAndThenShutdownServiceTest_test() {
    // Create and initialize a simulation
    auto *simulation = new wrench::Simulation();
    int argc = 1;
    auto argv = (char **) calloc(argc, sizeof(char *));
    argv[0] = strdup("unit_test");

    ASSERT_NO_THROW(simulation->init(&argc, argv));

    // Setting up the platform
    ASSERT_NO_THROW(simulation->instantiatePlatform(platform_file_path));

    // Get a hostname
    std::string hostname = wrench::Simulation::getHostnameList()[0];

    // Create a Storage Service
    ASSERT_NO_THROW(storage_service = simulation->add(
            new wrench::SimpleStorageService(hostname, {"/"})));

    // Create a Cloud Service
    std::vector<std::string> execution_hosts = {wrench::Simulation::getHostnameList()[1]};
    ASSERT_NO_THROW(compute_service = simulation->add(
            new wrench::VirtualizedClusterComputeService(hostname, execution_hosts, "",
                                                         {{wrench::BareMetalComputeServiceProperty::SUPPORTS_STANDARD_JOBS, "false"}})));

    // Create a WMS
    std::shared_ptr<wrench::WMS> wms = nullptr;;
    ASSERT_NO_THROW(wms = simulation->add(
            new ShutdownVMAndThenShutdownServiceTestWMS(this, {compute_service}, {storage_service}, hostname)));

    ASSERT_NO_THROW(wms->addWorkflow(workflow));

    // Create a file registry
    ASSERT_NO_THROW(simulation->add(
            new wrench::FileRegistryService(hostname)));

    // Staging the input_file on the storage service
    ASSERT_NO_THROW(simulation->stageFile(input_file, storage_service));

    // Running a "run a single task" simulation
    ASSERT_NO_THROW(simulation->launch());

    delete simulation;
    for (int i = 0; i < argc; i++)
        free(argv[i]);
    free(argv);
}

/**********************************************************************/
/**  SUBMIT TO VM TEST                                               **/
/**********************************************************************/

class SubmitToVMTestWMS : public wrench::WMS {

public:
    std::map<std::string, double> default_messagepayload_values = {
            {wrench::VirtualizedClusterComputeServiceMessagePayload::SHUTDOWN_VM_ANSWER_MESSAGE_PAYLOAD,  1024},
            {wrench::VirtualizedClusterComputeServiceMessagePayload::SHUTDOWN_VM_REQUEST_MESSAGE_PAYLOAD, 1024}
    };

    SubmitToVMTestWMS(VirtualizedClusterServiceTest *test,
                      const std::set<std::shared_ptr<wrench::ComputeService>> &compute_services,
                      const std::set<std::shared_ptr<wrench::StorageService>> &storage_services,
                      std::string &hostname) :
            wrench::WMS(nullptr, nullptr, compute_services, storage_services, {}, nullptr, hostname, "test") {

        this->test = test;
        this->setMessagePayloads(this->default_messagepayload_values, {});
    }

private:
    VirtualizedClusterServiceTest *test;

    int main() {
        // Create a data movement manager
        auto data_movement_manager = this->createDataMovementManager();

        // Create a job manager
        auto job_manager = this->createJobManager();

        std::vector<std::tuple<std::string, std::shared_ptr<wrench::BareMetalComputeService>>> vm_list;

        auto cs = *(this->getAvailableComputeServices<wrench::VirtualizedClusterComputeService>().begin());

        // Create some VMs
        try {
            std::string execution_host = cs->getExecutionHosts()[0];

            for (int i = 0; i < 2; i++) {
                auto vm_name = cs->createVM(1, 10);
                auto vm_cs = cs->startVM(vm_name, execution_host);
                vm_list.push_back(std::make_tuple(vm_name, vm_cs));
            }

        } catch (wrench::WorkflowExecutionException &e) {
            throw std::runtime_error(e.what());
        }

        try {
            for (auto &vm : vm_list) {
                cs->shutdownVM(std::get<0>(vm));
            }
<<<<<<< HEAD
            auto job1 = job_manager->createStandardJob({this->test->task1}, (std::map<wrench::WorkflowFile*,std::shared_ptr<wrench::FileLocation>>){},
=======
            auto job1 = job_manager->createStandardJob({this->test->task1},
                                                       (std::map<wrench::WorkflowFile *, std::shared_ptr<wrench::FileLocation>>){},
>>>>>>> 1e94b3fe
                                                       {std::make_tuple(this->test->input_file,
                                                                        wrench::FileLocation::LOCATION(
                                                                                this->test->storage_service),
                                                                        wrench::FileLocation::SCRATCH)},
                                                       {}, {});
            // Trying to submit to a VM that has been shutdown
            job_manager->submitJob(job1, std::get<1>(vm_list[0]));
            throw std::runtime_error("Should not be able to run job since VMs are stopped");
        } catch (wrench::WorkflowExecutionException &e) {
            auto cause = std::dynamic_pointer_cast<wrench::ServiceIsDown>(e.getCause());
            if (not cause) {
                throw std::runtime_error("Invalid failure cause: " + e.getCause()->toString() +
                                         " (expected: ServiceIsDown)");
            }
            // do nothing, expected behavior
        }

        try {
            cs->startVM(std::get<0>(vm_list[1]));
        } catch (wrench::WorkflowExecutionException &e) {
            throw std::runtime_error("Couldn't start VM: " + e.getCause()->toString());
        }

<<<<<<< HEAD
        auto job1 = job_manager->createStandardJob({this->test->task1}, (std::map<wrench::WorkflowFile*,std::shared_ptr<wrench::FileLocation>>){},
=======
        auto job1 = job_manager->createStandardJob({this->test->task1},
                                                   (std::map<wrench::WorkflowFile*, std::shared_ptr<wrench::FileLocation>>){},
>>>>>>> 1e94b3fe
                                                   {std::make_tuple(this->test->input_file,
                                                                    wrench::FileLocation::LOCATION(
                                                                            this->test->storage_service),
                                                                    wrench::FileLocation::SCRATCH)},
                                                   {}, {});

        try {
            job_manager->submitJob(job1, std::get<1>(vm_list[1]));
        } catch (wrench::WorkflowExecutionException &e) {
            throw std::runtime_error(e.what());
        }

        // Wait for a workflow execution event
        std::shared_ptr<wrench::WorkflowExecutionEvent> event;
        try {
            event = this->getWorkflow()->waitForNextExecutionEvent();
        } catch (wrench::WorkflowExecutionException &e) {
            throw std::runtime_error("Error while getting and execution event: " + e.getCause()->toString());
        }
        if (not std::dynamic_pointer_cast<wrench::StandardJobCompletedEvent>(event)) {
            throw std::runtime_error("Unexpected workflow execution event: " + event->toString());
        }

        return 0;
    }
};

TEST_F(VirtualizedClusterServiceTest, SubmitToVMTestWMS) {
    DO_TEST_WITH_FORK(do_SubmitToVMTest_test);
}

void VirtualizedClusterServiceTest::do_SubmitToVMTest_test() {
    // Create and initialize a simulation
    auto *simulation = new wrench::Simulation();
    int argc = 1;
    auto argv = (char **) calloc(argc, sizeof(char *));
    argv[0] = strdup("unit_test");

    ASSERT_NO_THROW(simulation->init(&argc, argv));

    // Setting up the platform
    ASSERT_NO_THROW(simulation->instantiatePlatform(platform_file_path));

    // Get a hostname
    std::string hostname = wrench::Simulation::getHostnameList()[0];

    // Create a Storage Service
    ASSERT_NO_THROW(storage_service = simulation->add(
            new wrench::SimpleStorageService(hostname, {"/"})));

    // Create a Cloud Service
    std::vector<std::string> execution_hosts = {wrench::Simulation::getHostnameList()[1]};
    ASSERT_NO_THROW(compute_service = simulation->add(
            new wrench::VirtualizedClusterComputeService(hostname, execution_hosts, "/scratch")));

    // Create a WMS
    std::shared_ptr<wrench::WMS> wms = nullptr;;
    ASSERT_NO_THROW(wms = simulation->add(
            new SubmitToVMTestWMS(this, {compute_service}, {storage_service}, hostname)));

    ASSERT_NO_THROW(wms->addWorkflow(workflow));

    // Create a file registry
    ASSERT_NO_THROW(simulation->add(new wrench::FileRegistryService(hostname)));

    // Staging the input_file on the storage service
    ASSERT_NO_THROW(simulation->stageFile(input_file, storage_service));

    // Running a "run a single task" simulation
    ASSERT_NO_THROW(simulation->launch());

    delete simulation;
    for (int i = 0; i < argc; i++)
        free(argv[i]);
    free(argv);
}

/**********************************************************************/
/**                VM START-SHUTDOWN-START-SHUTDOWN                  **/
/**********************************************************************/

class CloudServiceVMStartShutdownStartShutdownTestWMS : public wrench::WMS {

public:
    CloudServiceVMStartShutdownStartShutdownTestWMS(VirtualizedClusterServiceTest *test,
                                                    std::string &hostname, std::shared_ptr<wrench::ComputeService> cs,
                                                    std::shared_ptr<wrench::StorageService> ss) :
            wrench::WMS(nullptr, nullptr, {cs}, {ss}, {}, nullptr, hostname, "test") {
        this->test = test;
    }

private:
    VirtualizedClusterServiceTest *test;

    int main() override {
        auto cloud_service = *(this->getAvailableComputeServices<wrench::CloudComputeService>().begin());

        // Create a VM on the Cloud Service
        auto vm_name = cloud_service->createVM(2, 1024);

        // Start the VM
        wrench::Simulation::sleep(10);
        auto vm_cs = cloud_service->startVM(vm_name);

        // Shutdown the VM
        wrench::Simulation::sleep(10);
        cloud_service->shutdownVM(vm_name);

        // Start the VM
        wrench::Simulation::sleep(10);
        vm_cs = cloud_service->startVM(vm_name);

        // Shutdown the VM
        wrench::Simulation::sleep(10);
        cloud_service->shutdownVM(vm_name);

        // Destroying the VM
        wrench::Simulation::sleep(10);
        cloud_service->destroyVM(vm_name);
        try {
            cloud_service->destroyVM(vm_name);
            throw std::runtime_error("Shouldn't be able to destroy an already destroyed VM");
        } catch (std::invalid_argument &e) {}

        return 0;
    }
};

TEST_F(VirtualizedClusterServiceTest, VMStartShutdownStartShutdown) {
    DO_TEST_WITH_FORK(do_VMStartShutdownStartShutdown_test);
}

void VirtualizedClusterServiceTest::do_VMStartShutdownStartShutdown_test() {
    // Create and initialize a simulation
    auto *simulation = new wrench::Simulation();
    int argc = 1;
    auto argv = (char **) calloc(argc, sizeof(char *));
    argv[0] = strdup("unit_test");

    simulation->init(&argc, argv);

    // Setting up the platform
    simulation->instantiatePlatform(platform_file_path);

    // Get a hostname
    std::string hostname = "DualCoreHost";
    std::vector<std::string> compute_hosts;
    compute_hosts.push_back("QuadCoreHost");

    // Create a Compute Service that has access to two hosts
    compute_service = simulation->add(
            new wrench::CloudComputeService(hostname,
                                            compute_hosts,
                                            "/scratch",
                                            {}));

    // Create a Storage Service
    storage_service = simulation->add(new wrench::SimpleStorageService(hostname, {"/"}));

    // Create a WMS
    std::shared_ptr<wrench::WMS> wms = nullptr;;
    wms = simulation->add(
            new CloudServiceVMStartShutdownStartShutdownTestWMS(this, hostname, compute_service, storage_service));

    wms->addWorkflow(workflow);

    // Staging the input_file on the storage service
    // Create a File Registry Service
    simulation->add(new wrench::FileRegistryService(hostname));
    simulation->stageFile(input_file, storage_service);

    // Running a "run a single task" simulation
    ASSERT_NO_THROW(simulation->launch());

    delete simulation;
    for (int i = 0; i < argc; i++)
        free(argv[i]);
    free(argv);
}

/**********************************************************************/
/**                VM SHUTDOWN WHILE JOB IS RUNNING                  **/
/**********************************************************************/

class CloudServiceVMShutdownWhileJobIsRunningTestWMS : public wrench::WMS {

public:
    CloudServiceVMShutdownWhileJobIsRunningTestWMS(VirtualizedClusterServiceTest *test,
                                                   std::string &hostname, std::shared_ptr<wrench::ComputeService> cs,
                                                   std::shared_ptr<wrench::StorageService> ss) :
            wrench::WMS(nullptr, nullptr, {cs}, {ss}, {}, nullptr, hostname, "test") {
        this->test = test;
    }

private:
    VirtualizedClusterServiceTest *test;

    int main() override {
        auto cloud_service = *(this->getAvailableComputeServices<wrench::CloudComputeService>().begin());

        // Create a job manager
        auto job_manager = this->createJobManager();

        // Create a VM on the Cloud Service
        auto vm_name = cloud_service->createVM(2, 1024);

        // Start the VM
        wrench::Simulation::sleep(10);
        auto vm_cs = cloud_service->startVM(vm_name);

        // Create a job
        auto job = job_manager->createStandardJob(
<<<<<<< HEAD
                {this->test->task1}, (std::map<wrench::WorkflowFile*,std::shared_ptr<wrench::FileLocation>>){},
=======
                {this->test->task1}, (std::map<wrench::WorkflowFile*, std::shared_ptr<wrench::FileLocation>>){},
>>>>>>> 1e94b3fe
                {std::make_tuple(
                        this->test->input_file,
                        wrench::FileLocation::LOCATION(this->test->storage_service),
                        wrench::FileLocation::SCRATCH)},
                {}, {});

        // Submit the job to the vm
        job_manager->submitJob(job, vm_cs);

        wrench::Simulation::sleep(10);

        // Shutdown the VM
        cloud_service->shutdownVM(vm_name);

        // Wait for a workflow execution event
        std::shared_ptr<wrench::WorkflowExecutionEvent> event;
        try {
            event = this->getWorkflow()->waitForNextExecutionEvent();
        } catch (wrench::WorkflowExecutionException &e) {
            throw std::runtime_error("Error while getting and execution event: " + e.getCause()->toString());
        }

        auto real_event = std::dynamic_pointer_cast<wrench::StandardJobFailedEvent>(event);

        if (not real_event) {
            throw std::runtime_error("Unexpected workflow execution event: " + event->toString() +
                                     " (should be StandardJobFailedEvent)");
        }

        auto cause = std::dynamic_pointer_cast<wrench::JobKilled>(real_event->failure_cause);
        if (not cause) {
            throw std::runtime_error(
                    "Unexpected failure cause: " + real_event->failure_cause->toString() + " (expected: JobKilled)");
        }
        if (cause->getJob() != job) {
            throw std::runtime_error("Failure cause does not point to the correct job");
        }
        if (cause->getComputeService() != vm_cs) {
            throw std::runtime_error("Failure cause does not point to the correst compute service");
        }

        return 0;
    }
};

TEST_F(VirtualizedClusterServiceTest, VMShutdownWhileJobIsRunning) {
    DO_TEST_WITH_FORK(do_VMShutdownWhileJobIsRunning_test);
}

void VirtualizedClusterServiceTest::do_VMShutdownWhileJobIsRunning_test() {
    // Create and initialize a simulation
    auto *simulation = new wrench::Simulation();
    int argc = 1;
    auto argv = (char **) calloc(argc, sizeof(char *));
    argv[0] = strdup("unit_test");

    simulation->init(&argc, argv);

    // Setting up the platform
    simulation->instantiatePlatform(platform_file_path);

    // Get a hostname
    std::string hostname = "DualCoreHost";
    std::vector<std::string> compute_hosts;
    compute_hosts.push_back("QuadCoreHost");

    // Create a Compute Service that has access to two hosts
    compute_service = simulation->add(
            new wrench::CloudComputeService(hostname,
                                            compute_hosts,
                                            "/scratch",
                                            {}));

    // Create a Storage Service
    storage_service = simulation->add(new wrench::SimpleStorageService(hostname, {"/"}));

    // Create a WMS
    std::shared_ptr<wrench::WMS> wms = nullptr;;
    wms = simulation->add(
            new CloudServiceVMShutdownWhileJobIsRunningTestWMS(this, hostname, compute_service, storage_service));

    wms->addWorkflow(workflow);

    // Staging the input_file on the storage service
    // Create a File Registry Service
    simulation->add(new wrench::FileRegistryService(hostname));
    simulation->stageFile(input_file, storage_service);

    // Running a "run a single task" simulation
    ASSERT_NO_THROW(simulation->launch());

    delete simulation;
    for (int i = 0; i < argc; i++)
        free(argv[i]);
    free(argv);
}

/**********************************************************************/
/**   VM COMPUTE SERVICE STOP SHUTDOWN WHILE JOB IS RUNNING          **/
/**********************************************************************/

class CloudServiceVMComputeServiceStopWhileJobIsRunningTestWMS : public wrench::WMS {

public:
    CloudServiceVMComputeServiceStopWhileJobIsRunningTestWMS(VirtualizedClusterServiceTest *test,
                                                             std::string &hostname,
                                                             std::shared_ptr<wrench::ComputeService> cs,
                                                             std::shared_ptr<wrench::StorageService> ss) :
            wrench::WMS(nullptr, nullptr, {cs}, {ss}, {}, nullptr, hostname, "test") {
        this->test = test;
    }

private:
    VirtualizedClusterServiceTest *test;

    int main() override {
        auto cloud_service = *(this->getAvailableComputeServices<wrench::CloudComputeService>().begin());

        // Create a job manager
        auto job_manager = this->createJobManager();

        // Create a VM on the Cloud Service
        auto vm_name = cloud_service->createVM(2, 1024);

        // Start the VM
        wrench::Simulation::sleep(10);
        auto vm_cs = cloud_service->startVM(vm_name);

        // Create a job
        auto job = job_manager->createStandardJob(
<<<<<<< HEAD
                {this->test->task1}, (std::map<wrench::WorkflowFile*,std::shared_ptr<wrench::FileLocation>>){},
=======
                {this->test->task1}, (std::map<wrench::WorkflowFile*, std::shared_ptr<wrench::FileLocation>>){},
>>>>>>> 1e94b3fe
                {std::make_tuple(this->test->input_file,
                                 wrench::FileLocation::LOCATION(this->test->storage_service),
                                 wrench::FileLocation::SCRATCH)},
                {}, {});

        // Submit the job to the VM
        job_manager->submitJob(job, vm_cs);

        wrench::Simulation::sleep(10);

        // Stop the VM Compute Service
        vm_cs->stop();

        // Wait for a workflow execution event
        std::shared_ptr<wrench::WorkflowExecutionEvent> event;
        try {
            event = this->getWorkflow()->waitForNextExecutionEvent();
        } catch (wrench::WorkflowExecutionException &e) {
            throw std::runtime_error("Error while getting and execution event: " + e.getCause()->toString());
        }

        auto real_event = std::dynamic_pointer_cast<wrench::StandardJobFailedEvent>(event);
        if (not real_event) {
            throw std::runtime_error(
                    "Unexpected workflow execution event: " + event->toString() + " (should be STANDARD_JOB_FAILURE)");
        }

        auto cause = std::dynamic_pointer_cast<wrench::JobKilled>(real_event->failure_cause);
        if (not cause) {
            throw std::runtime_error(
                    "Unexpected failure cause: " + real_event->failure_cause->toString() + " (expected: JobKilled)");
        }
        if (cause->getJob() != job) {
            throw std::runtime_error("Failure cause does not point to the correct job");
        }
        if (cause->getComputeService() != vm_cs) {
            throw std::runtime_error("Failure cause does not point to the correct compute service");
        }

        // Check that the VM is down, as it should
        if (not cloud_service->isVMDown(vm_name)) {
            throw std::runtime_error("VM should be down after its bare_metal has been stopped");
        }

        return 0;
    }
};

TEST_F(VirtualizedClusterServiceTest, VMComputeServiceStopWhileJobIsRunning) {
    DO_TEST_WITH_FORK(do_VMComputeServiceStopWhileJobIsRunning_test);
}

void VirtualizedClusterServiceTest::do_VMComputeServiceStopWhileJobIsRunning_test() {
    // Create and initialize a simulation
    auto *simulation = new wrench::Simulation();
    int argc = 1;
    auto argv = (char **) calloc(argc, sizeof(char *));
    argv[0] = strdup("unit_test");

    simulation->init(&argc, argv);

    // Setting up the platform
    simulation->instantiatePlatform(platform_file_path);

    // Get a hostname
    std::string hostname = "DualCoreHost";
    std::vector<std::string> compute_hosts;
    compute_hosts.push_back("QuadCoreHost");

    // Create a Compute Service that has access to two hosts
    compute_service = simulation->add(
            new wrench::CloudComputeService(hostname,
                                            compute_hosts,
                                            "/scratch",
                                            {}));

    // Create a Storage Service
    storage_service = simulation->add(new wrench::SimpleStorageService(hostname, {"/"}));

    // Create a WMS
    std::shared_ptr<wrench::WMS> wms = nullptr;;
    wms = simulation->add(new CloudServiceVMComputeServiceStopWhileJobIsRunningTestWMS(
            this, hostname, compute_service, storage_service));

    wms->addWorkflow(workflow);

    // Staging the input_file on the storage service
    // Create a File Registry Service
    simulation->add(new wrench::FileRegistryService(hostname));
    simulation->stageFile(input_file, storage_service);

    // Running a "run a single task" simulation
    ASSERT_NO_THROW(simulation->launch());

    delete simulation;
    for (int i = 0; i < argc; i++)
        free(argv[i]);
    free(argv);
}<|MERGE_RESOLUTION|>--- conflicted
+++ resolved
@@ -280,11 +280,7 @@
 
         // Create a 2-task job
         auto two_task_job = job_manager->createStandardJob({this->test->task1, this->test->task2},
-<<<<<<< HEAD
                                                            (std::map<wrench::WorkflowFile*,std::shared_ptr<wrench::FileLocation>>){},
-=======
-                                                           (std::map<wrench::WorkflowFile *, std::shared_ptr<wrench::FileLocation>>){},
->>>>>>> 1e94b3fe
                                                            {std::make_tuple(this->test->input_file,
                                                                             wrench::FileLocation::LOCATION(
                                                                                     this->test->storage_service),
@@ -499,12 +495,7 @@
 
         // Create a 2-task job
         auto two_task_job = job_manager->createStandardJob(
-<<<<<<< HEAD
                 {this->test->task1, this->test->task2}, (std::map<wrench::WorkflowFile*, std::shared_ptr<wrench::FileLocation>>){},
-=======
-                {this->test->task1, this->test->task2},
-                (std::map<wrench::WorkflowFile *, std::shared_ptr<wrench::FileLocation>>){},
->>>>>>> 1e94b3fe
                 {std::make_tuple(this->test->input_file,
                                  wrench::FileLocation::LOCATION(
                                          this->test->storage_service),
@@ -613,12 +604,7 @@
 
         // Create a 2-task job
         auto two_task_job = job_manager->createStandardJob(
-<<<<<<< HEAD
                 {this->test->task1, this->test->task2}, (std::map<wrench::WorkflowFile*,std::shared_ptr<wrench::FileLocation>>){},
-=======
-                {this->test->task1, this->test->task2},
-                (std::map<wrench::WorkflowFile *, std::shared_ptr<wrench::FileLocation>>){},
->>>>>>> 1e94b3fe
                 {std::make_tuple(this->test->input_file,
                                  wrench::FileLocation::LOCATION(this->test->storage_service),
                                  wrench::FileLocation::SCRATCH)},
@@ -1036,11 +1022,7 @@
         }
 
         // Create a one-task job
-<<<<<<< HEAD
         std::map<wrench::WorkflowFile*,std::shared_ptr<wrench::FileLocation>> file_locations;
-=======
-        std::map<wrench::WorkflowFile*, std::shared_ptr<wrench::FileLocation>> file_locations;
->>>>>>> 1e94b3fe
         file_locations[this->test->input_file] = wrench::FileLocation::LOCATION(this->test->storage_service);
         file_locations[this->test->output_file1] = wrench::FileLocation::LOCATION(this->test->storage_service);
         auto job = job_manager->createStandardJob(this->test->task1, file_locations);
@@ -1117,12 +1099,7 @@
         file_locations.clear();
         file_locations[this->test->input_file] = wrench::FileLocation::LOCATION(this->test->storage_service);
         file_locations[this->test->output_file2] = wrench::FileLocation::LOCATION(this->test->storage_service);
-<<<<<<< HEAD
         auto other_job = job_manager->createStandardJob(this->test->task2, file_locations);
-=======
-        auto other_job = job_manager->createStandardJob(this->test->task2,
-                                                        file_locations);
->>>>>>> 1e94b3fe
 
         try {
             job_manager->submitJob(other_job, std::get<1>(vm_list[3]));
@@ -1406,12 +1383,7 @@
             for (auto &vm : vm_list) {
                 cs->shutdownVM(std::get<0>(vm));
             }
-<<<<<<< HEAD
             auto job1 = job_manager->createStandardJob({this->test->task1}, (std::map<wrench::WorkflowFile*,std::shared_ptr<wrench::FileLocation>>){},
-=======
-            auto job1 = job_manager->createStandardJob({this->test->task1},
-                                                       (std::map<wrench::WorkflowFile *, std::shared_ptr<wrench::FileLocation>>){},
->>>>>>> 1e94b3fe
                                                        {std::make_tuple(this->test->input_file,
                                                                         wrench::FileLocation::LOCATION(
                                                                                 this->test->storage_service),
@@ -1435,12 +1407,7 @@
             throw std::runtime_error("Couldn't start VM: " + e.getCause()->toString());
         }
 
-<<<<<<< HEAD
         auto job1 = job_manager->createStandardJob({this->test->task1}, (std::map<wrench::WorkflowFile*,std::shared_ptr<wrench::FileLocation>>){},
-=======
-        auto job1 = job_manager->createStandardJob({this->test->task1},
-                                                   (std::map<wrench::WorkflowFile*, std::shared_ptr<wrench::FileLocation>>){},
->>>>>>> 1e94b3fe
                                                    {std::make_tuple(this->test->input_file,
                                                                     wrench::FileLocation::LOCATION(
                                                                             this->test->storage_service),
@@ -1653,11 +1620,7 @@
 
         // Create a job
         auto job = job_manager->createStandardJob(
-<<<<<<< HEAD
-                {this->test->task1}, (std::map<wrench::WorkflowFile*,std::shared_ptr<wrench::FileLocation>>){},
-=======
                 {this->test->task1}, (std::map<wrench::WorkflowFile*, std::shared_ptr<wrench::FileLocation>>){},
->>>>>>> 1e94b3fe
                 {std::make_tuple(
                         this->test->input_file,
                         wrench::FileLocation::LOCATION(this->test->storage_service),
@@ -1788,11 +1751,7 @@
 
         // Create a job
         auto job = job_manager->createStandardJob(
-<<<<<<< HEAD
-                {this->test->task1}, (std::map<wrench::WorkflowFile*,std::shared_ptr<wrench::FileLocation>>){},
-=======
                 {this->test->task1}, (std::map<wrench::WorkflowFile*, std::shared_ptr<wrench::FileLocation>>){},
->>>>>>> 1e94b3fe
                 {std::make_tuple(this->test->input_file,
                                  wrench::FileLocation::LOCATION(this->test->storage_service),
                                  wrench::FileLocation::SCRATCH)},
