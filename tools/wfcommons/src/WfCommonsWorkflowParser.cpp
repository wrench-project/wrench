--- conflicted
+++ resolved
@@ -283,7 +283,6 @@
                 task->setPriority(priority);
             }
 
-<<<<<<< HEAD
             // Deal with written/read bytes, if any
             if (task_exec.contains("readBytes")) {
                 unsigned long readBytes =  task_exec.at("readBytes");
@@ -295,18 +294,6 @@
             }
 
 
-=======
-                // Deal with written/read bytes, if any
-                if (task_exec.contains("readBytes")) {
-                    unsigned long readBytes = task_exec.at("readBytes");
-                    task->setBytesRead(readBytes);
-                }
-                if (task_exec.contains("writtenBytes")) {
-                    unsigned long readBytes = task_exec.at("writtenBytes");
-                    task->setBytesWritten(readBytes);
-                }
-            }
->>>>>>> bd6db62b
         }
 
         // Deal with task dependencies
