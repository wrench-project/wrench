--- conflicted
+++ resolved
@@ -49,8 +49,7 @@
                     </table>
                 </div>
             </div>
-<<<<<<< HEAD
-
+            
             <div class='element-and-title-container'>
                 <div class='title-container' onclick='showHideArrow("overall-graph-container", "simulation-graph-arrow")'>
                     <h6 class='title-text'>Simulation Graph</h6>
@@ -58,17 +57,6 @@
                         <span class='arrow-helper'></span>
                         <img id='simulation-graph-arrow' class='arrow-img' src='public/expand-arrow.png'/>
                     </div>
-=======
-            
-            <div class='hidden' id='overall-graph-container'>
-                <div class="container legend" id="workflow-execution-chart-legend">
-                    <small>Legend:</small> 
-                    <small class="inline-block" id="workflow-execution-chart-legend-read-input">Reading Input</small>
-                    <small class="inline-block" id="workflow-execution-chart-legend-computation">Performing Computation</small>
-                    <small class="inline-block" id="workflow-execution-chart-legend-write-output">Writing Output</small>
-                    <small class="inline-block" id="workflow-execution-chart-legend-failed">Failed During Execution</small>
-                    <small class="inline-block" id="workflow-execution-chart-legend-cleanly_terminated">Terminated by User</small>
->>>>>>> fdef1788
                 </div>
                 
                 <div class='hidden' id='overall-graph-container'>
