/**
* Copyright (c) 2021. The WRENCH Team.
*
* This program is free software: you can redistribute it and/or modify
* it under the terms of the GNU General Public License as published by
* the Free Software Foundation, either version 3 of the License, or
* (at your option) any later version.
*/

#include "SimulationLauncher.h"

#include <cstdio>
#include <string>
#include <vector>
#include <thread>
#include <boost/program_options.hpp>
#include <nlohmann/json.hpp>
#include <sys/types.h>
#include <sys/wait.h>
#include <sys/shm.h>

#include <WRENCHDaemon.h>
#include <sys/socket.h>
#include <netinet/in.h>
#include <SimulationDaemon.h>

using json = nlohmann::json;

// Range of ports that simulation daemons can listen on
#define PORT_MIN 10000
#define PORT_MAX 20000

/**
* @brief Constructor
* @param simulation_logging true if simulation logging should be printed
* @param daemon_logging true if daemon logging should be printed
* @param port_number port number on which to listen
* @param sleep_us number of micro-seconds or real time that the simulation daemon's simulation execution_controller
*        thread should sleep at each iteration
*/
WRENCHDaemon::WRENCHDaemon(bool simulation_logging,
                           bool daemon_logging,
                           int port_number,
                           int sleep_us) : simulation_logging(simulation_logging),
                                           daemon_logging(daemon_logging),
                                           port_number(port_number),
                                           sleep_us(sleep_us) {}

/**
* @brief Helper method to check whether a port is available for binding/listening
* @param port the port number
* @return true if the port is taken, false if it is available
*/
bool WRENCHDaemon::isPortTaken(int port) {
    int sock = socket(AF_INET, SOCK_STREAM, 0);
    struct sockaddr_in address {};
    address.sin_family = AF_INET;
    address.sin_addr.s_addr = INADDR_ANY;
    address.sin_port = htons(port);
    auto ret_value = ::bind(sock, (struct sockaddr *) &address, sizeof(address));

    if (ret_value == 0) {
        close(sock);
        return false;
    } else if (errno == EADDRINUSE) {
        close(sock);
        return true;
    } else {
        throw std::runtime_error("isPortTaken(): port should be either taken or not taken");
    }
}

/**
* @brief Helper function to set up a "success" HTTP answer
* @param res the response object to update
* @param port_number the port_number on which simulation client will need to connect
*/
void setSuccessAnswer(Response &res, int port_number) {
    json answer;
    answer["wrench_api_request_success"] = true;
    answer["port_number"] = port_number;
    res.set_header("Access-Control-Allow-Origin", "*");
    res.set_content(answer.dump(), "application/json");
}

/**
* @brief Helper function to set up a "failure" HTTP answer
* @param res res the response object to update
* @param failure_cause a human-readable error message
*/
void setFailureAnswer(Response &res, const std::string &failure_cause) {
    json answer;
    answer["wrench_api_request_success"] = false;
    answer["failure_cause"] = failure_cause;
    res.set_header("Access-Control-Allow-Origin", "*");
    res.set_content(answer.dump(), "application/json");
}

/**
* @brief Helper function to write a string to a shared-memory segment
* @param shm_segment_id shared-memory segment ID
* @param content string to write
*/
void writeStringToSharedMemorySegment(int shm_segment_id, const std::string &content) {
    auto shm_segment = (char *) shmat(shm_segment_id, nullptr, 0);
    if ((long) shm_segment == -1) {
        perror("WARNING: shmat(): ");
        return;
    }
    strcpy(shm_segment, content.c_str());
    if (shmdt(shm_segment) == -1) {
        perror("WARNING: shmdt()");
        return;
    }
}

/**
* @brief Helper function to read a string from a shared-memory segment
* @param shm_segment_id shared-memory segment ID
* @return string read
*/
std::string readStringFromSharedMemorySegment(int shm_segment_id) {
    auto shm_segment = (char *) shmat(shm_segment_id, nullptr, 0);
    if ((long) shm_segment == -1) {
        perror("WARNING: shmat(): ");
        return "n/a";
    }
    std::string to_return = std::string(shm_segment);
    if (shmdt(shm_segment) == -1) {
        perror("WARNING: shmdt()");
    }
    return to_return;
}

/**
* @brief REST API Handler
*
* @param req HTTP request
* @param res HTTP response
*
*/
void WRENCHDaemon::startSimulation(const Request &req, Response &res) {
    // Print some logging
    unsigned long max_line_length = 120;
    if (daemon_logging) {
        std::cerr << req.path << " " << req.body.substr(0, max_line_length)
                  << (req.body.length() > max_line_length ? "..." : "") << std::endl;
    }

    // Parse the HTTP request's data
    json body;
    try {
        body = json::parse(req.body);
    } catch (std::exception &e) {
        setFailureAnswer(res, "Internal error: malformed json in request");
        return;
    }

    // Find an available port number on which the simulation daemon will be able to run
    int simulation_port_number;
    while (isPortTaken(simulation_port_number = PORT_MIN + rand() % (PORT_MAX - PORT_MIN)))
        ;

    // Create a shared memory segment, to which an error message will be written by
    // the child process (the simulation daemon) in case it fails on startup
    // due to a simulation creation failure
    auto shm_segment_id = shmget(IPC_PRIVATE, 4096, IPC_CREAT | SHM_R | SHM_W);
    if (shm_segment_id == -1) {
        perror("shmget()");
        setFailureAnswer(res, "Internal wrench-daemon error: shmget(): " + std::string(strerror(errno)));
        return;
    }

    // Write a nondescript error message in the shared-memory segment in case
    // writing to the shared-memory segment later fails (which it shouldn't)
    writeStringToSharedMemorySegment(shm_segment_id, "Internal wrench-daemon error: ");

    // Create a child process
    auto child_pid = fork();
    if (child_pid == -1) {
        perror("fork()");
        setFailureAnswer(res, "Internal wrench-daemon error: fork(): " + std::string(strerror(errno)));
        return;
    }

    if (!child_pid) {// The child process
        // Stop the server that was listening on the main WRENCH daemon port
        server.stop();

        // Create a pipe for communication with my child (aka the grand-child)
        int fd[2];
        if (pipe(fd) == -1) {
            perror("pipe()");
            writeStringToSharedMemorySegment(shm_segment_id,
                                             "Internal wrench-daemon error: pipe(): " + std::string(strerror(errno)));
            exit(1);
        }

        // The child process creates a grand child, that will be adopted by
        // pid 1 (the well-known "if I create a child that creates a grand-child
        // and I kill the child, then my grand-child will never become a zombie" trick).
        // This trick is a life-saver here, since setting up a SIGCHLD handler
        // to reap children would get in the way of what we need to do in the code hereafter.
        auto grand_child_pid = fork();
        if (grand_child_pid == -1) {
            perror("fork()");
            writeStringToSharedMemorySegment(shm_segment_id,
                                             "Internal wrench-daemon error: fork(): " + std::string(strerror(errno)));
            exit(1);
        }

        if (!grand_child_pid) {// the grand-child

            // close read-end of the pipe
            close(fd[0]);

            // Create the simulation launcher
            auto simulation_launcher = new SimulationLauncher();

            // mutex/condvar for synchronization with the simulation thread I am about to create
            std::mutex guard;
            std::condition_variable signal;

            // Create AND launch the simulation in a separate thread (it is tempting to
            // do the creation here and the launch in a thread, but it seems that SimGrid
            // does not like that - likely due to the maestro business)
            auto simulation_thread = std::thread([simulation_launcher, this, body, &guard, &signal]() {
                // Create simulation
                simulation_launcher->createSimulation(this->simulation_logging,
                                                      body["platform_xml"],
                                                      body["controller_hostname"],
                                                      this->sleep_us);
                // Signal the parent thread that simulation creation has been done, successfully or not
                {
                    std::unique_lock<std::mutex> lock(guard);
                    signal.notify_one();
                }
                // If no failure, then proceed with the launch!
                if (not simulation_launcher->launchError()) {
                    simulation_launcher->launchSimulation();
                }
            });

            // Waiting for the simulation thread to have created the simulation, successfully or not
            {
                std::unique_lock<std::mutex> lock(guard);
                signal.wait(lock);
            }

            // If there was a simulation launch error, then put the error message in the
            // shared memory segment, communicate the failure to the parent process
            // via a pipe,  and exit
            if (simulation_launcher->launchError()) {
                simulation_thread.join();// THIS IS NECESSARY, otherwise the exit silently segfaults!
                // Put the error message in shared memory segment
                writeStringToSharedMemorySegment(shm_segment_id, simulation_launcher->launchErrorMessage());

                // Write success status to the parent
                bool success = false;
                if (write(fd[1], &success, sizeof(bool)) == -1) {
                    perror("WARNING: write()");// just a warning, since we're already in error mode anyway
                }
                // Close the write-end of the pipe
                close(fd[1]);
                // Terminate with a non-zero error code, just for kicks (nobody's calling waitpid)
                exit(1);

            } else {
                // Write to the pipe that everything's ok and close it
                bool success = true;
                if (write(fd[1], &success, sizeof(bool)) == -1) {
                    perror("write()");
                    writeStringToSharedMemorySegment(shm_segment_id, "Internal wrench-daemon error: write(): " +
                                                                             std::string(strerror(errno)));
                    exit(1);
                }

                // Close the write-end of the pipe
                close(fd[1]);

                // Create a simulation daemon
                auto simulation_daemon = new SimulationDaemon(
                        daemon_logging, simulation_port_number,
                        simulation_launcher->getController(), simulation_thread);

                // Start the HTTP server for this particular simulation
                simulation_daemon->run();// never returns
                exit(0);                 // never executed
            }

        } else {
            // close the write-end of the pipe
            close(fd[1]);

            // Wait to hear from the child via the pipe
            bool success;
            if (read(fd[0], &success, sizeof(bool)) == -1) {
                // If broken pipe, when we know it's a failure
                success = false;
            }

            // If success exit(0) otherwise exit(1)
            exit(success ? 0 : 1);
        }

    } else {// The parent process
        // Wait for the child to finish and get its exit code
        int stat_loc;
        if (waitpid(child_pid, &stat_loc, 0) == -1) {
            perror("waitpid()");
            setFailureAnswer(res, "Internal wrench-daemon error: waitpid(): " + std::string(strerror(errno)));
            return;
        }

        // Create json answer that will inform the client of success or failure, based on
        // child's exit code (which was relayed to this process from the grand-child)
        if (WEXITSTATUS(stat_loc) == 0) {
            setSuccessAnswer(res, simulation_port_number);
        } else {
            // Grab the error message from the shared memory segment and set up the failure answer
            setFailureAnswer(res, readStringFromSharedMemorySegment(shm_segment_id));
        }

        // Destroy the shared memory segment (important, since there is a limited
        // number of them we can create, and besides we should clean up after ourselves)
        if (shmctl(shm_segment_id, IPC_RMID, nullptr) == -1) {
            perror("WARNING: shmctl()");
        }

        // At this point, the answer has been set
        return;
    }
}

/**
* @brief A generic error handler that simply prints some information
* @param req the HTTP request
* @param res the HTTP response
*/
void WRENCHDaemon::error_handling(const Request &req, Response &res) {
    std::cerr << "[" << res.status << "]: " << req.path << " " << req.body << "\n";
}

/**
* @brief The WRENCH daemon's "main" method
*/
void WRENCHDaemon::run() {
    std::vector<std::string> allowed_origins = {
            "http://localhost:8000"};

    // Only set up POST request handler for "/api/startSimulation" since
    // all other API paths will be handled by a simulation daemon instead
    server.Post("/api/startSimulation", [this, allowed_origins](const Request &req, Response &res) {
        // Check if the Origin header is present and matches any of the allowed origins
        auto origin_header = req.get_header_value("Origin");
        //      std::cerr << "REQ1 = " << req.body << "\n";
        //      std::cerr << "REQ2 = " << req.path << "\n";
        //      std::cerr << "ORIGIN_HEADER: " << origin_header << "\n";

        //      std::cerr << "CALLING res.set_header()\n";
        //      res.set_header("access-control-allow-origin", "*");
        //      if (!origin_header.empty()) {
        //          for (const auto &allowed_origin: allowed_origins) {
        //              if (origin_header == allowed_origin) {
        //                  // Set appropriate CORS headers
        ////                    res.set_header("access-control-allow-origin", "*");
        ////                    res.set_header("Access-Control-Allow-Origin", origin_header);
        //        res.set_header("Access-Control-Allow-Origin", "http://localhost:8000");
        // Start simulation
        //                  std::cerr << "STARTING SIMULATION\n";
        //                  this->startSimulation(req, res);
        //                  return;
        //              }
        //          }
        //      }

        res.set_header("Access-Control-Allow-Methods", "GET, POST, OPTIONS");
        res.set_header("Access-Control-Allow-Headers", "Content-Type");
        res.set_header("Access-Control-Max-Age", "86400");// One day
<<<<<<< HEAD
        this->startSimulation(req, res); // Will set the Access-Control-Allow-Origin, which is terribly ugly
=======
        this->startSimulation(req, res);                  // Will set the Access-Control-Allow-Origin, which is terribly ugly
>>>>>>> ea83840b
    });

    // Set some generic error handler
    server.set_error_handler([](const Request &req, Response &res) { WRENCHDaemon::error_handling(req, res); });

    // Start the web server
    if (daemon_logging) {
        std::cerr << "WRENCH daemon listening on port " << port_number << "...\n";
    }
    while (true) {
        // This is in a while loop because, on Linux, the main process seems to return
        // from the listen() call below, not sure why... perhaps this while loop
        // could be removed, but it likely doesn't hurt
        server.listen("0.0.0.0", port_number);
    }
}<|MERGE_RESOLUTION|>--- conflicted
+++ resolved
@@ -377,11 +377,7 @@
         res.set_header("Access-Control-Allow-Methods", "GET, POST, OPTIONS");
         res.set_header("Access-Control-Allow-Headers", "Content-Type");
         res.set_header("Access-Control-Max-Age", "86400");// One day
-<<<<<<< HEAD
         this->startSimulation(req, res); // Will set the Access-Control-Allow-Origin, which is terribly ugly
-=======
-        this->startSimulation(req, res);                  // Will set the Access-Control-Allow-Origin, which is terribly ugly
->>>>>>> ea83840b
     });
 
     // Set some generic error handler
