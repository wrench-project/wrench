/**
 * Copyright (c) 2021. The WRENCH Team.
 *
 * This program is free software: you can redistribute it and/or modify
 * it under the terms of the GNU General Public License as published by
 * the Free Software Foundation, either version 3 of the License, or
 * (at your option) any later version.
 */

#include <string>
#include <utility>
#include <vector>
#include <thread>
#include <boost/program_options.hpp>
#include <nlohmann/json.hpp>

#include "SimulationController.h"
#include "SimulationDaemon.h"
#include "REST_API.h"

using json = nlohmann::json;

/**
 * @brief The Simulation Daemon's "main" method
 */
void SimulationDaemon::run() {
    // Set up GET request handler for the (likely useless) "alive" path
    CROW_ROUTE(app, "/simulation/<string>/alive").methods("GET"_method)([this](const crow::request &req, const string &simid) {
        crow::response res;
        this->alive(req, res);
        return res;
    });
    // Set up POST request handler for terminating simulation
    CROW_ROUTE(app, "/simulation/<string>/terminateSimulation").methods("POST"_method)([this](const crow::request &req, const string &simid) {
        crow::response res;
        this->terminateSimulation(req, res);
        return res;
    });
    // Set up ALL POST request handlers for API calls

    REST_API rest_api(
            this->app,
            [this](const crow::request &req) { this->displayRequest(req); },
            this->simulation_controller);

    if (daemon_logging) {
        std::cerr << " PID " << getpid() << " listening on port " << simulation_port_number << "\n";
    }

    // Test ToDo: Investigate multi-threads later
    app.port(simulation_port_number).run();

    //    exit(0);
}

/**
 * @brief Constructor
 *
 * @param daemon_logging true if daemon logging should be printed
 * @param simulation_port_number port number on which this daemon is listening
 * @param simulation_controller the simulation execution_controller
 * @param simulation_thread the simulation thread
 */
SimulationDaemon::SimulationDaemon(
        bool daemon_logging,
        int simulation_port_number,
        std::shared_ptr<wrench::SimulationController> simulation_controller,
        std::thread &simulation_thread) : daemon_logging(daemon_logging),
                                          simulation_port_number(simulation_port_number),
                                          simulation_controller(std::move(std::move(std::move(simulation_controller)))),
                                          simulation_thread(simulation_thread) {
}

/**
 * @brief Helper method for logging
 * @param req HTTP request
 */
void SimulationDaemon::displayRequest(const crow::request &req) const {
    unsigned long max_line_length = 120;
    if (daemon_logging) {
        std::cerr << req.url << " " << req.body.substr(0, max_line_length)
                  << (req.body.length() > max_line_length ? "..." : "") << std::endl;
    }
}

void SimulationDaemon::alive(const crow::request &req, crow::response &res) {
    SimulationDaemon::displayRequest(req);

    // Create json answer
    json answer;
    answer["wrench_api_request_success"] = true;
    answer["alive"] = true;

<<<<<<< HEAD
    //    res.set_header("access-control-allow-origin", "*");
=======
    res.set_header("Access-Control-Allow-Origin", "*");
>>>>>>> 4f7d55af
    res.body = to_string(answer);
}

/***********************
 ** ALL PATH HANDLERS **
 ***********************/

/**
 * @brief REST API Handler
 * @param req HTTP request
 * @param res HTTP response
 *
 * BEGIN_REST_API_DOCUMENTATION
 * {
 *   "REST_func": "terminateSimulation",
 *   "documentation":
 *     {
 *       "purpose": "Terminate the simulation",
 *       "json_input": {
 *       },
 *       "json_output": {
 *       }
 *     }
 * }
 * END_REST_API_DOCUMENTATION
 */
void SimulationDaemon::terminateSimulation(const crow::request &req, crow::response &res) {
    displayRequest(req);

    // Stop the simulation thread and wait for it to have stopped
    simulation_controller->stopSimulation();
    simulation_thread.join();

    // Create a json answer
    json answer;
    answer["wrench_api_request_success"] = true;

    //    res.set_header("access-control-allow-origin", "*");
    res.body = to_string(answer);

    app.stop();
    if (daemon_logging) {
        std::cerr << " PID " << getpid() << " terminated.\n";
    }
    exit(1);
}<|MERGE_RESOLUTION|>--- conflicted
+++ resolved
@@ -91,11 +91,7 @@
     answer["wrench_api_request_success"] = true;
     answer["alive"] = true;
 
-<<<<<<< HEAD
-    //    res.set_header("access-control-allow-origin", "*");
-=======
     res.set_header("Access-Control-Allow-Origin", "*");
->>>>>>> 4f7d55af
     res.body = to_string(answer);
 }
 
