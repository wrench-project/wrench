{
  "openapi": "3.0.1",
  "info": {
    "title": "WRENCH REST API",
    "description": "Test for WRENCH",
    "termsOfService": "https://wrench-project.org/terms",
    "contact": {
      "email": "support@wrench-project.org"
    },
    "license": {
      "name": "Apache 2.0",
      "url": "http://www.apache.org/licenses/LICENSE-2.0.html"
    },
    "version": "1.0.0"
  },
  "externalDocs": {
    "description": "Find out more about WRENCH",
    "url": "https://wrench-project.org/"
  },
  "servers": [
    {
      "url": "https://wrench-project.org/v1"
    }
  ],
  "tags": [
    {
      "name": "WRENCH",
      "description": "Everything about your simulations",
      "externalDocs": {
        "description": "Find out more about WRENCH",
        "url": "https://wrench-project.org/"
      }
    }
  ],
  "paths": {
    "/simulation/startSimulation": {
      "post": {
        "tags": [
          "WRENCH"
        ],
        "summary": "Start a new simulation",
        "operationId": "startSimulation",
        "requestBody": {
          "description": "Start a new simulation based on a platform file and a controller hostname.",
          "content": {
            "application/json": {
              "schema": {
                "$ref": "#/components/schemas/SimulationInput"
              }
            }
          },
          "required": true
        },
        "responses": {
          "200": {
            "description": "OK",
            "content": {
              "application/json": {
                "schema": {
                  "$ref": "#/components/schemas/SimulationReturn"
                }
              }
            }
          },
          "405": {
            "description": "Invalid input",
            "content": {}
          }
        }
      }
    },
    "/simulation/{simid}/getTime": {
      "get": {
        "tags": [
          "WRENCH"
        ],
        "summary": "Retrieve the current simulated time.",
        "operationId": "getSimulationTime",
        "parameters": [
          {
            "name": "simid",
            "in": "path",
            "description": "ID of the simulation",
            "required": true,
            "schema": {
              "type": "string"
            }
          }
        ],
        "responses": {
          "200": {
            "description": "OK",
            "content": {
              "application/json": {
                "schema": {
                  "$ref": "#/components/schemas/TimeResponse"
                }
              }
            }
          },
          "405": {
            "description": "Invalid input",
            "content": {}
          }
        }
      }
    },
    "/simulation/{simid}/advanceTime": {
      "put": {
        "tags": [
          "WRENCH"
        ],
        "summary": "Retrieve the current simulated time.",
        "operationId": "advanceTime",
        "parameters": [
          {
            "name": "simid",
            "in": "path",
            "description": "ID of the simulation",
            "required": true,
            "schema": {
              "type": "string"
            }
          }
        ],
        "requestBody": {
          "description": "Input to start a new service.",
          "required": true,
          "content": {
            "application/json": {
              "schema": {
                "properties": {
                  "increment": {
                    "type": "number",
                    "format": "integer",
                    "description": "Increment in seconds."
                  }
                }
              }
            }
          }
        },
        "responses": {
          "200": {
            "description": "OK",
            "content": {
              "application/json": {
                "schema": {
                  "$ref": "#/components/schemas/GenericResponse"
                }
              }
            }
          },
          "405": {
            "description": "Invalid input",
            "content": {}
          }
        }
      }
    },
    "/simulation/{simid}/workflows/{workflow_name}/createTask": {
      "put": {
        "tags": [
          "WRENCH"
        ],
        "summary": "Create a new task.",
        "operationId": "createTask",
        "parameters": [
          {
            "name": "simid",
            "in": "path",
            "description": "ID of the simulation",
            "required": true,
            "schema": {
              "type": "string"
            }
          },
          {
            "name": "workflow_name",
            "in": "path",
            "Description": "Name of the workflow",
            "required": true,
            "schema": {
              "type": "string"
            }
          }
        ],
        "requestBody": {
          "description": "Task characteristics.",
          "content": {
            "application/json": {
              "schema": {
                "$ref": "#/components/schemas/Task"
              }
            }
          },
          "required": true
        },
        "responses": {
          "200": {
            "description": "OK",
            "content": {
              "application/json": {
                "schema": {
                  "$ref": "#/components/schemas/GenericResponse"
                }
              }
            }
          },
          "405": {
            "description": "Invalid input",
            "content": {}
          }
        }
      }
    },
    "/simulation/{simid}/waitForNextSimulationEvent": {
      "get": {
        "tags": [
          "WRENCH"
        ],
        "summary": "Retrieve the next simulation event.",
        "operationId": "waitForNextSimulationEvent",
        "parameters": [
          {
            "name": "simid",
            "in": "path",
            "description": "ID of the simulation",
            "required": true,
            "schema": {
              "type": "string"
            }
          }
        ],
        "responses": {
          "200": {
            "description": "OK",
            "content": {
              "application/json": {
                "schema": {
                  "$ref": "#/components/schemas/Event"
                }
              }
            }
          },
          "405": {
            "description": "Invalid input",
            "content": {}
          }
        }
      }
    },
    "/simulation/{simid}/simulationEvents": {
      "get": {
        "tags": [
          "WRENCH"
        ],
        "summary": "Retrieve all simulation events since last time we checked.",
        "operationId": "getSimulationEvents",
        "parameters": [
          {
            "name": "simid",
            "in": "path",
            "description": "ID of simulation",
            "required": true,
            "schema": {
              "type": "string"
            }
          }
        ],
        "responses": {
          "200": {
            "description": "OK",
            "content": {
              "application/json": {
                "schema": {
                  "$ref": "#/components/schemas/EventList"
                }
              }
            }
          },
          "405": {
            "description": "Invalid input",
            "content": {}
          }
        }
      }
    },
    "/simulation/{simid}/hostnames": {
      "get": {
        "tags": [
          "WRENCH"
        ],
        "summary": "Retrieve the names of all hosts in the simulated platform.",
        "operationId": "getAllHostnames",
        "parameters": [
          {
            "name": "simid",
            "in": "path",
            "description": "ID of simulation",
            "required": true,
            "schema": {
              "type": "string"
            }
          }
        ],
        "responses": {
          "200": {
            "description": "OK",
            "content": {
              "application/json": {
                "schema": {
                  "$ref": "#/components/schemas/HostnameList"
                }
              }
            }
          },
          "405": {
            "description": "Invalid input",
            "content": {}
          }
        }
      }
    },
    "/simulation/{simid}/workflows/{workflow_name}/tasks/{tid}/inputFiles": {
      "get": {
        "tags": [
          "WRENCH"
        ],
        "summary": "Retrieve task's input files",
        "deprecated": false,
        "operationId": "getTaskInputFiles",
        "parameters": [
          {
            "name": "simid",
            "in": "path",
            "description": "ID of the simulation",
            "required": true,
            "schema": {
              "type": "string"
            }
          },
          {
            "name": "workflow_name",
            "in": "path",
            "Description": "Name of the workflow",
            "required": true,
            "schema": {
              "type": "string"
            }
          },
          {
            "name": "tid",
            "in": "path",
            "description": "ID of the task",
            "required": true,
            "schema": {
              "type": "string"
            }
          }
        ],
        "responses": {
          "200": {
            "description": "OK",
            "content": {
              "application/json": {
                "schema": {
                  "$ref": "#/components/schemas/FileList"
                }
              }
            }
          },
          "404": {
            "description": "Task not found",
            "content": {}
          },
          "405": {
            "description": "Invalid input",
            "content": {}
          }
        }
      }
    },
    "/simulation/{simid}/workflows/{workflow_name}/tasks/{tid}/addInputFile": {
      "put": {
        "tags": [
          "WRENCH"
        ],
        "summary": "Add an input file to a task",
        "deprecated": false,
        "operationId": "addInputFile",
        "parameters": [
          {
            "name": "simid",
            "in": "path",
            "description": "ID of the simulation",
            "required": true,
            "schema": {
              "type": "string"
            }
          },
          {
            "name": "workflow_name",
            "in": "path",
            "Description": "Name of the workflow",
            "required": true,
            "schema": {
              "type": "string"
            }
          },
          {
            "name": "tid",
            "in": "path",
            "description": "ID of the task",
            "required": true,
            "schema": {
              "type": "string"
            }
          }
        ],
        "requestBody": {
          "description": "Input file.",
          "required": true,
          "content": {
            "application/json": {
              "schema": {
                "properties": {
                  "file": {
                    "type": "string",
                    "description": "The file's ID"
                  }
                }
              }
            }
          }
        },
        "responses": {
          "200": {
            "description": "OK",
            "content": {
              "application/json": {
                "schema": {
                  "$ref": "#/components/schemas/GenericResponse"
                }
              }
            }
          },
          "404": {
            "description": "Task not found",
            "content": {}
          },
          "405": {
            "description": "Invalid input",
            "content": {}
          }
        }
      }
    },
    "/simulation/{simid}/workflows/{workflow_name}/tasks/{tid}/outputFiles": {
      "get": {
        "tags": [
          "WRENCH"
        ],
        "summary": "Retrieve task's output files",
        "deprecated": false,
        "operationId": "getTaskOutputFiles",
        "parameters": [
          {
            "name": "simid",
            "in": "path",
            "description": "ID of the simulation",
            "required": true,
            "schema": {
              "type": "string"
            }
          },
          {
            "name": "workflow_name",
            "in": "path",
            "Description": "Name of the workflow",
            "required": true,
            "schema": {
              "type": "string"
            }
          },
          {
            "name": "tid",
            "in": "path",
            "description": "ID of the task",
            "required": true,
            "schema": {
              "type": "string"
            }
          }
        ],
        "responses": {
          "200": {
            "description": "OK",
            "content": {
              "application/json": {
                "schema": {
                  "$ref": "#/components/schemas/FileList"
                }
              }
            }
          },
          "404": {
            "description": "Task not found",
            "content": {}
          },
          "405": {
            "description": "Invalid input",
            "content": {}
          }
        }
      }
    },
    "/simulation/{simid}/workflows/{workflow_name}/tasks/{tid}/addOutputFile": {
      "put": {
        "tags": [
          "WRENCH"
        ],
        "summary": "Add an output file to a task",
        "deprecated": false,
        "operationId": "addOutputFile",
        "parameters": [
          {
            "name": "simid",
            "in": "path",
            "description": "ID of the simulation",
            "required": true,
            "schema": {
              "type": "string"
            }
          },
          {
            "name": "workflow_name",
            "in": "path",
            "Description": "Name of the workflow",
            "required": true,
            "schema": {
              "type": "string"
            }
          },
          {
            "name": "tid",
            "in": "path",
            "description": "ID of the task",
            "required": true,
            "schema": {
              "type": "string"
            }
          }
        ],
        "requestBody": {
          "description": "Job characteristics.",
          "required": true,
          "content": {
            "application/json": {
              "schema": {
                "properties": {
                  "file": {
                    "type": "string",
                    "description": "The file's ID"
                  }
                }
              }
            }
          }
        },
        "responses": {
          "200": {
            "description": "OK",
            "content": {
              "application/json": {
                "schema": {
                  "$ref": "#/components/schemas/GenericResponse"
                }
              }
            }
          },
          "404": {
            "description": "Task not found",
            "content": {}
          },
          "405": {
            "description": "Invalid input",
            "content": {}
          }
        }
      }
    },
    "/simulation/{simid}/workflows/{workflow_name}/inputFiles": {
      "get": {
        "tags": [
          "WRENCH"
        ],
        "summary": "Return the list of input files of the workflow.",
        "deprecated": false,
        "operationId": "getInputFiles",
        "parameters": [
          {
            "name": "simid",
            "in": "path",
            "description": "ID of the simulation",
            "required": true,
            "schema": {
              "type": "string"
            }
          },
          {
            "name": "workflow_name",
            "in": "path",
            "Description": "Name of the workflow",
            "required": true,
            "schema": {
              "type": "string"
            }
          }
        ],
        "responses": {
          "200": {
            "description": "OK",
            "content": {
              "application/json": {
                "schema": {
                  "$ref": "#/components/schemas/FileList"
                }
              }
            }
          },
          "404": {
            "description": "Task not found",
            "content": {}
          },
          "405": {
            "description": "Invalid input",
            "content": {}
          }
        }
      }
    },
    "/simulation/{simid}/workflows/{workflow_name}/readyTasks": {
      "get": {
        "tags": [
          "WRENCH"
        ],
        "summary": "Return the list of ready tasks in the workflow.",
        "deprecated": false,
        "operationId": "getReadyTasks",
        "parameters": [
          {
            "name": "simid",
            "in": "path",
            "description": "ID of the simulation",
            "required": true,
            "schema": {
              "type": "string"
            }
          },
          {
            "name": "workflow_name",
            "in": "path",
            "Description": "Name of the workflow",
            "required": true,
            "schema": {
              "type": "string"
            }
          }
        ],
        "responses": {
          "200": {
            "description": "OK",
            "content": {
              "application/json": {
                "schema": {
                  "$ref": "#/components/schemas/TaskList"
                }
              }
            }
          },
          "404": {
            "description": "Task not found",
            "content": {}
          },
          "405": {
            "description": "Invalid input",
            "content": {}
          }
        }
      }
    },
    "/simulation/{simid}/workflows/{workflow_name}/isDone": {
      "get": {
        "tags": [
          "WRENCH"
        ],
        "summary": "Return whether the workflow has finished executing or not.",
        "deprecated": false,
        "operationId": "workflowIsDone",
        "parameters": [
          {
            "name": "simid",
            "in": "path",
            "description": "ID of the simulation",
            "required": true,
            "schema": {
              "type": "string"
            }
          },
          {
            "name": "workflow_name",
            "in": "path",
            "Description": "Name of the workflow",
            "required": true,
            "schema": {
              "type": "string"
            }
          }
        ],
        "responses": {
          "200": {
            "description": "OK",
            "content": {
              "application/json": {
                "schema": {
                  "$ref": "#/components/schemas/BooleanResponse"
                }
              }
            }
          },
          "404": {
            "description": "Task not found",
            "content": {}
          },
          "405": {
            "description": "Invalid input",
            "content": {}
          }
        }
      }
    },
    "/simulation/{simid}/addFile": {
      "put": {
        "tags": [
          "WRENCH"
        ],
        "summary": "Add a file to the simulation.",
        "deprecated": false,
        "operationId": "addFile",
        "parameters": [
          {
            "name": "simid",
            "in": "path",
            "description": "ID of the simulation",
            "required": true,
            "schema": {
              "type": "string"
            }
          }
        ],
        "requestBody": {
          "description": "Input to add a new file.",
          "required": true,
          "content": {
            "application/json": {
              "schema": {
                "properties": {
                  "name": {
                    "type": "string",
                    "description": "name of the file"
                  },
                  "size": {
                    "type": "integer",
                    "description": "size of the file in bytes"
                  }
                }
              }
            }
          }
        },
        "responses": {
          "200": {
            "description": "OK",
            "content": {
              "application/json": {
                "schema": {
                  "$ref": "#/components/schemas/GenericResponse"
                }
              }
            }
          },
          "404": {
            "description": "Task not found",
            "content": {}
          },
          "405": {
            "description": "Invalid input",
            "content": {}
          }
        }
      }
    },
    "/simulation/{simid}/files/{file_id}/size": {
      "get": {
        "tags": [
          "WRENCH"
        ],
        "summary": "Get a file size.",
        "deprecated": false,
        "operationId": "getFileSize",
        "parameters": [
          {
            "name": "simid",
            "in": "path",
            "description": "ID of the simulation",
            "required": true,
            "schema": {
              "type": "string"
            }
          },
          {
            "name": "file_id",
            "in": "path",
            "description": "Name of the file",
            "required": true,
            "schema": {
              "type": "string"
            }
          }
        ],
        "responses": {
          "200": {
            "description": "OK",
            "content": {
              "application/json": {
                "schema": {
                  "$ref": "#/components/schemas/FileSizeResponse"
                }
              }
            }
          },
          "404": {
            "description": "File not found",
            "content": {}
          },
          "405": {
            "description": "Invalid input",
            "content": {}
          }
        }
      }
    },
    "/simulation/{simid}/jobs/{job_name}/tasks": {
      "get": {
        "tags": [
          "WRENCH"
        ],
        "summary": "Retrieve job's tasks",
        "deprecated": false,
        "operationId": "getStandardJobTasks",
        "parameters": [
          {
            "name": "simid",
            "in": "path",
            "description": "ID of the simulation",
            "required": true,
            "schema": {
              "type": "string"
            }
          },
          {
            "name": "job_name",
            "in": "path",
            "description": "ID of the job",
            "required": true,
            "schema": {
              "type": "string"
            }
          }
        ],
        "responses": {
          "200": {
            "description": "OK",
            "content": {
              "application/json": {
                "schema": {
                  "$ref": "#/components/schemas/TaskList"
                }
              }
            }
          },
          "404": {
            "description": "Job not found",
            "content": {}
          },
          "405": {
            "description": "Invalid input",
            "content": {}
          }
        }
      }
    },
    "/simulation/{simid}/workflows/{workflow_name}/tasks/{task_name}/taskGetFlops": {
      "get": {
        "tags": [
          "WRENCH"
        ],
        "summary": "Get a task's flops",
        "deprecated": false,
        "operationId": "getTaskFlops",
        "parameters": [
          {
            "name": "simid",
            "in": "path",
            "description": "ID of the simulation",
            "required": true,
            "schema": {
              "type": "string"
            }
          },
          {
            "name": "workflow_name",
            "in": "path",
            "description": "Name of the workflow",
            "required": true,
            "schema": {
              "type": "string"
            }
          },
          {
            "name": "task_name",
            "in": "path",
            "description": "Name of the task",
            "required": true,
            "schema": {
              "type": "string"
            }
          }
        ],
        "responses": {
          "200": {
            "description": "OK",
            "content": {
              "application/json": {
                "schema": {
                  "$ref": "#/components/schemas/TaskFlops"
                }
              }
            }
          },
          "404": {
            "description": "Job not found",
            "content": {}
          },
          "405": {
            "description": "Invalid input",
            "content": {}
          }
        }
      }
    },
    "/simulation/{simid}/workflows/{workflow_name}/tasks/{task_name}/taskGetMinNumCores": {
      "get": {
        "tags": [
          "WRENCH"
        ],
        "summary": "Get a task's minimum number of cores.",
        "deprecated": false,
        "operationId": "getTaskMinNumCores",
        "parameters": [
          {
            "name": "simid",
            "in": "path",
            "description": "ID of the simulation",
            "required": true,
            "schema": {
              "type": "string"
            }
          },
          {
            "name": "workflow_name",
            "in": "path",
            "Description": "Name of the workflow",
            "required": true,
            "schema": {
              "type": "string"
            }
          },
          {
            "name": "task_name",
            "in": "path",
            "description": "Name of the task",
            "required": true,
            "schema": {
              "type": "string"
            }
          }
        ],
        "responses": {
          "200": {
            "description": "OK",
            "content": {
              "application/json": {
                "schema": {
                  "$ref": "#/components/schemas/TaskCores"
                }
              }
            }
          },
          "404": {
            "description": "Job not found",
            "content": {}
          },
          "405": {
            "description": "Invalid input",
            "content": {}
          }
        }
      }
    },
    "/simulation/{simid}/workflows/{workflow_name}/tasks/{task_name}/taskGetMaxNumCores": {
      "get": {
        "tags": [
          "WRENCH"
        ],
        "summary": "Get a task's maximum number of cores.",
        "deprecated": false,
        "operationId": "getTaskMaxNumCores",
        "parameters": [
          {
            "name": "simid",
            "in": "path",
            "description": "ID of the simulation",
            "required": true,
            "schema": {
              "type": "string"
            }
          },
          {
            "name": "workflow_name",
            "in": "path",
            "Description": "Name of the workflow",
            "required": true,
            "schema": {
              "type": "string"
            }
          },
          {
            "name": "task_name",
            "in": "path",
            "description": "Name of the task",
            "required": true,
            "schema": {
              "type": "string"
            }
          }
        ],
        "responses": {
          "200": {
            "description": "OK",
            "content": {
              "application/json": {
                "schema": {
                  "$ref": "#/components/schemas/TaskCores"
                }
              }
            }
          },
          "404": {
            "description": "Job not found",
            "content": {}
          },
          "405": {
            "description": "Invalid input",
            "content": {}
          }
        }
      }
    },
    "/simulation/{simid}/workflows/{workflow_name}/tasks/{task_name}/taskGetMemory": {
      "get": {
        "tags": [
          "WRENCH"
        ],
        "summary": "Get a task's memory requirement.",
        "deprecated": false,
        "operationId": "getTaskMemory",
        "parameters": [
          {
            "name": "simid",
            "in": "path",
            "description": "ID of the simulation",
            "required": true,
            "schema": {
              "type": "string"
            }
          },
          {
            "name": "workflow_name",
            "in": "path",
            "Description": "Name of the workflow",
            "required": true,
            "schema": {
              "type": "string"
            }
          },
          {
            "name": "task_name",
            "in": "path",
            "description": "Name of the task",
            "required": true,
            "schema": {
              "type": "string"
            }
          }
        ],
        "responses": {
          "200": {
            "description": "OK",
            "content": {
              "application/json": {
                "schema": {
                  "$ref": "#/components/schemas/TaskMem"
                }
              }
            }
          },
          "404": {
            "description": "Job not found",
            "content": {}
          },
          "405": {
            "description": "Invalid input",
            "content": {}
          }
        }
      }
    },
    "/simulation/{simid}/workflows/{workflow_name}/tasks/{task_name}/taskGetStartDate": {
      "get": {
        "tags": [
          "WRENCH"
        ],
        "summary": "Get a task's start date.",
        "deprecated": false,
        "operationId": "getTaskStartDate",
        "parameters": [
          {
            "name": "simid",
            "in": "path",
            "description": "ID of the simulation",
            "required": true,
            "schema": {
              "type": "string"
            }
          },
          {
            "name": "workflow_name",
            "in": "path",
            "Description": "Name of the workflow",
            "required": true,
            "schema": {
              "type": "string"
            }
          },
          {
            "name": "task_name",
            "in": "path",
            "description": "Name of the task",
            "required": true,
            "schema": {
              "type": "string"
            }
          }
        ],
        "responses": {
          "200": {
            "description": "OK",
            "content": {
              "application/json": {
                "schema": {
                  "$ref": "#/components/schemas/TimeResponse"
                }
              }
            }
          },
          "404": {
            "description": "Job not found",
            "content": {}
          },
          "405": {
            "description": "Invalid input",
            "content": {}
          }
        }
      }
    },
    "/simulation/{simid}/workflows/{workflow_name}/tasks/{task_name}/taskGetEndDate": {
      "get": {
        "tags": [
          "WRENCH"
        ],
        "summary": "Get a task's end date.",
        "deprecated": false,
        "operationId": "getTaskEndDate",
        "parameters": [
          {
            "name": "simid",
            "in": "path",
            "description": "ID of the simulation",
            "required": true,
            "schema": {
              "type": "string"
            }
          },
          {
            "name": "workflow_name",
            "in": "path",
            "Description": "Name of the workflow",
            "required": true,
            "schema": {
              "type": "string"
            }
          },
          {
            "name": "task_name",
            "in": "path",
            "description": "Name of the task",
            "required": true,
            "schema": {
              "type": "string"
            }
          }
        ],
        "responses": {
          "200": {
            "description": "OK",
            "content": {
              "application/json": {
                "schema": {
                  "$ref": "#/components/schemas/TimeResponse"
                }
              }
            }
          },
          "404": {
            "description": "Job not found",
            "content": {}
          },
          "405": {
            "description": "Invalid input",
            "content": {}
          }
        }
      }
    },
    "/simulation/{simid}/workflows/{workflow_name}/createStandardJob": {
      "put": {
        "tags": [
          "WRENCH"
        ],
        "summary": "Create a new standard job.",
        "operationId": "createStandardJob",
        "parameters": [
          {
            "name": "simid",
            "in": "path",
            "description": "ID of the simulation",
            "required": true,
            "schema": {
              "type": "string"
            }
          },
          {
            "name": "workflow_name",
            "in": "path",
            "Description": "Name of the workflow",
            "required": true,
            "schema": {
              "type": "string"
            }
          }
        ],
        "requestBody": {
          "description": "Job specification.",
          "content": {
            "application/json": {
              "schema": {
                "$ref": "#/components/schemas/StandardJob"
              }
            }
          },
          "required": true
        },
        "responses": {
          "200": {
            "description": "OK",
            "content": {
              "application/json": {
                "schema": {
                  "$ref": "#/components/schemas/JobResponse"
                }
              }
            }
          },
          "405": {
            "description": "Invalid input",
            "content": {}
          }
        }
      }
    },
    "/simulation/{simid}/standardJobs/{job_name}/submit": {
      "post": {
        "tags": [
          "WRENCH"
        ],
        "summary": "Submit a standard job.",
        "operationId": "submitStandardJob",
        "parameters": [
          {
            "name": "simid",
            "in": "path",
            "description": "ID of the simulation",
            "required": true,
            "schema": {
              "type": "string"
            }
          },
          {
            "name": "job_name",
            "in": "path",
            "description": "ID of the job",
            "required": true,
            "schema": {
              "type": "string"
            }
          }
        ],
        "requestBody": {
          "description": "Job characteristics.",
          "required": true,
          "content": {
            "application/json": {
              "schema": {
                "properties": {
                  "compute_service_name": {
                    "type": "string",
                    "description": "The compute service's name"
                  },
                  "service_specific_args": {
                    "type": "object",
                    "properties": {
                      "name": {
                        "type": "string"
                      },
                      "value": {
                        "type": "string"
                      }
                    },
                    "description": "service-specific job arguments ({} means “use all defaults” )"
                  }
                }
              }
            }
          }
        },
        "responses": {
          "200": {
            "description": "OK",
            "content": {
              "application/json": {
                "schema": {
                  "$ref": "#/components/schemas/GenericResponse"
                }
              }
            }
          },
          "405": {
            "description": "Invalid input",
            "content": {}
          }
        }
      }
    },
    "/simulation/{simid}/createCompoundJob": {
      "post": {
        "tags": [
          "WRENCH"
        ],
        "summary": "Create a new compound job.",
        "operationId": "createCompoundJob",
        "parameters": [
          {
            "name": "simid",
            "in": "path",
            "description": "ID of the simulation",
            "required": true,
            "schema": {
              "type": "string"
            }
          }
        ],
        "requestBody": {
          "description": "Input to create a new compound job",
          "required": true,
          "content": {
            "application/json": {
              "schema": {
                "properties": {
                  "name": {
                    "type": "string",
                    "description": "Name of Compound job"
                  }
                }
              }
            }
          }
        },
        "responses": {
          "200": {
            "description": "OK",
            "content": {
              "application/json": {
                "schema": {
                  "$ref": "#/components/schemas/GenericResponse"
                }
              }
            }
          },
          "405": {
            "description": "Invalid input",
            "content": {}
          }
        }
      }
    },
    "/simulation/{simid}/addBareMetalComputeService": {
      "post": {
        "tags": [
          "WRENCH"
        ],
        "summary": "Create and start a bare-metal compute service.",
        "operationId": "addBareMetalComputeService",
        "parameters": [
          {
            "name": "simid",
            "in": "path",
            "description": "ID of the simulation",
            "required": true,
            "schema": {
              "type": "string"
            }
          }
        ],
        "requestBody": {
          "description": "Input to start a new service.",
          "required": true,
          "content": {
            "application/json": {
              "schema": {
                "properties": {
                  "head_host": {
                    "type": "string",
                    "description": "name of the (simulated) host on which the compute service should run"
                  },
                  "resources": {
                    "type": "object",
                    "description": "compute resources as a dict of hostnames where values are tuples of #cores and ram in bytes"
                  },
                  "scratch_space": {
                    "type": "string",
                    "description": "the compute service’s scratch space’s mount point (”” means none)"
                  },
                  "property_list": {
                    "type": "object",
                    "properties": {
                      "name": {
                        "type": "string"
                      },
                      "value": {
                        "type": "string"
                      }
                    },
                    "description": "a property list ({} means “use all defaults”)"
                  },
                  "message_payload_list": {
                    "type": "object",
                    "properties": {
                      "name": {
                        "type": "string"
                      },
                      "value": {
                        "type": "number"
                      }
                    },
                    "description": "a message payload list ({} means “use all defaults”)"
                  }
                }
              }
            }
          }
        },
        "responses": {
          "200": {
            "description": "OK",
            "content": {
              "application/json": {
                "schema": {
                  "$ref": "#/components/schemas/ServiceResponse"
                }
              }
            }
          },
          "405": {
            "description": "Invalid input",
            "content": {}
          }
        }
      }
    },
    "/simulation/{simid}/addCloudComputeService": {
      "post": {
        "tags": [
          "WRENCH"
        ],
        "summary": "Create and start a cloud compute service.",
        "operationId": "addCloudComputeService",
        "parameters": [
          {
            "name": "simid",
            "in": "path",
            "description": "ID of the simulation",
            "required": true,
            "schema": {
              "type": "string"
            }
          }
        ],
        "requestBody": {
          "description": "Input to start a new service.",
          "required": true,
          "content": {
            "application/json": {
              "schema": {
                "properties": {
                  "head_host": {
                    "type": "string",
                    "description": "name of the (simulated) host on which the compute service should run"
                  },
                  "resources": {
                    "type": "object",
                    "description": "compute resources as a dict of hostnames where values are tuples of #cores and ram in bytes"
                  },
                  "scratch_space": {
                    "type": "string",
                    "description": "the compute service’s scratch space’s mount point (”” means none)"
                  },
                  "property_list": {
                    "type": "object",
                    "properties": {
                      "name": {
                        "type": "string"
                      },
                      "value": {
                        "type": "string"
                      }
                    },
                    "description": "a property list ({} means “use all defaults”)"
                  },
                  "message_payload_list": {
                    "type": "object",
                    "properties": {
                      "name": {
                        "type": "string"
                      },
                      "value": {
                        "type": "number"
                      }
                    },
                    "description": "a message payload list ({} means “use all defaults”)"
                  }
                }
              }
            }
          }
        },
        "responses": {
          "200": {
            "description": "OK",
            "content": {
              "application/json": {
                "schema": {
                  "$ref": "#/components/schemas/ServiceResponse"
                }
              }
            }
          },
          "405": {
            "description": "Invalid input",
            "content": {}
          }
        }
      }
    },
    "/simulation/{simid}/addBatchComputeService": {
      "post": {
        "tags": [
          "WRENCH"
        ],
        "summary": "Create and start a batch compute service.",
        "operationId": "addBatchComputeService",
        "parameters": [
          {
            "name": "simid",
            "in": "path",
            "description": "ID of the simulation",
            "required": true,
            "schema": {
              "type": "string"
            }
          }
        ],
        "requestBody": {
          "description": "Input to start a new service.",
          "required": true,
          "content": {
            "application/json": {
              "schema": {
                "properties": {
                  "head_host": {
                    "type": "string",
                    "description": "name of the (simulated) host on which the compute service should run"
                  },
                  "resources": {
                    "type": "object",
                    "description": "compute resources as a dict of hostnames where values are tuples of #cores and ram in bytes"
                  },
                  "scratch_space": {
                    "type": "string",
                    "description": "the compute service’s scratch space’s mount point (”” means none)"
                  },
                  "property_list": {
                    "type": "object",
                    "properties": {
                      "name": {
                        "type": "string"
                      },
                      "value": {
                        "type": "string"
                      }
                    },
                    "description": "a property list ({} means “use all defaults”)"
                  },
                  "message_payload_list": {
                    "type": "object",
                    "properties": {
                      "name": {
                        "type": "string"
                      },
                      "value": {
                        "type": "number"
                      }
                    },
                    "description": "a message payload list ({} means “use all defaults”)"
                  }
                }
              }
            }
          }
        },
        "responses": {
          "200": {
            "description": "OK",
            "content": {
              "application/json": {
                "schema": {
                  "$ref": "#/components/schemas/ServiceResponse"
                }
              }
            }
          },
          "405": {
            "description": "Invalid input",
            "content": {}
          }
        }
      }
    },
    "/simulation/{simid}/compute_services/{service_name}/supportsCompoundJobs": {
      "get": {
        "tags": [
          "WRENCH"
        ],
        "summary": "Returns true if the service supports compound jobs.",
        "operationId": "supportsCompoundJobs",
        "parameters": [
          {
            "name": "simid",
            "in": "path",
            "description": "ID of the simulation",
            "required": true,
            "schema": {
              "type": "string"
            }
          },
          {
            "name": "service_name",
            "in": "path",
            "description": "Name of the compute service",
            "required": true,
            "schema": {
              "type": "string"
            }
          }
        ],
        "responses": {
          "200": {
            "description": "OK",
            "content": {
              "application/json": {
                "schema": {
                  "$ref": "#/components/schemas/BooleanResponse"
                }
              }
            }
          },
          "405": {
            "description": "Invalid input",
            "content": {}
          }
        }
      }
    },
    "/simulation/{simid}/compute_services/{service_name}/supportsPilotJobs": {
      "get": {
        "tags": [
          "WRENCH"
        ],
        "summary": "Returns true if the service supports pilot jobs.",
        "operationId": "supportsPilotJobs",
        "parameters": [
          {
            "name": "simid",
            "in": "path",
            "description": "ID of the simulation",
            "required": true,
            "schema": {
              "type": "string"
            }
          },
          {
            "name": "service_name",
            "in": "path",
            "description": "Name of the compute service",
            "required": true,
            "schema": {
              "type": "string"
            }
          }
        ],
        "responses": {
          "200": {
            "description": "OK",
            "content": {
              "application/json": {
                "schema": {
                  "$ref": "#/components/schemas/BooleanResponse"
                }
              }
            }
          },
          "405": {
            "description": "Invalid input",
            "content": {}
          }
        }
      }
    },
    "/simulation/{simid}/supportsStandardJobs": {
      "get": {
        "tags": [
          "WRENCH"
        ],
        "summary": "Returns true if the service supports standard jobs.",
        "operationId": "supportsStandardJobs",
        "parameters": [
          {
            "name": "simid",
            "in": "path",
            "description": "ID of the simulation",
            "required": true,
            "schema": {
              "type": "string"
            }
          }
        ],
        "responses": {
          "200": {
            "description": "OK",
            "content": {
              "application/json": {
                "schema": {
                  "$ref": "#/components/schemas/BooleanResponse"
                }
              }
            }
          },
          "405": {
            "description": "Invalid input",
            "content": {}
          }
        }
      }
    },
    "/simulation/{simid}/addSimpleStorageService": {
      "post": {
        "tags": [
          "WRENCH"
        ],
        "summary": "Create and start a simple storage service.",
        "operationId": "addSimpleStorageService",
        "parameters": [
          {
            "name": "simid",
            "in": "path",
            "description": "ID of the simulation",
            "required": true,
            "schema": {
              "type": "string"
            }
          }
        ],
        "requestBody": {
          "description": "Input to start a new service.",
          "required": true,
          "content": {
            "application/json": {
              "schema": {
                "properties": {
                  "head_host": {
                    "type": "string",
                    "description": "The service's head host"
                  },
                  "mount_points": {
                    "type": "array",
                    "items": {
                      "type": "string"
                    },
                    "description": "The service's mount points"
                  }
                }
              }
            }
          }
        },
        "responses": {
          "200": {
            "description": "OK",
            "content": {
              "application/json": {
                "schema": {
                  "$ref": "#/components/schemas/ServiceResponse"
                }
              }
            }
          },
          "405": {
            "description": "Invalid input",
            "content": {}
          }
        }
      }
    },
    "/simulation/{simid}/addFileRegistryService": {
      "post": {
        "tags": [
          "WRENCH"
        ],
        "summary": "Create and start a file registry service.",
        "operationId": "addFileRegistryService",
        "parameters": [
          {
            "name": "simid",
            "in": "path",
            "description": "ID of the simulation",
            "required": true,
            "schema": {
              "type": "string"
            }
          }
        ],
        "requestBody": {
          "description": "Input to start a new service.",
          "required": true,
          "content": {
            "application/json": {
              "schema": {
                "properties": {
                  "head_host": {
                    "type": "string",
                    "description": "The service's head host"
                  }
                }
              }
            }
          }
        },
        "responses": {
          "200": {
            "description": "OK",
            "content": {
              "application/json": {
                "schema": {
                  "$ref": "#/components/schemas/ServiceResponse"
                }
              }
            }
          },
          "405": {
            "description": "Invalid input",
            "content": {}
          }
        }
      }
    },
    "/simulation/{simid}/fileRegistryServices/{file_registry_service_name}/addEntry": {
      "post": {
        "tags": [
          "WRENCH"
        ],
        "summary": "Add an entry to a file registry service.",
        "operationId": "fileRegistryServiceAddEntry",
        "parameters": [
          {
            "name": "simid",
            "in": "path",
            "description": "ID of the simulation",
            "required": true,
            "schema": {
              "type": "string"
            }
          },
          {
            "name": "file_registry_service_name",
            "in": "path",
            "Description": "Name of the file registry service",
            "required": true,
            "schema": {
              "type": "string"
            }
          }
        ],
        "requestBody": {
          "description": "Entry to add.",
          "required": true,
          "content": {
            "application/json": {
              "schema": {
                "$ref": "#/components/schemas/FileRegistryServiceEntry"
              }
            }
          }
        },
        "responses": {
          "200": {
            "description": "OK",
            "content": {
              "application/json": {
                "schema": {
                  "$ref": "#/components/schemas/GenericResponse"
                }
              }
            }
          },
          "405": {
            "description": "Invalid input",
            "content": {}
          }
        }
      }
    },
    "/simulation/{simid}/fileRegistryServices/{file_registry_service_name}/lookupEntry": {
      "post": {
        "tags": [
          "WRENCH"
        ],
        "summary": "Look up the locations of file.",
        "operationId": "fileRegistryServiceLookUpEntry",
        "parameters": [
          {
            "name": "simid",
            "in": "path",
            "description": "ID of the simulation",
            "required": true,
            "schema": {
              "type": "string"
            }
          },
          {
            "name": "file_registry_service_name",
            "in": "path",
            "Description": "Name of the file registry service",
            "required": true,
            "schema": {
              "type": "string"
            }
          }
        ],
        "requestBody": {
          "description": "File to lookup.",
          "required": true,
          "content": {
            "application/json": {
              "schema": {
                "properties": {
                  "file_name": {
                    "type": "string",
                    "description": "The name of the file in the entry"
                  }
                }
              }
            }
          }
        },
        "responses": {
          "200": {
            "description": "OK",
            "content": {
              "application/json": {
                "schema": {
                  "$ref": "#/components/schemas/StorageServiceList"
                }
              }
            }
          },
          "404": {
            "description": "Task not found",
            "content": {}
          },
          "405": {
            "description": "Invalid input",
            "content": {}
          }
        }
      }
    },
    "/simulation/{simid}/fileRegistryServices/{file_registry_service_name}/removeEntry": {
      "post": {
        "tags": [
          "WRENCH"
        ],
        "summary": "Remove an entry from a file registry service.",
        "operationId": "fileRegistryServiceRemoveEntry",
        "parameters": [
          {
            "name": "simid",
            "in": "path",
            "description": "ID of the simulation",
            "required": true,
            "schema": {
              "type": "string"
            }
          },
          {
            "name": "file_registry_service_name",
            "in": "path",
            "description": "name of the file registry service",
            "required": true,
            "schema": {
              "type": "string"
            }
          }
        ],
        "requestBody": {
          "description": "Entry to remove.",
          "required": true,
          "content": {
            "application/json": {
              "schema": {
                "$ref": "#/components/schemas/FileRegistryServiceEntry"
              }
            }
          }
        },
        "responses": {
          "200": {
            "description": "OK",
            "content": {
              "application/json": {
                "schema": {
                  "$ref": "#/components/schemas/GenericResponse"
                }
              }
            }
          },
          "405": {
            "description": "Invalid input",
            "content": {}
          }
        }
      }
    },
    "/simulation/{simid}/{storage_service_name}/createFileCopy": {
      "post": {
        "tags": [
          "WRENCH"
        ],
        "summary": "Create, ex nihilo, a copy of a file copy at a storage service.",
        "operationId": "createFileCopyAtStorageService",
        "parameters": [
          {
            "name": "simid",
            "in": "path",
            "description": "ID of the simulation",
            "required": true,
            "schema": {
              "type": "string"
            }
          },
          {
            "name": "storage_service_name",
            "in": "path",
            "description": "The storage service's head host",
            "required": true,
            "schema": {
              "type": "string"
            }
          }
        ],
        "requestBody": {
          "description": "Input to start a new service.",
          "required": true,
          "content": {
            "application/json": {
              "schema": {
                "properties": {
                  "filename": {
                    "type": "string",
                    "description": "The file name"
                  }
                }
              }
            }
          }
        },
        "responses": {
          "200": {
            "description": "OK",
            "content": {
              "application/json": {
                "schema": {
                  "$ref": "#/components/schemas/GenericResponse"
                }
              }
            }
          },
          "404": {
            "description": "Simulation or storage service not found",
            "content": {}
          },
          "405": {
            "description": "Invalid input",
            "content": {}
          }
        }
      }
    },
    "/simulation/{simid}/{storage_service_name}/lookupFile": {
      "post": {
        "tags": [
          "WRENCH"
        ],
        "summary": "Check if a copy of a file is stored at a storage service.",
        "operationId": "lookupFileAtStorageService",
        "parameters": [
          {
            "name": "simid",
            "in": "path",
            "description": "ID of the simulation",
            "required": true,
            "schema": {
              "type": "string"
            }
          },
          {
            "name": "storage_service_name",
            "in": "path",
            "description": "The storage service's head host",
            "required": true,
            "schema": {
              "type": "string"
            }
          }
        ],
        "requestBody": {
          "description": "Input to start a new service.",
          "required": true,
          "content": {
            "application/json": {
              "schema": {
                "properties": {
                  "filename": {
                    "type": "string",
                    "description": "The file name"
                  }
                }
              }
            }
          }
        },
        "responses": {
          "200": {
            "description": "OK",
            "content": {
              "application/json": {
                "schema": {
                  "$ref": "#/components/schemas/BooleanResponse"
                }
              }
            }
          },
          "404": {
            "description": "Simulation or storage service not found",
            "content": {}
          },
          "405": {
            "description": "Invalid input",
            "content": {}
          }
        }
      }
    },
    "/simulation/{simid}/compoundJobs/{compound_job_name}/submit": {
      "post": {
        "tags": [
          "WRENCH"
        ],
        "summary": "Submit a compound job.",
        "operationId": "submitCompoundJob",
        "parameters": [
          {
            "name": "simid",
            "in": "path",
            "description": "ID of the simulation",
            "required": true,
            "schema": {
              "type": "string"
            }
          },
          {
            "name": "compound_job_name",
            "in": "path",
            "description": "Name of the compound job",
            "required": true,
            "schema": {
              "type": "string"
            }
          }
        ],
        "requestBody": {
          "description": "Job characteristics.",
          "required": true,
          "content": {
            "application/json": {
              "schema": {
                "properties": {
                  "compute_service_name": {
                    "type": "string",
                    "description": "The compute service's name"
                  },
                  "service_specific_args": {
                    "type": "object",
                    "properties": {
                      "name": {
                        "type": "string"
                      },
                      "value": {
                        "type": "string"
                      }
                    },
                    "description": "service-specific job arguments ({} means “use all defaults” )"
                  }
                }
              }
            }
          }
        },
        "responses": {
          "200": {
            "description": "OK",
            "content": {
              "application/json": {
                "schema": {
                  "$ref": "#/components/schemas/GenericResponse"
                }
              }
            }
          },
          "405": {
            "description": "Invalid input",
            "content": {}
          }
        }
      }
    },
    "/simulation/{simid}/compoundJobs/{compound_job_name}/setPriority": {
      "put": {
        "tags": [
          "WRENCH"
        ],
        "summary": "Get an action's flops",
        "deprecated": false,
        "operationId": "getTaskFlops",
        "parameters": [
          {
            "name": "simid",
            "in": "path",
            "description": "ID of the simulation",
            "required": true,
            "schema": {
              "type": "string"
            }
          },
          {
            "name": "compound_job_name",
            "in": "path",
            "description": "Name of the compound job",
            "required": true,
            "schema": {
              "type": "string"
            }
          }
        ],
        "responses": {
          "200": {
            "description": "OK",
            "content": {
              "application/json": {
                "schema": {
                  "$ref": "#/components/schemas/TaskFlops"
                }
              }
            }
          },
          "404": {
            "description": "Job not found",
            "content": {}
          },
          "405": {
            "description": "Invalid input",
            "content": {}
          }
        }
      }
    },
    "/simulation/{simid}/compoundJobs/{compound_job_name}/addParentJob": {
      "post": {
        "tags": [
          "WRENCH"
        ],
        "summary": "Add parent compound job to compound job",
        "deprecated": false,
        "operationId": "addParentJob",
        "parameters": [
          {
            "name": "simid",
            "in": "path",
            "description": "ID of the simulation",
            "required": true,
            "schema": {
              "type": "string"
            }
          },
          {
            "name": "compound_job_name",
            "in": "path",
            "description": "Name of the compound job",
            "required": true,
            "schema": {
              "type": "string"
            }
          }
        ],
        "requestBody": {
          "description": "Input to add a parent compound job.",
          "required": true,
          "content": {
            "application/json": {
              "schema": {
                "properties": {
                  "parent_compound_job": {
                    "type": "string",
                    "description": "Name of parent compound job."
                  }
                }
              }
            }
          }
        },
        "responses": {
          "200": {
            "description": "OK",
            "content": {
              "application/json": {
                "schema": {
                  "$ref": "#/components/schemas/GenericResponse"
                }
              }
            }
          },
          "404": {
            "description": "Job not found",
            "content": {}
          },
          "405": {
            "description": "Invalid input",
            "content": {}
          }
        }
      }
    },
    "/simulation/{simid}/compoundJobs/{compound_job_name}/getParentJobs": {
      "get": {
        "tags": [
          "WRENCH"
        ],
        "summary": "Get an action's flops",
        "deprecated": false,
        "operationId": "getTaskFlops",
        "parameters": [
          {
            "name": "simid",
            "in": "path",
            "description": "ID of the simulation",
            "required": true,
            "schema": {
              "type": "string"
            }
          },
          {
            "name": "compound_job_name",
            "in": "path",
            "description": "Name of the compound job",
            "required": true,
            "schema": {
              "type": "string"
            }
          }
        ],
        "responses": {
          "200": {
            "description": "OK",
            "content": {
              "application/json": {
                "schema": {
                  "$ref": "#/components/schemas/TaskFlops"
                }
              }
            }
          },
          "404": {
            "description": "Job not found",
            "content": {}
          },
          "405": {
            "description": "Invalid input",
            "content": {}
          }
        }
      }
    },
    "/simulation/{simid}/compoundJobs/{compound_job_name}/addChildJob": {
      "get": {
        "tags": [
          "WRENCH"
        ],
        "summary": "Get an action's flops",
        "deprecated": false,
        "operationId": "getTaskFlops",
        "parameters": [
          {
            "name": "simid",
            "in": "path",
            "description": "ID of the simulation",
            "required": true,
            "schema": {
              "type": "string"
            }
          },
          {
            "name": "compound_job_name",
            "in": "path",
            "description": "Name of the compound job",
            "required": true,
            "schema": {
              "type": "string"
            }
          }
        ],
        "responses": {
          "200": {
            "description": "OK",
            "content": {
              "application/json": {
                "schema": {
                  "$ref": "#/components/schemas/TaskFlops"
                }
              }
            }
          },
          "404": {
            "description": "Job not found",
            "content": {}
          },
          "405": {
            "description": "Invalid input",
            "content": {}
          }
        }
      }
    },
    "/simulation/{simid}/compoundJobs/{compound_job_name}/getChildrenJobs": {
      "get": {
        "tags": [
          "WRENCH"
        ],
        "summary": "Get an action's flops",
        "deprecated": false,
        "operationId": "getTaskFlops",
        "parameters": [
          {
            "name": "simid",
            "in": "path",
            "description": "ID of the simulation",
            "required": true,
            "schema": {
              "type": "string"
            }
          },
          {
            "name": "compound_job_name",
            "in": "path",
            "description": "Name of the compound job",
            "required": true,
            "schema": {
              "type": "string"
            }
          }
        ],
        "responses": {
          "200": {
            "description": "OK",
            "content": {
              "application/json": {
                "schema": {
                  "$ref": "#/components/schemas/TaskFlops"
                }
              }
            }
          },
          "404": {
            "description": "Job not found",
            "content": {}
          },
          "405": {
            "description": "Invalid input",
            "content": {}
          }
        }
      }
    },
    "/simulation/{simid}/compoundJobs/{compound_job_name}/getMinimumRequiredMemory": {
      "get": {
        "tags": [
          "WRENCH"
        ],
        "summary": "Get an action's flops",
        "deprecated": false,
        "operationId": "getTaskFlops",
        "parameters": [
          {
            "name": "simid",
            "in": "path",
            "description": "ID of the simulation",
            "required": true,
            "schema": {
              "type": "string"
            }
          },
          {
            "name": "compound_job_name",
            "in": "path",
            "description": "Name of the compound job",
            "required": true,
            "schema": {
              "type": "string"
            }
          }
        ],
        "responses": {
          "200": {
            "description": "OK",
            "content": {
              "application/json": {
                "schema": {
                  "$ref": "#/components/schemas/TaskFlops"
                }
              }
            }
          },
          "404": {
            "description": "Job not found",
            "content": {}
          },
          "405": {
            "description": "Invalid input",
            "content": {}
          }
        }
      }
    },
    "/simulation/{simid}/compoundJobs/{compound_job_name}/getMinimumRequiredNumCores": {
      "get": {
        "tags": [
          "WRENCH"
        ],
        "summary": "Get an action's flops",
        "deprecated": false,
        "operationId": "getTaskFlops",
        "parameters": [
          {
            "name": "simid",
            "in": "path",
            "description": "ID of the simulation",
            "required": true,
            "schema": {
              "type": "string"
            }
          },
          {
            "name": "compound_job_name",
            "in": "path",
            "description": "Name of the compound job",
            "required": true,
            "schema": {
              "type": "string"
            }
          }
        ],
        "responses": {
          "200": {
            "description": "OK",
            "content": {
              "application/json": {
                "schema": {
                  "$ref": "#/components/schemas/TaskFlops"
                }
              }
            }
          },
          "404": {
            "description": "Job not found",
            "content": {}
          },
          "405": {
            "description": "Invalid input",
            "content": {}
          }
        }
      }
    },
    "/simulation/{simid}/compoundJobs/{compound_job_name}/getState": {
      "get": {
        "tags": [
          "WRENCH"
        ],
        "summary": "Get an action's flops",
        "deprecated": false,
        "operationId": "getTaskFlops",
        "parameters": [
          {
            "name": "simid",
            "in": "path",
            "description": "ID of the simulation",
            "required": true,
            "schema": {
              "type": "string"
            }
          },
          {
            "name": "compound_job_name",
            "in": "path",
            "description": "Name of the compound job",
            "required": true,
            "schema": {
              "type": "string"
            }
          }
        ],
        "responses": {
          "200": {
            "description": "OK",
            "content": {
              "application/json": {
                "schema": {
                  "$ref": "#/components/schemas/TaskFlops"
                }
              }
            }
          },
          "404": {
            "description": "Job not found",
            "content": {}
          },
          "405": {
            "description": "Invalid input",
            "content": {}
          }
        }
      }
    },
    "/simulation/{simid}/compoundJobs/{compound_job_name}/hasFailed": {
      "get": {
        "tags": [
          "WRENCH"
        ],
        "summary": "Get an action's flops",
        "deprecated": false,
        "operationId": "getTaskFlops",
        "parameters": [
          {
            "name": "simid",
            "in": "path",
            "description": "ID of the simulation",
            "required": true,
            "schema": {
              "type": "string"
            }
          },
          {
            "name": "compound_job_name",
            "in": "path",
            "description": "Name of the compound job",
            "required": true,
            "schema": {
              "type": "string"
            }
          }
        ],
        "responses": {
          "200": {
            "description": "OK",
            "content": {
              "application/json": {
                "schema": {
                  "$ref": "#/components/schemas/TaskFlops"
                }
              }
            }
          },
          "404": {
            "description": "Job not found",
            "content": {}
          },
          "405": {
            "description": "Invalid input",
            "content": {}
          }
        }
      }
    },
    "/simulation/{simid}/compoundJobs/{compound_job_name}/hasSuccessfullyCompleted": {
      "get": {
        "tags": [
          "WRENCH"
        ],
        "summary": "Get an action's flops",
        "deprecated": false,
        "operationId": "getTaskFlops",
        "parameters": [
          {
            "name": "simid",
            "in": "path",
            "description": "ID of the simulation",
            "required": true,
            "schema": {
              "type": "string"
            }
          },
          {
            "name": "compound_job_name",
            "in": "path",
            "description": "Name of the compound job",
            "required": true,
            "schema": {
              "type": "string"
            }
          }
        ],
        "responses": {
          "200": {
            "description": "OK",
            "content": {
              "application/json": {
                "schema": {
                  "$ref": "#/components/schemas/TaskFlops"
                }
              }
            }
          },
          "404": {
            "description": "Job not found",
            "content": {}
          },
          "405": {
            "description": "Invalid input",
            "content": {}
          }
        }
      }
    },
    "/simulation/{simid}/compoundJobs/{compound_job_name}/addActionDependency": {
      "get": {
        "tags": [
          "WRENCH"
        ],
        "summary": "Get an action's flops",
        "deprecated": false,
        "operationId": "getTaskFlops",
        "parameters": [
          {
            "name": "simid",
            "in": "path",
            "description": "ID of the simulation",
            "required": true,
            "schema": {
              "type": "string"
            }
          },
          {
            "name": "compound_job_name",
            "in": "path",
            "description": "Name of the compound job",
            "required": true,
            "schema": {
              "type": "string"
            }
          }
        ],
        "responses": {
          "200": {
            "description": "OK",
            "content": {
              "application/json": {
                "schema": {
                  "$ref": "#/components/schemas/TaskFlops"
                }
              }
            }
          },
          "404": {
            "description": "Job not found",
            "content": {}
          },
          "405": {
            "description": "Invalid input",
            "content": {}
          }
        }
      }
    },
    "/simulation/{simid}/compoundJobs/{compound_job_name}/addSleepAction": {
      "post": {
        "tags": [
          "WRENCH"
        ],
        "summary": "Add a sleep action to compound job",
        "deprecated": false,
        "operationId": "addSleepAction",
        "parameters": [
          {
            "name": "simid",
            "in": "path",
            "description": "ID of the simulation",
            "required": true,
            "schema": {
              "type": "string"
            }
          },
          {
            "name": "compound_job_name",
            "in": "path",
            "description": "Name of the compound job",
            "required": true,
            "schema": {
              "type": "string"
            }
          }
        ],
        "requestBody": {
          "description": "Input to add a sleep action.",
          "required": true,
          "content": {
            "application/json": {
              "schema": {
                "properties": {
                  "name": {
                    "type": "string",
                    "description": "Name of sleep action."
                  },
                  "sleep_time": {
                    "type": "string",
                    "description": "Time to sleep."
                  }
                }
              }
            }
          }
        },
        "responses": {
          "200": {
            "description": "OK",
            "content": {
              "application/json": {
                "schema": {
                  "$ref": "#/components/schemas/GenericResponse"
                }
              }
            }
          },
          "404": {
            "description": "Job not found",
            "content": {}
          },
          "405": {
            "description": "Invalid input",
            "content": {}
          }
        }
      }
    },
    "/simulation/{simid}/compoundJobs/{compound_job_name}/addComputeAction": {
      "post": {
        "tags": [
          "WRENCH"
        ],
        "summary": "Add a compute action to compound job",
        "deprecated": false,
        "operationId": "addComputeAction",
        "parameters": [
          {
            "name": "simid",
            "in": "path",
            "description": "ID of the simulation",
            "required": true,
            "schema": {
              "type": "string"
            }
          },
          {
            "name": "compound_job_name",
            "in": "path",
            "description": "Name of the compound job",
            "required": true,
            "schema": {
              "type": "string"
            }
          }
        ],
        "requestBody": {
          "description": "Input to add a compute action.",
          "required": true,
          "content": {
            "application/json": {
              "schema": {
                "properties": {
                  "name": {
                    "type": "string",
                    "description": "Name of compute action."
                  },
                  "flops": {
                    "type": "float",
                    "description": "Amount of flops."
                  },
                  "ram": {
                    "type": "float",
                    "description": "Amount of ram needed."
                  },
                  "max_num_cores": {
                    "type": "long",
                    "description": "Maximum amount of cores."
                  },
                  "min_num_cores": {
                    "type": "long",
                    "description": "Minimum amount of cores."
                  },
                  "parallel_model": {
                    "type": "tuple",
                    "description": "Info for making parallel model."
                  }
                }
              }
            }
          }
        },
        "responses": {
          "200": {
            "description": "OK",
            "content": {
              "application/json": {
                "schema": {
                  "$ref": "#/components/schemas/GenericRespone"
                }
              }
            }
          },
          "404": {
            "description": "Job not found",
            "content": {}
          },
          "405": {
            "description": "Invalid input",
            "content": {}
          }
        }
      }
    },
    "/simulation/{simid}/compoundJobs/{compound_job_name}/addFileCopyAction": {
      "post": {
        "tags": [
          "WRENCH"
        ],
        "summary": "Add a file copy action to compound job",
        "deprecated": false,
        "operationId": "addFileCopyAction",
        "parameters": [
          {
            "name": "simid",
            "in": "path",
            "description": "ID of the simulation",
            "required": true,
            "schema": {
              "type": "string"
            }
          },
          {
            "name": "compound_job_name",
            "in": "path",
            "description": "Name of the compound job",
            "required": true,
            "schema": {
              "type": "string"
            }
          }
        ],
        "requestBody": {
          "description": "Input to add a file copy action.",
          "required": true,
          "content": {
            "application/json": {
              "schema": {
                "properties": {
                  "name": {
                    "type": "string",
                    "description": "Name of file copy action."
                  },
                  "file_name": {
                    "type": "File",
                    "description": "File object."
                  },
                  "src_storage_service_name": {
                    "type": "StorageService",
                    "description": "Storage Service the file is copied from."
                  },
                  "dest_storage_service_name": {
                    "type": "StorageService",
                    "description": "Storage Service the file is copied to."
                  }
                }
              }
            }
          }
        },
        "responses": {
          "200": {
            "description": "OK",
            "content": {
              "application/json": {
                "schema": {
                  "$ref": "#/components/schemas/GenericResponse"
                }
              }
            }
          },
          "404": {
            "description": "Job not found",
            "content": {}
          },
          "405": {
            "description": "Invalid input",
            "content": {}
          }
        }
      }
    },
    "/simulation/{simid}/compoundJobs/{compound_job_name}/addFileDeleteAction": {
      "post": {
        "tags": [
          "WRENCH"
        ],
        "summary": "Add a file delete action to compound job",
        "deprecated": false,
        "operationId": "addFileDeleteAction",
        "parameters": [
          {
            "name": "simid",
            "in": "path",
            "description": "ID of the simulation",
            "required": true,
            "schema": {
              "type": "string"
            }
          },
          {
            "name": "compound_job_name",
            "in": "path",
            "description": "Name of the compound job",
            "required": true,
            "schema": {
              "type": "string"
            }
          }
        ],
        "requestBody": {
          "description": "Input to add a file delete action.",
          "required": true,
          "content": {
            "application/json": {
              "schema": {
                "properties": {
                  "name": {
                    "type": "string",
                    "description": "Name of file delete action."
                  },
                  "file_name": {
                    "type": "File",
                    "description": "File object to be deleted."
                  },
                  "storage_service_name": {
                    "type": "StorageService",
                    "description": "Storage Service the file is deleted from."
                  }
                }
              }
            }
          }
        },
        "responses": {
          "200": {
            "description": "OK",
            "content": {
              "application/json": {
                "schema": {
                  "$ref": "#/components/schemas/GenericResponse"
                }
              }
            }
          },
          "404": {
            "description": "Job not found",
            "content": {}
          },
          "405": {
            "description": "Invalid input",
            "content": {}
          }
        }
      }
    },
    "/simulation/{simid}/compoundJobs/{compound_job_name}/addFileReadAction": {
      "post": {
        "tags": [
          "WRENCH"
        ],
        "summary": "Add a file read action to compound job",
        "deprecated": false,
        "operationId": "addFileReadAction",
        "parameters": [
          {
            "name": "simid",
            "in": "path",
            "description": "ID of the simulation",
            "required": true,
            "schema": {
              "type": "string"
            }
          },
          {
            "name": "compound_job_name",
            "in": "path",
            "description": "Name of the compound job",
            "required": true,
            "schema": {
              "type": "string"
            }
          }
        ],
        "requestBody": {
          "description": "Input to add a file read action.",
          "required": true,
          "content": {
            "application/json": {
              "schema": {
                "$ref": "#/components/schemas/FileReadAction"
              }
            }
          }
        },
        "responses": {
          "200": {
            "description": "OK",
            "content": {
              "application/json": {
                "schema": {
                  "$ref": "#/components/schemas/AddActionResponse"
                }
              }
            }
          },
          "404": {
            "description": "Compound job not found",
            "content": {}
          },
          "405": {
            "description": "Invalid input",
            "content": {}
          }
        }
      }
    },
    "/simulation/{simid}/compoundJobs/{compound_job_name}/addFileWriteAction": {
      "post": {
        "tags": [
          "WRENCH"
        ],
        "summary": "Add a file write action to compound job.",
        "deprecated": false,
        "operationId": "addFileWriteAction",
        "parameters": [
          {
            "name": "simid",
            "in": "path",
            "description": "ID of the simulation",
            "required": true,
            "schema": {
              "type": "string"
            }
          },
          {
            "name": "compound_job_name",
            "in": "path",
            "description": "Name of the compound job",
            "required": true,
            "schema": {
              "type": "string"
            }
          }
        ],
        "requestBody": {
          "description": "Input to add a file write action.",
          "required": true,
          "content": {
            "application/json": {
              "schema": {
                "properties": {
                  "name": {
                    "type": "string",
                    "description": "Name of file write action."
                  },
                  "file_name": {
                    "type": "File",
                    "description": "File object to write to."
                  },
                  "storage_service_name": {
                    "type": "StorageService",
                    "description": "Storage Service to write the file to."
                  }
                }
              }
            }
          }
        },
        "responses": {
          "200": {
            "description": "OK",
            "content": {
              "application/json": {
                "schema": {
                  "$ref": "#/components/schemas/GenericResponse"
                }
              }
            }
          },
          "404": {
            "description": "Job not found",
            "content": {}
          },
          "405": {
            "description": "Invalid input",
            "content": {}
          }
        }
      }
    },
    "/simulation/{simid}/compoundJobs/{compound_job_name}/addFileRegistryAddEntryAction": {
      "post": {
        "tags": [
          "WRENCH"
        ],
        "summary": "Get an action's flops",
        "deprecated": false,
        "operationId": "getTaskFlops",
        "parameters": [
          {
            "name": "simid",
            "in": "path",
            "description": "ID of the simulation",
            "required": true,
            "schema": {
              "type": "string"
            }
          },
          {
            "name": "compound_job_name",
            "in": "path",
            "description": "Name of the compound job",
            "required": true,
            "schema": {
              "type": "string"
            }
          }
        ],
        "responses": {
          "200": {
            "description": "OK",
            "content": {
              "application/json": {
                "schema": {
                  "$ref": "#/components/schemas/TaskFlops"
                }
              }
            }
          },
          "404": {
            "description": "Job not found",
            "content": {}
          },
          "405": {
            "description": "Invalid input",
            "content": {}
          }
        }
      }
    },
    "/simulation/{simid}/compoundJobs/{compound_job_name}/addFileRegistryDeleteEntryAction": {
      "post": {
        "tags": [
          "WRENCH"
        ],
        "summary": "Get an action's flops",
        "deprecated": false,
        "operationId": "getTaskFlops",
        "parameters": [
          {
            "name": "simid",
            "in": "path",
            "description": "ID of the simulation",
            "required": true,
            "schema": {
              "type": "string"
            }
          },
          {
            "name": "compound_job_name",
            "in": "path",
            "description": "Name of the compound job",
            "required": true,
            "schema": {
              "type": "string"
            }
          }
        ],
        "responses": {
          "200": {
            "description": "OK",
            "content": {
              "application/json": {
                "schema": {
                  "$ref": "#/components/schemas/TaskFlops"
                }
              }
            }
          },
          "404": {
            "description": "Job not found",
            "content": {}
          },
          "405": {
            "description": "Invalid input",
            "content": {}
          }
        }
      }
    },
    "/simulation/{simid}/compoundJobs/{compound_job_name}/removeAction": {
      "post": {
        "tags": [
          "WRENCH"
        ],
        "summary": "Get an action's flops",
        "deprecated": false,
        "operationId": "getTaskFlops",
        "parameters": [
          {
            "name": "simid",
            "in": "path",
            "description": "ID of the simulation",
            "required": true,
            "schema": {
              "type": "string"
            }
          },
          {
            "name": "compound_job_name",
            "in": "path",
            "description": "Name of the compound job",
            "required": true,
            "schema": {
              "type": "string"
            }
          }
        ],
        "responses": {
          "200": {
            "description": "OK",
            "content": {
              "application/json": {
                "schema": {
                  "$ref": "#/components/schemas/TaskFlops"
                }
              }
            }
          },
          "404": {
            "description": "Job not found",
            "content": {}
          },
          "405": {
            "description": "Invalid input",
            "content": {}
          }
        }
      }
    },
    "/simulation/{simid}/{compound_job_name}/actions/{name}/actionGetParents": {
      "get": {
        "tags": [
          "WRENCH"
        ],
        "summary": "Get an action's flops",
        "deprecated": false,
        "operationId": "getTaskFlops",
        "parameters": [
          {
            "name": "simid",
            "in": "path",
            "description": "ID of the simulation",
            "required": true,
            "schema": {
              "type": "string"
            }
          },
          {
            "name": "compound_job_name",
            "in": "path",
            "description": "Name of the compound job",
            "required": true,
            "schema": {
              "type": "string"
            }
          },
          {
            "name": "name",
            "in": "path",
            "description": "Name of the action",
            "required": true,
            "schema": {
              "type": "string"
            }
          }
        ],
        "responses": {
          "200": {
            "description": "OK",
            "content": {
              "application/json": {
                "schema": {
                  "$ref": "#/components/schemas/TaskFlops"
                }
              }
            }
          },
          "404": {
            "description": "Job not found",
            "content": {}
          },
          "405": {
            "description": "Invalid input",
            "content": {}
          }
        }
      }
    },
    "/simulation/{simid}/{compound_job_name}/actions/{name}/actionGetChildren": {
      "get": {
        "tags": [
          "WRENCH"
        ],
        "summary": "Get an action's flops",
        "deprecated": false,
        "operationId": "getTaskFlops",
        "parameters": [
          {
            "name": "simid",
            "in": "path",
            "description": "ID of the simulation",
            "required": true,
            "schema": {
              "type": "string"
            }
          },
          {
            "name": "compound_job_name",
            "in": "path",
            "description": "Name of the compound job",
            "required": true,
            "schema": {
              "type": "string"
            }
          },
          {
            "name": "name",
            "in": "path",
            "description": "Name of the action",
            "required": true,
            "schema": {
              "type": "string"
            }
          }
        ],
        "responses": {
          "200": {
            "description": "OK",
            "content": {
              "application/json": {
                "schema": {
                  "$ref": "#/components/schemas/TaskFlops"
                }
              }
            }
          },
          "404": {
            "description": "Job not found",
            "content": {}
          },
          "405": {
            "description": "Invalid input",
            "content": {}
          }
        }
      }
    },
    "/simulation/{simid}/{compound_job_name}/actions/{name}/actionGetPriority": {
      "get": {
        "tags": [
          "WRENCH"
        ],
        "summary": "Get an action's flops",
        "deprecated": false,
        "operationId": "getTaskFlops",
        "parameters": [
          {
            "name": "simid",
            "in": "path",
            "description": "ID of the simulation",
            "required": true,
            "schema": {
              "type": "string"
            }
          },
          {
            "name": "compound_job_name",
            "in": "path",
            "description": "Name of the compound job",
            "required": true,
            "schema": {
              "type": "string"
            }
          },
          {
            "name": "name",
            "in": "path",
            "description": "Name of the action",
            "required": true,
            "schema": {
              "type": "string"
            }
          }
        ],
        "responses": {
          "200": {
            "description": "OK",
            "content": {
              "application/json": {
                "schema": {
                  "$ref": "#/components/schemas/TaskFlops"
                }
              }
            }
          },
          "404": {
            "description": "Job not found",
            "content": {}
          },
          "405": {
            "description": "Invalid input",
            "content": {}
          }
        }
      }
    },
    "/simulation/{simid}/{compound_job_name}/actions/{name}/actionSetPriority": {
      "get": {
        "tags": [
          "WRENCH"
        ],
        "summary": "Get an action's flops",
        "deprecated": false,
        "operationId": "getTaskFlops",
        "parameters": [
          {
            "name": "simid",
            "in": "path",
            "description": "ID of the simulation",
            "required": true,
            "schema": {
              "type": "string"
            }
          },
          {
            "name": "compound_job_name",
            "in": "path",
            "description": "Name of the compound job",
            "required": true,
            "schema": {
              "type": "string"
            }
          },
          {
            "name": "name",
            "in": "path",
            "description": "Name of the action",
            "required": true,
            "schema": {
              "type": "string"
            }
          }
        ],
        "responses": {
          "200": {
            "description": "OK",
            "content": {
              "application/json": {
                "schema": {
                  "$ref": "#/components/schemas/TaskFlops"
                }
              }
            }
          },
          "404": {
            "description": "Job not found",
            "content": {}
          },
          "405": {
            "description": "Invalid input",
            "content": {}
          }
        }
      }
    },
    "/simulation/{simid}/{compound_job_name}/actions/{name}/actionGetFlops": {
      "get": {
        "tags": [
          "WRENCH"
        ],
        "summary": "Get an action's flops",
        "deprecated": false,
        "operationId": "getTaskFlops",
        "parameters": [
          {
            "name": "simid",
            "in": "path",
            "description": "ID of the simulation",
            "required": true,
            "schema": {
              "type": "string"
            }
          },
          {
            "name": "compound_job_name",
            "in": "path",
            "description": "Name of the compound job",
            "required": true,
            "schema": {
              "type": "string"
            }
          },
          {
            "name": "name",
            "in": "path",
            "description": "Name of the action",
            "required": true,
            "schema": {
              "type": "string"
            }
          }
        ],
        "responses": {
          "200": {
            "description": "OK",
            "content": {
              "application/json": {
                "schema": {
                  "$ref": "#/components/schemas/TaskFlops"
                }
              }
            }
          },
          "404": {
            "description": "Job not found",
            "content": {}
          },
          "405": {
            "description": "Invalid input",
            "content": {}
          }
        }
      }
    },
    "/simulation/{simid}/{compound_job_name}/actions/{name}/actionGetMinNumCores": {
      "get": {
        "tags": [
          "WRENCH"
        ],
        "summary": "Get an action's minimum number of cores.",
        "deprecated": false,
        "operationId": "getTaskMinNumCores",
        "parameters": [
          {
            "name": "simid",
            "in": "path",
            "description": "ID of the simulation",
            "required": true,
            "schema": {
              "type": "string"
            }
          },
          {
            "name": "compound_job_name",
            "in": "path",
            "description": "Name of the compound job",
            "required": true,
            "schema": {
              "type": "string"
            }
          },
          {
            "name": "name",
            "in": "path",
            "description": "Name of the action",
            "required": true,
            "schema": {
              "type": "string"
            }
          }
        ],
        "responses": {
          "200": {
            "description": "OK",
            "content": {
              "application/json": {
                "schema": {
                  "$ref": "#/components/schemas/TaskCores"
                }
              }
            }
          },
          "404": {
            "description": "Job not found",
            "content": {}
          },
          "405": {
            "description": "Invalid input",
            "content": {}
          }
        }
      }
    },
    "/simulation/{simid}/{compound_job_name}/actions/{name}/actionGetMaxNumCores": {
      "get": {
        "tags": [
          "WRENCH"
        ],
        "summary": "Get an action's maximum number of cores.",
        "deprecated": false,
        "operationId": "getTaskMaxNumCores",
        "parameters": [
          {
            "name": "simid",
            "in": "path",
            "description": "ID of the simulation",
            "required": true,
            "schema": {
              "type": "string"
            }
          },
          {
            "name": "compound_job_name",
            "in": "path",
            "description": "Name of the compound job",
            "required": true,
            "schema": {
              "type": "string"
            }
          },
          {
            "name": "name",
            "in": "path",
            "description": "Name of the action",
            "required": true,
            "schema": {
              "type": "string"
            }
          }
        ],
        "responses": {
          "200": {
            "description": "OK",
            "content": {
              "application/json": {
                "schema": {
                  "$ref": "#/components/schemas/TaskCores"
                }
              }
            }
          },
          "404": {
            "description": "Job not found",
            "content": {}
          },
          "405": {
            "description": "Invalid input",
            "content": {}
          }
        }
      }
    },
    "/simulation/{simid}/{compound_job_name}/actions/{name}/actionGetMinRAMFootprint": {
      "get": {
        "tags": [
          "WRENCH"
        ],
        "summary": "Get an action's minimum number of cores.",
        "deprecated": false,
        "operationId": "getTaskMinNumCores",
        "parameters": [
          {
            "name": "simid",
            "in": "path",
            "description": "ID of the simulation",
            "required": true,
            "schema": {
              "type": "string"
            }
          },
          {
            "name": "compound_job_name",
            "in": "path",
            "description": "Name of the compound job",
            "required": true,
            "schema": {
              "type": "string"
            }
          },
          {
            "name": "name",
            "in": "path",
            "description": "Name of the action",
            "required": true,
            "schema": {
              "type": "string"
            }
          }
        ],
        "responses": {
          "200": {
            "description": "OK",
            "content": {
              "application/json": {
                "schema": {
                  "$ref": "#/components/schemas/TaskCores"
                }
              }
            }
          },
          "404": {
            "description": "Job not found",
            "content": {}
          },
          "405": {
            "description": "Invalid input",
            "content": {}
          }
        }
      }
    },
    "/simulation/{simid}/{compound_job_name}/actions/{name}/actionGetMemory": {
      "get": {
        "tags": [
          "WRENCH"
        ],
        "summary": "Get an action's memory requirement.",
        "deprecated": false,
        "operationId": "getTaskMemory",
        "parameters": [
          {
            "name": "simid",
            "in": "path",
            "description": "ID of the simulation",
            "required": true,
            "schema": {
              "type": "string"
            }
          },
          {
            "name": "compound_job_name",
            "in": "path",
            "description": "Name of the compound job",
            "required": true,
            "schema": {
              "type": "string"
            }
          },
          {
            "name": "name",
            "in": "path",
            "description": "Name of the action",
            "required": true,
            "schema": {
              "type": "string"
            }
          }
        ],
        "responses": {
          "200": {
            "description": "OK",
            "content": {
              "application/json": {
                "schema": {
                  "$ref": "#/components/schemas/TaskMem"
                }
              }
            }
          },
          "404": {
            "description": "Job not found",
            "content": {}
          },
          "405": {
            "description": "Invalid input",
            "content": {}
          }
        }
      }
    },
    "/simulation/{simid}/{compound_job_name}/actions/{name}/actionUsesScratch": {
      "get": {
        "tags": [
          "WRENCH"
        ],
        "summary": "Get an action's memory requirement.",
        "deprecated": false,
        "operationId": "getTaskMemory",
        "parameters": [
          {
            "name": "simid",
            "in": "path",
            "description": "ID of the simulation",
            "required": true,
            "schema": {
              "type": "string"
            }
          },
          {
            "name": "compound_job_name",
            "in": "path",
            "description": "Name of the compound job",
            "required": true,
            "schema": {
              "type": "string"
            }
          },
          {
            "name": "name",
            "in": "path",
            "description": "Name of the action",
            "required": true,
            "schema": {
              "type": "string"
            }
          }
        ],
        "responses": {
          "200": {
            "description": "OK",
            "content": {
              "application/json": {
                "schema": {
                  "$ref": "#/components/schemas/TaskMem"
                }
              }
            }
          },
          "404": {
            "description": "Job not found",
            "content": {}
          },
          "405": {
            "description": "Invalid input",
            "content": {}
          }
        }
      }
    },
    "/simulation/{simid}/{compound_job_name}/actions/{name}/actionGetState": {
      "get": {
        "tags": [
          "WRENCH"
        ],
        "summary": "Get an action's flops",
        "deprecated": false,
        "operationId": "getTaskFlops",
        "parameters": [
          {
            "name": "simid",
            "in": "path",
            "description": "ID of the simulation",
            "required": true,
            "schema": {
              "type": "string"
            }
          },
          {
            "name": "compound_job_name",
            "in": "path",
            "description": "Name of the compound job",
            "required": true,
            "schema": {
              "type": "string"
            }
          },
          {
            "name": "name",
            "in": "path",
            "description": "Name of the action",
            "required": true,
            "schema": {
              "type": "string"
            }
          }
        ],
        "responses": {
          "200": {
            "description": "OK",
            "content": {
              "application/json": {
                "schema": {
                  "$ref": "#/components/schemas/TaskFlops"
                }
              }
            }
          },
          "404": {
            "description": "Job not found",
            "content": {}
          },
          "405": {
            "description": "Invalid input",
            "content": {}
          }
        }
      }
    },
    "/simulation/{simid}/{compound_job_name}/actions/{name}/actionGetStartDate": {
      "get": {
        "tags": [
          "WRENCH"
        ],
        "summary": "Get an action's start date.",
        "deprecated": false,
        "operationId": "getTaskStartDate",
        "parameters": [
          {
            "name": "simid",
            "in": "path",
            "description": "ID of the simulation",
            "required": true,
            "schema": {
              "type": "string"
            }
          },
          {
            "name": "compound_job_name",
            "in": "path",
            "description": "Name of the compound job",
            "required": true,
            "schema": {
              "type": "string"
            }
          },
          {
            "name": "name",
            "in": "path",
            "description": "Name of the action",
            "required": true,
            "schema": {
              "type": "string"
            }
          }
        ],
        "responses": {
          "200": {
            "description": "OK",
            "content": {
              "application/json": {
                "schema": {
                  "$ref": "#/components/schemas/TimeResponse"
                }
              }
            }
          },
          "404": {
            "description": "Job not found",
            "content": {}
          },
          "405": {
            "description": "Invalid input",
            "content": {}
          }
        }
      }
    },
    "/simulation/{simid}/{compound_job_name}/actions/{name}/actionGetEndDate": {
      "get": {
        "tags": [
          "WRENCH"
        ],
        "summary": "Get an action's end date.",
        "deprecated": false,
        "operationId": "getTaskEndDate",
        "parameters": [
          {
            "name": "simid",
            "in": "path",
            "description": "ID of the simulation",
            "required": true,
            "schema": {
              "type": "string"
            }
          },
          {
            "name": "compound_job_name",
            "in": "path",
            "description": "Name of the compound job",
            "required": true,
            "schema": {
              "type": "string"
            }
          },
          {
            "name": "name",
            "in": "path",
            "description": "Name of the action",
            "required": true,
            "schema": {
              "type": "string"
            }
          }
        ],
        "responses": {
          "200": {
            "description": "OK",
            "content": {
              "application/json": {
                "schema": {
                  "$ref": "#/components/schemas/TimeResponse"
                }
              }
            }
          },
          "404": {
            "description": "Job not found",
            "content": {}
          },
          "405": {
            "description": "Invalid input",
            "content": {}
          }
        }
      }
    },
    "/simulation/{simid}/{compound_job_name}/actions/{name}/actionGetExecutionHistory": {
      "get": {
        "tags": [
          "WRENCH"
        ],
        "summary": "Get an action's flops",
        "deprecated": false,
        "operationId": "getTaskFlops",
        "parameters": [
          {
            "name": "simid",
            "in": "path",
            "description": "ID of the simulation",
            "required": true,
            "schema": {
              "type": "string"
            }
          },
          {
            "name": "compound_job_name",
            "in": "path",
            "description": "Name of the compound job",
            "required": true,
            "schema": {
              "type": "string"
            }
          },
          {
            "name": "name",
            "in": "path",
            "description": "Name of the action",
            "required": true,
            "schema": {
              "type": "string"
            }
          }
        ],
        "responses": {
          "200": {
            "description": "OK",
            "content": {
              "application/json": {
                "schema": {
                  "$ref": "#/components/schemas/TaskFlops"
                }
              }
            }
          },
          "404": {
            "description": "Job not found",
            "content": {}
          },
          "405": {
            "description": "Invalid input",
            "content": {}
          }
        }
      }
    },
    "/simulation/{simid}/{compound_job_name}/actions/{name}/actionGetFailureCause": {
      "get": {
        "tags": [
          "WRENCH"
        ],
        "summary": "Get an action's flops",
        "deprecated": false,
        "operationId": "getTaskFlops",
        "parameters": [
          {
            "name": "simid",
            "in": "path",
            "description": "ID of the simulation",
            "required": true,
            "schema": {
              "type": "string"
            }
          },
          {
            "name": "compound_job_name",
            "in": "path",
            "description": "Name of the compound job",
            "required": true,
            "schema": {
              "type": "string"
            }
          },
          {
            "name": "name",
            "in": "path",
            "description": "Name of the action",
            "required": true,
            "schema": {
              "type": "string"
            }
          }
        ],
        "responses": {
          "200": {
            "description": "OK",
            "content": {
              "application/json": {
                "schema": {
                  "$ref": "#/components/schemas/TaskFlops"
                }
              }
            }
          },
          "404": {
            "description": "Job not found",
            "content": {}
          },
          "405": {
            "description": "Invalid input",
            "content": {}
          }
        }
      }
    },
    "/simulation/{simid}/{compound_job_name}/actions/{name}/fileCopyAction/getDestinationFileLocation": {
      "get": {
        "tags": [
          "WRENCH"
        ],
        "summary": "Get an action's flops",
        "deprecated": false,
        "operationId": "getTaskFlops",
        "parameters": [
          {
            "name": "simid",
            "in": "path",
            "description": "ID of the simulation",
            "required": true,
            "schema": {
              "type": "string"
            }
          },
          {
            "name": "compound_job_name",
            "in": "path",
            "description": "Name of the compound job",
            "required": true,
            "schema": {
              "type": "string"
            }
          },
          {
            "name": "name",
            "in": "path",
            "description": "Name of the action",
            "required": true,
            "schema": {
              "type": "string"
            }
          }
        ],
        "responses": {
          "200": {
            "description": "OK",
            "content": {
              "application/json": {
                "schema": {
                  "$ref": "#/components/schemas/TaskFlops"
                }
              }
            }
          },
          "404": {
            "description": "Job not found",
            "content": {}
          },
          "405": {
            "description": "Invalid input",
            "content": {}
          }
        }
      }
    },
    "/simulation/{simid}/{compound_job_name}/actions/{name}/fileCopyAction/getFile": {
      "get": {
        "tags": [
          "WRENCH"
        ],
        "summary": "Get an action's flops",
        "deprecated": false,
        "operationId": "getTaskFlops",
        "parameters": [
          {
            "name": "simid",
            "in": "path",
            "description": "ID of the simulation",
            "required": true,
            "schema": {
              "type": "string"
            }
          },
          {
            "name": "compound_job_name",
            "in": "path",
            "description": "Name of the compound job",
            "required": true,
            "schema": {
              "type": "string"
            }
          },
          {
            "name": "name",
            "in": "path",
            "description": "Name of the action",
            "required": true,
            "schema": {
              "type": "string"
            }
          }
        ],
        "responses": {
          "200": {
            "description": "OK",
            "content": {
              "application/json": {
                "schema": {
                  "$ref": "#/components/schemas/TaskFlops"
                }
              }
            }
          },
          "404": {
            "description": "Job not found",
            "content": {}
          },
          "405": {
            "description": "Invalid input",
            "content": {}
          }
        }
      }
    },
<<<<<<< HEAD
    "/simulation/{simid}/{compound_job_name}/actions/{name}/fileCopyAction/getSourceFileLocation": {
=======
    "/simulation/{simid}/compute_services/{service_name}/supportsStandardJobs": {
>>>>>>> 04424a4f
      "get": {
        "tags": [
          "WRENCH"
        ],
        "summary": "Get an action's flops",
        "deprecated": false,
        "operationId": "getTaskFlops",
        "parameters": [
          {
            "name": "simid",
            "in": "path",
            "description": "ID of the simulation",
            "required": true,
            "schema": {
              "type": "string"
            }
          },
          {
<<<<<<< HEAD
            "name": "compound_job_name",
            "in": "path",
            "description": "Name of the compound job",
            "required": true,
            "schema": {
              "type": "string"
            }
          },
          {
            "name": "name",
            "in": "path",
            "description": "Name of the action",
=======
            "name": "service_name",
            "in": "path",
            "description": "Name of the compute service",
>>>>>>> 04424a4f
            "required": true,
            "schema": {
              "type": "string"
            }
          }
        ],
        "responses": {
          "200": {
            "description": "OK",
            "content": {
              "application/json": {
                "schema": {
                  "$ref": "#/components/schemas/TaskFlops"
                }
              }
            }
          },
          "404": {
            "description": "Job not found",
            "content": {}
          },
          "405": {
            "description": "Invalid input",
            "content": {}
          }
        }
      }
    },
<<<<<<< HEAD
    "/simulation/{simid}/{compound_job_name}/actions/{name}/fileReadAction/getUsedFileLocation": {
      "get": {
=======
    "/simulation/{simid}/compute_services/{service_name}/coreFlopRates": {
      "get": {
        "tags": [
          "WRENCH"
        ],
        "summary": "Returns the core flop rate for each host managed by the compute service.",
        "operationId": "getCoreFlopRates",
        "parameters": [
          {
            "name": "simid",
            "in": "path",
            "description": "ID of the simulation",
            "required": true,
            "schema": {
              "type": "string"
            }
          },
          {
            "name": "service_name",
            "in": "path",
            "description": "The compute service name",
            "required": true,
            "schema": {
              "type": "string"
            }
          }
        ],
        "responses": {
          "200": {
            "description": "OK",
            "content": {
              "application/json": {
                "schema": {
                  "properties": {
                    "hostnames": {
                      "type": "array",
                      "items": {
                        "type": "string"
                      },
                      "description": "The service's compute hosts"
                    },
                    "flop_rates": {
                      "type": "array",
                      "items": {
                        "type": "number"
                      },
                      "description": "The service's compute hosts' flop rates"
                    }
                  }
                }
              }
            }
          },
          "405": {
            "description": "Invalid input",
            "content": {}
          }
        }
      }
    },
    "/simulation/{simid}/compute_services/{service_name}/coreCounts": {
      "get": {
        "tags": [
          "WRENCH"
        ],
        "summary": "Returns the core counts for each host managed by the compute service.",
        "operationId": "getCoreCounts",
        "parameters": [
          {
            "name": "simid",
            "in": "path",
            "description": "ID of the simulation",
            "required": true,
            "schema": {
              "type": "string"
            }
          },
          {
            "name": "service_name",
            "in": "path",
            "description": "The compute service name",
            "required": true,
            "schema": {
              "type": "string"
            }
          }
        ],
        "responses": {
          "200": {
            "description": "OK",
            "content": {
              "application/json": {
                "schema": {
                  "properties": {
                    "hostnames": {
                      "type": "array",
                      "items": {
                        "type": "string"
                      },
                      "description": "The service's compute hosts"
                    },
                    "flop_rates": {
                      "type": "array",
                      "items": {
                        "type": "integer"
                      },
                      "description": "The service's compute hosts' core counts"
                    }
                  }
                }
              }
            }
          },
          "405": {
            "description": "Invalid input",
            "content": {}
          }
        }
      }
    },
    "/simulation/{simid}/addSimpleStorageService": {
      "post": {
>>>>>>> 04424a4f
        "tags": [
          "WRENCH"
        ],
        "summary": "Get an action's flops",
        "deprecated": false,
        "operationId": "getTaskFlops",
        "parameters": [
          {
            "name": "simid",
            "in": "path",
            "description": "ID of the simulation",
            "required": true,
            "schema": {
              "type": "string"
            }
          },
          {
            "name": "compound_job_name",
            "in": "path",
            "description": "Name of the compound job",
            "required": true,
            "schema": {
              "type": "string"
            }
          },
          {
            "name": "name",
            "in": "path",
            "description": "Name of the action",
            "required": true,
            "schema": {
              "type": "string"
            }
          }
        ],
        "responses": {
          "200": {
            "description": "OK",
            "content": {
              "application/json": {
                "schema": {
                  "$ref": "#/components/schemas/TaskFlops"
                }
              }
            }
          },
          "404": {
            "description": "Job not found",
            "content": {}
          },
          "405": {
            "description": "Invalid input",
            "content": {}
          }
        }
      }
    },
    "/simulation/{simid}/{compound_job_name}/actions/{name}/fileRegistryAction/getFile": {
      "get": {
        "tags": [
          "WRENCH"
        ],
        "summary": "Get an action's flops",
        "deprecated": false,
        "operationId": "getTaskFlops",
        "parameters": [
          {
            "name": "simid",
            "in": "path",
            "description": "ID of the simulation",
            "required": true,
            "schema": {
              "type": "string"
            }
          },
          {
            "name": "compound_job_name",
            "in": "path",
            "description": "Name of the compound job",
            "required": true,
            "schema": {
              "type": "string"
            }
          },
          {
            "name": "name",
            "in": "path",
            "description": "Name of the action",
            "required": true,
            "schema": {
              "type": "string"
            }
          }
        ],
        "responses": {
          "200": {
            "description": "OK",
            "content": {
              "application/json": {
                "schema": {
                  "$ref": "#/components/schemas/TaskFlops"
                }
              }
            }
          },
          "404": {
            "description": "Job not found",
            "content": {}
          },
          "405": {
            "description": "Invalid input",
            "content": {}
          }
        }
      }
    },
<<<<<<< HEAD
    "/simulation/{simid}/{compound_job_name}/actions/{name}/fileRegistryAction/getFileLocation": {
      "get": {
=======
    "/simulation/{simid}/storage_services/{service_name}/createFileCopy": {
      "post": {
>>>>>>> 04424a4f
        "tags": [
          "WRENCH"
        ],
        "summary": "Get an action's flops",
        "deprecated": false,
        "operationId": "getTaskFlops",
        "parameters": [
          {
            "name": "simid",
            "in": "path",
            "description": "ID of the simulation",
            "required": true,
            "schema": {
              "type": "string"
            }
          },
          {
<<<<<<< HEAD
            "name": "compound_job_name",
            "in": "path",
            "description": "Name of the compound job",
=======
            "name": "service_name",
            "in": "path",
            "description": "The storage service name",
>>>>>>> 04424a4f
            "required": true,
            "schema": {
              "type": "string"
            }
          },
          {
            "name": "name",
            "in": "path",
            "description": "Name of the action",
            "required": true,
            "schema": {
              "type": "string"
            }
          }
        ],
        "responses": {
          "200": {
            "description": "OK",
            "content": {
              "application/json": {
                "schema": {
                  "$ref": "#/components/schemas/TaskFlops"
                }
              }
            }
          },
          "404": {
            "description": "Job not found",
            "content": {}
          },
          "405": {
            "description": "Invalid input",
            "content": {}
          }
        }
      }
    },
<<<<<<< HEAD
    "/simulation/{simid}/{compound_job_name}/actions/{name}/fileRegistryAction/getFileRegistryService": {
      "get": {
=======
    "/simulation/{simid}/storage_services/{service_name}/lookupFile": {
      "post": {
>>>>>>> 04424a4f
        "tags": [
          "WRENCH"
        ],
        "summary": "Get an action's flops",
        "deprecated": false,
        "operationId": "getTaskFlops",
        "parameters": [
          {
            "name": "simid",
            "in": "path",
            "description": "ID of the simulation",
            "required": true,
            "schema": {
              "type": "string"
            }
          },
          {
<<<<<<< HEAD
            "name": "compound_job_name",
=======
            "name": "service_name",
>>>>>>> 04424a4f
            "in": "path",
            "description": "Name of the compound job",
            "required": true,
            "schema": {
              "type": "string"
            }
          },
          {
            "name": "name",
            "in": "path",
            "description": "Name of the action",
            "required": true,
            "schema": {
              "type": "string"
            }
          }
        ],
        "responses": {
          "200": {
            "description": "OK",
            "content": {
              "application/json": {
                "schema": {
                  "$ref": "#/components/schemas/TaskFlops"
                }
              }
            }
          },
          "404": {
            "description": "Job not found",
            "content": {}
          },
          "405": {
            "description": "Invalid input",
            "content": {}
          }
        }
      }
    },
    "/simulation/{simid}/cloud_compute_services/{service_name}/createVM": {
      "post": {
        "tags": [
          "WRENCH"
        ],
        "summary": "Create a VM on a cloud compute service.",
        "operationId": "createVM",
        "parameters": [
          {
            "name": "simid",
            "in": "path",
            "description": "ID of the simulation",
            "required": true,
            "schema": {
              "type": "string"
            }
          },
          {
            "name": "service_name",
            "in": "path",
            "description": "The cloud compute service name",
            "required": true,
            "schema": {
              "type": "string"
            }
          }
        ],
        "requestBody": {
          "description": "Input to start create a VM.",
          "required": true,
          "content": {
            "application/json": {
              "schema": {
                "properties": {
                  "num_cores": {
                    "type": "integer",
                    "description": "The required number of cores"
                  },
                  "ram_memory": {
                    "type": "number",
                    "description": "The required memory in bytes"
                  },
                  "property_list": {
                    "type": "object",
                    "properties": {
                      "name": {
                        "type": "string"
                      },
                      "value": {
                        "type": "string"
                      }
                    },
                    "description": "a property list ({} means “use all defaults”)"
                  },
                  "message_payload_list": {
                    "type": "object",
                    "properties": {
                      "name": {
                        "type": "string"
                      },
                      "value": {
                        "type": "number"
                      }
                    },
                    "description": "a message payload list ({} means “use all defaults”)"
                  }
                }
              }
            }
          }
        },
        "responses": {
          "200": {
            "description": "OK",
            "content": {
              "application/json": {
                "schema": {
                  "$ref": "#/components/schemas/VMCreationResponse"
                }
              }
            }
          },
          "405": {
            "description": "Invalid input",
            "content": {}
          }
        }
      }
    },
    "/simulation/{simid}/cloud_compute_services/{service_name}/vms/{vm_name}/startVM": {
      "post": {
        "tags": [
          "WRENCH"
        ],
        "summary": "Starts a VM and get its associated bare metal compute service.",
        "operationId": "startVM",
        "parameters": [
          {
            "name": "simid",
            "in": "path",
            "description": "ID of the simulation",
            "required": true,
            "schema": {
              "type": "string"
            }
          },
          {
            "name": "service_name",
            "in": "path",
            "description": "The cloud compute service name",
            "required": true,
            "schema": {
              "type": "string"
            }
          },
          {
            "name": "vm_name",
            "in": "path",
            "description": "The VM name",
            "required": true,
            "schema": {
              "type": "string"
            }
          }
        ],
        "responses": {
          "200": {
            "description": "OK",
            "content": {
              "application/json": {
                "schema": {
                  "$ref": "#/components/schemas/ServiceResponse"
                }
              }
            }
          },
          "405": {
            "description": "Invalid input",
            "content": {}
          }
        }
      }
    },
    "/simulation/{simid}/cloud_compute_services/{service_name}/vms/{vm_name}/shutdownVM": {
      "post": {
        "tags": [
          "WRENCH"
        ],
        "summary": "Shutdown a VM.",
        "operationId": "shutdownVM",
        "parameters": [
          {
            "name": "simid",
            "in": "path",
            "description": "ID of the simulation",
            "required": true,
            "schema": {
              "type": "string"
            }
          },
          {
            "name": "service_name",
            "in": "path",
            "description": "The cloud compute service name",
            "required": true,
            "schema": {
              "type": "string"
            }
          },
          {
            "name": "vm_name",
            "in": "path",
            "description": "The VM name",
            "required": true,
            "schema": {
              "type": "string"
            }
          }
        ],
        "responses": {
          "200": {
            "description": "OK",
            "content": {
              "application/json": {
                "schema": {
                  "$ref": "#/components/schemas/ServiceResponse"
                }
              }
            }
          },
          "405": {
            "description": "Invalid input",
            "content": {}
          }
        }
      }
    },
    "/simulation/{simid}/cloud_compute_services/{service_name}/vms/{vm_name}/destroyVM": {
      "post": {
        "tags": [
          "WRENCH"
        ],
        "summary": "Destroy a VM.",
        "operationId": "destroyVM",
        "parameters": [
          {
            "name": "simid",
            "in": "path",
            "description": "ID of the simulation",
            "required": true,
            "schema": {
              "type": "string"
            }
          },
          {
            "name": "service_name",
            "in": "path",
            "description": "The cloud compute service name",
            "required": true,
            "schema": {
              "type": "string"
            }
          },
          {
            "name": "vm_name",
            "in": "path",
            "description": "The VM name",
            "required": true,
            "schema": {
              "type": "string"
            }
          }
        ],
        "responses": {
          "200": {
            "description": "OK",
            "content": {
              "application/json": {
                "schema": {
                  "$ref": "#/components/schemas/GenericResponse"
                }
              }
            }
          },
          "405": {
            "description": "Invalid input",
            "content": {}
          }
        }
      }
    },
    "/simulation/{simid}/cloud_compute_services/{service_name}/vms/{vm_name}/isVMRunning": {
      "get": {
        "tags": [
          "WRENCH"
        ],
        "summary": "Method to check whether a VM is currently running.",
        "operationId": "isVMRunning",
        "parameters": [
          {
            "name": "simid",
            "in": "path",
            "description": "ID of the simulation",
            "required": true,
            "schema": {
              "type": "string"
            }
          },
          {
            "name": "service_name",
            "in": "path",
            "description": "Name of the cloud compute service",
            "required": true,
            "schema": {
              "type": "string"
            }
          },
          {
            "name": "vm_name",
            "in": "path",
            "description": "Name of the vm",
            "required": true,
            "schema": {
              "type": "string"
            }
          }
        ],
        "responses": {
          "200": {
            "description": "OK",
            "content": {
              "application/json": {
                "schema": {
                  "$ref": "#/components/schemas/ServiceResponse"
                }
              }
            }
          },
          "405": {
            "description": "Invalid input",
            "content": {}
          }
        }
      }
    },
    "/simulation/{simid}/cloud_compute_services/{service_name}/vms/{vm_name}/isVMDown": {
      "get": {
        "tags": [
          "WRENCH"
        ],
        "summary": "Method to check whether a VM is currently down.",
        "operationId": "isVMDown",
        "parameters": [
          {
            "name": "simid",
            "in": "path",
            "description": "ID of the simulation",
            "required": true,
            "schema": {
              "type": "string"
            }
          },
          {
            "name": "service_name",
            "in": "path",
            "description": "The cloud compute service name",
            "required": true,
            "schema": {
              "type": "string"
            }
          },
          {
            "name": "vm_name",
            "in": "path",
            "description": "The VM name",
            "required": true,
            "schema": {
              "type": "string"
            }
          }
        ],
        "responses": {
          "200": {
            "description": "OK",
            "content": {
              "application/json": {
                "schema": {
                  "$ref": "#/components/schemas/ServiceResponse"
                }
              }
            }
          },
          "405": {
            "description": "Invalid input",
            "content": {}
          }
        }
      }
    },
    "/simulation/{simid}/cloud_compute_services/{service_name}/vms/{vm_name}/suspendVM": {
      "post": {
        "tags": [
          "WRENCH"
        ],
        "summary": "Suspends a running VM.",
        "operationId": "suspendVM",
        "parameters": [
          {
            "name": "simid",
            "in": "path",
            "description": "ID of the simulation",
            "required": true,
            "schema": {
              "type": "string"
            }
          },
          {
            "name": "service_name",
            "in": "path",
            "description": "The cloud compute service name",
            "required": true,
            "schema": {
              "type": "string"
            }
          },
          {
            "name": "vm_name",
            "in": "path",
            "description": "The VM name",
            "required": true,
            "schema": {
              "type": "string"
            }
          }
        ],
        "responses": {
          "200": {
            "description": "OK",
            "content": {
              "application/json": {
                "schema": {
                  "$ref": "#/components/schemas/GenericResponse"
                }
              }
            }
          },
          "405": {
            "description": "Invalid input",
            "content": {}
          }
        }
      }
    },
    "/simulation/{simid}/cloud_compute_services/{service_name}/vms/{vm_name}/resumeVM": {
      "post": {
        "tags": [
          "WRENCH"
        ],
        "summary": "Resume a suspended VM.",
        "operationId": "resumeVM",
        "parameters": [
          {
            "name": "simid",
            "in": "path",
            "description": "ID of the simulation",
            "required": true,
            "schema": {
              "type": "string"
            }
          },
          {
            "name": "service_name",
            "in": "path",
            "description": "The cloud compute service name",
            "required": true,
            "schema": {
              "type": "string"
            }
          },
          {
            "name": "vm_name",
            "in": "path",
            "description": "The VM name",
            "required": true,
            "schema": {
              "type": "string"
            }
          }
        ],
        "responses": {
          "200": {
            "description": "OK",
            "content": {
              "application/json": {
                "schema": {
                  "$ref": "#/components/schemas/GenericResponse"
                }
              }
            }
          },
          "405": {
            "description": "Invalid input",
            "content": {}
          }
        }
      }
    },
    "/simulation/{simid}/cloud_compute_services/{service_name}/vms/{vm_name}/isVMSuspended": {
      "get": {
        "tags": [
          "WRENCH"
        ],
        "summary": "Method to check whether a VM is currently suspended.",
        "operationId": "isVMSuspended",
        "parameters": [
          {
            "name": "simid",
            "in": "path",
            "description": "ID of the simulation",
            "required": true,
            "schema": {
              "type": "string"
            }
          },
          {
            "name": "service_name",
            "in": "path",
            "description": "The cloud compute service name",
            "required": true,
            "schema": {
              "type": "string"
            }
          },
          {
            "name": "vm_name",
            "in": "path",
            "description": "The VM name",
            "required": true,
            "schema": {
              "type": "string"
            }
          }
        ],
        "responses": {
          "200": {
            "description": "OK",
            "content": {
              "application/json": {
                "schema": {
                  "$ref": "#/components/schemas/ServiceResponse"
                }
              }
            }
          },
          "405": {
            "description": "Invalid input",
            "content": {}
          }
        }
      }
    },
    "/simulation/{simid}/cloud_compute_services/{service_name}/vms/{vm_name}/getVMPhysicalHostname": {
      "get": {
        "tags": [
          "WRENCH"
        ],
        "summary": "Get the name of the physical host on which a VM is running.",
        "operationId": "getVMPhysicalHostname",
        "parameters": [
          {
            "name": "simid",
            "in": "path",
            "description": "ID of the simulation",
            "required": true,
            "schema": {
              "type": "string"
            }
          },
          {
            "name": "service_name",
            "in": "path",
            "description": "The cloud compute service name",
            "required": true,
            "schema": {
              "type": "string"
            }
          },
          {
            "name": "vm_name",
            "in": "path",
            "description": "The VM name",
            "required": true,
            "schema": {
              "type": "string"
            }
          }
        ],
        "responses": {
          "200": {
            "description": "OK",
            "content": {
              "application/json": {
                "schema": {
                  "$ref": "#/components/schemas/ServiceResponse"
                }
              }
            }
          },
          "405": {
            "description": "Invalid input",
            "content": {}
          }
        }
      }
    },
    "/simulation/{simid}/cloud_compute_services/{service_name}/vms/{vm_name}/getVMComputeService": {
      "get": {
        "tags": [
          "WRENCH"
        ],
        "summary": "Get the compute service running on a VM, if any.",
        "operationId": "getVMComputeService",
        "parameters": [
          {
            "name": "simid",
            "in": "path",
            "description": "ID of the simulation",
            "required": true,
            "schema": {
              "type": "string"
            }
          },
          {
            "name": "service_name",
            "in": "path",
            "description": "The cloud compute service name",
            "required": true,
            "schema": {
              "type": "string"
            }
          },
          {
            "name": "vm_name",
            "in": "path",
            "description": "The VM name",
            "required": true,
            "schema": {
              "type": "string"
            }
          }
        ],
        "responses": {
          "200": {
            "description": "OK",
            "content": {
              "application/json": {
                "schema": {
                  "$ref": "#/components/schemas/ServiceResponse"
                }
              }
            }
          },
          "405": {
            "description": "Invalid input",
            "content": {}
          }
        }
      }
    },
    "/simulation/{simid}/getExecutionHosts": {
      "get": {
        "tags": [
          "WRENCH"
        ],
        "summary": "Get the list of execution hosts available to run VMs.",
        "operationId": "getExecutionHosts",
        "parameters": [
          {
            "name": "simid",
            "in": "path",
            "description": "ID of simulation",
            "required": true,
            "schema": {
              "type": "string"
            }
          }
        ],
        "responses": {
          "200": {
            "description": "OK",
            "content": {
              "application/json": {
                "schema": {
                  "$ref": "#/components/schemas/HostnameList"
                }
              }
            }
          },
          "405": {
            "description": "Invalid input",
            "content": {}
          }
        }
      }
    },
    "/simulation/{simid}/createWorkflowFromJSON": {
      "post": {
        "tags": [
          "WRENCH"
        ],
        "summary": "Create a workflow from a WfCommons JSON object.",
        "operationId": "createWorkflowFromJSON",
        "parameters": [
          {
            "name": "simid",
            "in": "path",
            "description": "ID of the simulation",
            "required": true,
            "schema": {
              "type": "string"
            }
          }
        ],
        "requestBody": {
          "description": "Input to create workflow from JSON.",
          "required": true,
          "content": {
            "application/json": {
              "schema": {
                "properties": {
                  "json_string": {
                    "type": "str",
                    "description": "Workflow JSON string"
                  },
                  "reference_flop_rate": {
                    "type": "str",
                    "description": "Reference flop rate"
                  },
                  "ignore_machine_specs": {
                    "type": "bool",
                    "description": "Ignore machine specs"
                  },
                  "redundant, dependencies": {
                    "type": "bool",
                    "description": "Redundant dependencies"
                  },
                  "ignore_cycle_creating_dependencies": {
                    "type": "bool",
                    "description": "Ignore cycle creating dependencies"
                  },
                  "min_cores_per_task": {
                    "type": "integer",
                    "description": "Min cores per task"
                  },
                  "max_cores_per_task": {
                    "type": "integer",
                    "description": "Max cores per task"
                  },
                  "enforce_num_cores": {
                    "type": "bool",
                    "description": "Enforce num cores"
                  },
                  "ignore_avg_cpu": {
                    "type": "bool",
                    "description": "Ignore average cpu"
                  },
                  "show_warnings": {
                    "type": "bool",
                    "description": "Show warnings"
                  }
                }
              }
            }
          }
        },
        "responses": {
          "200": {
            "description": "OK",
            "content": {
              "application/json": {
                "schema": {
                  "$ref": "#/components/schemas/WorkflowResponseWithTaskAndFileList"
                }
              }
            }
          },
          "405": {
            "description": "Invalid input",
            "content": {}
          }
        }
      }
    },
    "/simulation/{simid}/createWorkflow": {
      "post": {
        "tags": [
          "WRENCH"
        ],
        "summary": "Create a blank workflow.",
        "operationId": "createWorkflow",
        "parameters": [
          {
            "name": "simid",
            "in": "path",
            "description": "ID of the simulation",
            "required": true,
            "schema": {
              "type": "string"
            }
          }
        ],
        "responses": {
          "200": {
            "description": "OK",
            "content": {
              "application/json": {
                "schema": {
                  "$ref": "#/components/schemas/WorkflowResponse"
                }
              }
            }
          },
          "405": {
            "description": "Invalid input",
            "content": {}
          }
        }
      }
    }
  },
  "components": {
    "schemas": {
      "SimulationInput": {
        "type": "object",
        "properties": {
          "platform_xml": {
            "type": "string",
            "description": "XML description of the simulated platform (using the SimGrid DTD)"
          },
          "controller_hostname": {
            "type": "string",
            "description": "Name of the host in the simulated platform that runs the simulation execution_controller"
          }
        },
        "required": [
          "platform_xml",
          "controller_hostname"
        ]
      },
      "SimulationReturn": {
        "type": "object",
        "properties": {
          "port_number": {
            "type": "integer",
            "description": "Port number to which all subsequent HTTP requests should be sent"
          },
          "wrench_api_request_success": {
            "type": "boolean",
            "description": "true if success, false if failure"
          },
          "failure_cause": {
            "type": "string",
            "description": "human-readable error message (if failure)"
          }
        }
      },
      "Task": {
        "type": "object",
        "properties": {
          "workflow_name": {
            "type": "string",
            "description": "Name of the workflow to which the task is being added"
          },
          "name": {
            "type": "string",
            "description": "Task's name"
          },
          "flops": {
            "type": "number",
            "format": "number",
            "description": "The task's floating operations per second"
          },
          "min_num_cores": {
            "type": "number",
            "format": "unsigned long",
            "description": "The task's minimum number of cores"
          },
          "max_num_cores": {
            "type": "number",
            "format": "unsigned long",
            "description": "The task's maximum number of cores"
          },
          "memory": {
            "type": "number",
            "format": "number",
            "description": "The task's memory requirement"
          }
        }
      },
      "StandardJob": {
        "type": "object",
        "properties": {
          "workflow_name": {
            "type": "string",
            "description": "Name of the workflow to which the task is being added"
          },
          "tasks": {
            "type": "array",
            "items": {
              "type": "string"
            },
            "description": "List of names of tasks in the job"
          },
          "file_locations": {
            "type": "object",
            "properties": {
              "file": {
                "type": "string"
              },
              "storage_service": {
                "type": "string"
              }
            },
            "description": "Map of file IDs to storage service names (aka the list of file locations)."
          }
        }
      },
      "FileRegistryServiceEntry": {
        "type": "object",
        "properties": {
          "file_name": {
            "type": "string",
            "description": "Name of the file in the entry"
          },
          "storage_service_name": {
            "type": "string",
            "description": "Name of the storage service in the entry"
          }
        }
      },
      "FileReadAction": {
        "type": "object",
        "properties": {
          "name": {
            "type": "string",
            "description": "Name of the action"
          },
          "file_name": {
            "type": "string",
            "description": "Name of the file to read"
          },
          "storage_service_name": {
            "type": "string",
            "description": "Name of the storage service the file is stored in"
          },
          "num_bytes_to_read": {
            "type": "number",
            "description": "Number of bytes to read from the file"
          }
        }
      },
      "GenericResponse": {
        "type": "object",
        "properties": {
          "wrench_api_request_success": {
            "type": "boolean",
            "description": "true if success, false if failure"
          },
          "failure_cause": {
            "type": "string",
            "description": "human-readable error message (if failure)"
          }
        }
      },
      "ServiceResponse": {
        "type": "object",
        "properties": {
          "wrench_api_request_success": {
            "type": "boolean",
            "description": "true if success, false if failure"
          },
          "service_name": {
            "type": "string",
            "description": "The new service's name (if success)"
          },
          "failure_cause": {
            "type": "string",
            "description": "human-readable error message (if failure)"
          }
        }
      },
      "WorkflowResponse": {
        "type": "object",
        "properties": {
          "wrench_api_request_success": {
            "type": "boolean",
            "description": "true if success, false if failure"
          },
          "workflow_name": {
            "type": "string",
            "description": "The new workflow's name (if success)"
          },
          "failure_cause": {
            "type": "string",
            "description": "human-readable error message (if failure)"
          }
        }
      },
      "WorkflowResponseWithTaskAndFileList": {
        "type": "object",
        "properties": {
          "wrench_api_request_success": {
            "type": "boolean",
            "description": "true if success, false if failure"
          },
          "workflow_name": {
            "type": "string",
            "description": "The new workflow's name (if success)"
          },
          "tasks": {
            "type": "array",
            "items": {
              "type": "string"
            },
            "description": "The names of the workflow's tasks"
          },
          "files": {
            "type": "array",
            "items": {
              "type": "string"
            },
            "description": "The names of the workflow's files"
          },
          "failure_cause": {
            "type": "string",
            "description": "human-readable error message (if failure)"
          }
        }
      },
      "TimeResponse": {
        "type": "object",
        "properties": {
          "wrench_api_request_success": {
            "type": "boolean",
            "description": "true if success, false if failure"
          },
          "time": {
            "type": "number",
            "description": "A simulated date"
          },
          "failure_cause": {
            "type": "string",
            "description": "human-readable error message (if failure)"
          }
        }
      },
      "BooleanResponse": {
        "type": "object",
        "properties": {
          "wrench_api_request_success": {
            "type": "boolean",
            "description": "true if success, false if failure"
          },
          "result": {
            "type": "boolean",
            "description": "true or false"
          },
          "failure_cause": {
            "type": "string",
            "description": "human-readable error message (if failure)"
          }
        }
      },
      "VMCreationResponse": {
        "type": "object",
        "properties": {
          "wrench_api_request_success": {
            "type": "boolean",
            "description": "true if success, false if failure"
          },
          "vm_name": {
            "type": "string",
            "description": "The new VM's name (if success)"
          },
          "failure_cause": {
            "type": "string",
            "description": "human-readable error message (if failure)"
          }
        }
      },
      "Event": {
        "type": "object",
        "properties": {
          "event": {
            "type": "string",
            "description": "JSON event description"
          },
          "wrench_api_request_success": {
            "type": "boolean",
            "description": "true if success, false if failure"
          },
          "failure_cause": {
            "type": "string",
            "description": "human-readable error message (if failure)"
          }
        }
      },
      "EventList": {
        "type": "object",
        "properties": {
          "events": {
            "type": "array",
            "items": {
              "type": "string"
            },
            "description": "List of JSON event descriptions"
          },
          "wrench_api_request_success": {
            "type": "boolean",
            "description": "true if success, false if failure"
          },
          "failure_cause": {
            "type": "string",
            "description": "human-readable error message (if failure)"
          }
        }
      },
      "HostnameList": {
        "type": "object",
        "properties": {
          "hostnames": {
            "type": "array",
            "items": {
              "type": "string"
            },
            "description": "List of host names"
          },
          "wrench_api_request_success": {
            "type": "boolean",
            "description": "true if success, false if failure"
          },
          "failure_cause": {
            "type": "string",
            "description": "human-readable error message (if failure)"
          }
        }
      },
      "TaskList": {
        "type": "object",
        "properties": {
          "tasks": {
            "type": "array",
            "items": {
              "type": "string"
            },
            "description": "List of task names"
          },
          "wrench_api_request_success": {
            "type": "boolean",
            "description": "true if success, false if failure"
          },
          "failure_cause": {
            "type": "string",
            "description": "human-readable error message (if failure)"
          }
        }
      },
      "FileList": {
        "type": "object",
        "properties": {
          "files": {
            "type": "array",
            "items": {
              "type": "string"
            },
            "description": "List of file names"
          },
          "wrench_api_request_success": {
            "type": "boolean",
            "description": "true if success, false if failure"
          },
          "failure_cause": {
            "type": "string",
            "description": "human-readable error message (if failure)"
          }
        }
      },
      "StorageServiceList": {
        "type": "object",
        "properties": {
          "StorageServices": {
            "type": "array",
            "items": {
              "type": "string"
            },
            "description": "List of Storage Service names"
          },
          "wrench_api_request_success": {
            "type": "boolean",
            "description": "true if success, false if failure"
          },
          "failure_cause": {
            "type": "string",
            "description": "human-readable error message (if failure)"
          }
        }
      },
      "JobResponse": {
        "type": "object",
        "properties": {
          "job_name": {
            "type": "string",
            "description": "The new job's name."
          },
          "wrench_api_request_success": {
            "type": "boolean",
            "description": "true if success, false if failure"
          },
          "failure_cause": {
            "type": "string",
            "description": "human-readable error message (if failure)"
          }
        }
      },
      "AddActionResponse": {
        "type": "object",
        "properties": {
          "action_name": {
            "type": "string",
            "description": "The new action's name."
          },
          "uses_scratch": {
            "type": "number",
            "description": "Whether the action uses scratch."
          },
          "num_bytes_to_read": {
            "type": "string",
            "description": "The num of bytes the action's to read."
          },
          "wrench_api_request_success": {
            "type": "boolean",
            "description": "true if success, false if failure"
          },
          "failure_cause": {
            "type": "string",
            "description": "human-readable error message (if failure)"
          }
        }
      },
      "FileSizeResponse": {
        "type": "object",
        "properties": {
          "size": {
            "type": "number",
            "description": "The file's size in bytes."
          },
          "wrench_api_request_success": {
            "type": "boolean",
            "description": "true if success, false if failure"
          },
          "failure_cause": {
            "type": "string",
            "description": "human-readable error message (if failure)"
          }
        }
      },
      "TaskFlops": {
        "type": "object",
        "properties": {
          "flops": {
            "type": "number",
            "description": "The task's flops."
          },
          "wrench_api_request_success": {
            "type": "boolean",
            "description": "true if success, false if failure"
          },
          "failure_cause": {
            "type": "string",
            "description": "human-readable error message (if failure)"
          }
        }
      },
      "TaskCores": {
        "type": "object",
        "properties": {
          "cores": {
            "type": "number",
            "description": "The task's minimum/maximum number of cores."
          },
          "wrench_api_request_success": {
            "type": "boolean",
            "description": "true if success, false if failure"
          },
          "failure_cause": {
            "type": "string",
            "description": "human-readable error message (if failure)"
          }
        }
      },
      "TaskMem": {
        "type": "object",
        "properties": {
          "memory": {
            "type": "number",
            "description": "The task's memory requirement in bytes."
          },
          "wrench_api_request_success": {
            "type": "boolean",
            "description": "true if success, false if failure"
          },
          "failure_cause": {
            "type": "string",
            "description": "human-readable error message (if failure)"
          }
        }
      }
    }
  }
}<|MERGE_RESOLUTION|>--- conflicted
+++ resolved
@@ -1778,7 +1778,7 @@
         }
       }
     },
-    "/simulation/{simid}/supportsStandardJobs": {
+    "/simulation/{simid}/compute_services/{service_name}/supportsStandardJobs": {
       "get": {
         "tags": [
           "WRENCH"
@@ -1794,6 +1794,15 @@
             "schema": {
               "type": "string"
             }
+          },
+          {
+            "name": "service_name",
+            "in": "path",
+            "description": "Name of the compute service",
+            "required": true,
+            "schema": {
+              "type": "string"
+            }
           }
         ],
         "responses": {
@@ -1803,6 +1812,126 @@
               "application/json": {
                 "schema": {
                   "$ref": "#/components/schemas/BooleanResponse"
+                }
+              }
+            }
+          },
+          "405": {
+            "description": "Invalid input",
+            "content": {}
+          }
+        }
+      }
+    },
+    "/simulation/{simid}/compute_services/{service_name}/coreFlopRates": {
+      "get": {
+        "tags": [
+          "WRENCH"
+        ],
+        "summary": "Returns the core flop rate for each host managed by the compute service.",
+        "operationId": "getCoreFlopRates",
+        "parameters": [
+          {
+            "name": "simid",
+            "in": "path",
+            "description": "ID of the simulation",
+            "required": true,
+            "schema": {
+              "type": "string"
+            }
+          },
+          {
+            "name": "service_name",
+            "in": "path",
+            "description": "The compute service name",
+            "required": true,
+            "schema": {
+              "type": "string"
+            }
+          }
+        ],
+        "responses": {
+          "200": {
+            "description": "OK",
+            "content": {
+              "application/json": {
+                "schema": {
+                  "properties": {
+                    "hostnames": {
+                      "type": "array",
+                      "items": {
+                        "type": "string"
+                      },
+                      "description": "The service's compute hosts"
+                    },
+                    "flop_rates": {
+                      "type": "array",
+                      "items": {
+                        "type": "number"
+                      },
+                      "description": "The service's compute hosts' flop rates"
+                    }
+                  }
+                }
+              }
+            }
+          },
+          "405": {
+            "description": "Invalid input",
+            "content": {}
+          }
+        }
+      }
+    },
+    "/simulation/{simid}/compute_services/{service_name}/coreCounts": {
+      "get": {
+        "tags": [
+          "WRENCH"
+        ],
+        "summary": "Returns the core counts for each host managed by the compute service.",
+        "operationId": "getCoreCounts",
+        "parameters": [
+          {
+            "name": "simid",
+            "in": "path",
+            "description": "ID of the simulation",
+            "required": true,
+            "schema": {
+              "type": "string"
+            }
+          },
+          {
+            "name": "service_name",
+            "in": "path",
+            "description": "The compute service name",
+            "required": true,
+            "schema": {
+              "type": "string"
+            }
+          }
+        ],
+        "responses": {
+          "200": {
+            "description": "OK",
+            "content": {
+              "application/json": {
+                "schema": {
+                  "properties": {
+                    "hostnames": {
+                      "type": "array",
+                      "items": {
+                        "type": "string"
+                      },
+                      "description": "The service's compute hosts"
+                    },
+                    "flop_rates": {
+                      "type": "array",
+                      "items": {
+                        "type": "integer"
+                      },
+                      "description": "The service's compute hosts' core counts"
+                    }
+                  }
                 }
               }
             }
@@ -2102,7 +2231,7 @@
         }
       }
     },
-    "/simulation/{simid}/{storage_service_name}/createFileCopy": {
+    "/simulation/{simid}/storage_services/{service_name}/createFileCopy": {
       "post": {
         "tags": [
           "WRENCH"
@@ -2120,9 +2249,9 @@
             }
           },
           {
-            "name": "storage_service_name",
-            "in": "path",
-            "description": "The storage service's head host",
+            "name": "service_name",
+            "in": "path",
+            "description": "The storage service name",
             "required": true,
             "schema": {
               "type": "string"
@@ -2167,7 +2296,7 @@
         }
       }
     },
-    "/simulation/{simid}/{storage_service_name}/lookupFile": {
+    "/simulation/{simid}/storage_services/{service_name}/lookupFile": {
       "post": {
         "tags": [
           "WRENCH"
@@ -2185,7 +2314,7 @@
             }
           },
           {
-            "name": "storage_service_name",
+            "name": "service_name",
             "in": "path",
             "description": "The storage service's head host",
             "required": true,
@@ -4467,11 +4596,7 @@
         }
       }
     },
-<<<<<<< HEAD
     "/simulation/{simid}/{compound_job_name}/actions/{name}/fileCopyAction/getSourceFileLocation": {
-=======
-    "/simulation/{simid}/compute_services/{service_name}/supportsStandardJobs": {
->>>>>>> 04424a4f
       "get": {
         "tags": [
           "WRENCH"
@@ -4490,7 +4615,6 @@
             }
           },
           {
-<<<<<<< HEAD
             "name": "compound_job_name",
             "in": "path",
             "description": "Name of the compound job",
@@ -4503,11 +4627,6 @@
             "name": "name",
             "in": "path",
             "description": "Name of the action",
-=======
-            "name": "service_name",
-            "in": "path",
-            "description": "Name of the compute service",
->>>>>>> 04424a4f
             "required": true,
             "schema": {
               "type": "string"
@@ -4536,133 +4655,8 @@
         }
       }
     },
-<<<<<<< HEAD
     "/simulation/{simid}/{compound_job_name}/actions/{name}/fileReadAction/getUsedFileLocation": {
       "get": {
-=======
-    "/simulation/{simid}/compute_services/{service_name}/coreFlopRates": {
-      "get": {
-        "tags": [
-          "WRENCH"
-        ],
-        "summary": "Returns the core flop rate for each host managed by the compute service.",
-        "operationId": "getCoreFlopRates",
-        "parameters": [
-          {
-            "name": "simid",
-            "in": "path",
-            "description": "ID of the simulation",
-            "required": true,
-            "schema": {
-              "type": "string"
-            }
-          },
-          {
-            "name": "service_name",
-            "in": "path",
-            "description": "The compute service name",
-            "required": true,
-            "schema": {
-              "type": "string"
-            }
-          }
-        ],
-        "responses": {
-          "200": {
-            "description": "OK",
-            "content": {
-              "application/json": {
-                "schema": {
-                  "properties": {
-                    "hostnames": {
-                      "type": "array",
-                      "items": {
-                        "type": "string"
-                      },
-                      "description": "The service's compute hosts"
-                    },
-                    "flop_rates": {
-                      "type": "array",
-                      "items": {
-                        "type": "number"
-                      },
-                      "description": "The service's compute hosts' flop rates"
-                    }
-                  }
-                }
-              }
-            }
-          },
-          "405": {
-            "description": "Invalid input",
-            "content": {}
-          }
-        }
-      }
-    },
-    "/simulation/{simid}/compute_services/{service_name}/coreCounts": {
-      "get": {
-        "tags": [
-          "WRENCH"
-        ],
-        "summary": "Returns the core counts for each host managed by the compute service.",
-        "operationId": "getCoreCounts",
-        "parameters": [
-          {
-            "name": "simid",
-            "in": "path",
-            "description": "ID of the simulation",
-            "required": true,
-            "schema": {
-              "type": "string"
-            }
-          },
-          {
-            "name": "service_name",
-            "in": "path",
-            "description": "The compute service name",
-            "required": true,
-            "schema": {
-              "type": "string"
-            }
-          }
-        ],
-        "responses": {
-          "200": {
-            "description": "OK",
-            "content": {
-              "application/json": {
-                "schema": {
-                  "properties": {
-                    "hostnames": {
-                      "type": "array",
-                      "items": {
-                        "type": "string"
-                      },
-                      "description": "The service's compute hosts"
-                    },
-                    "flop_rates": {
-                      "type": "array",
-                      "items": {
-                        "type": "integer"
-                      },
-                      "description": "The service's compute hosts' core counts"
-                    }
-                  }
-                }
-              }
-            }
-          },
-          "405": {
-            "description": "Invalid input",
-            "content": {}
-          }
-        }
-      }
-    },
-    "/simulation/{simid}/addSimpleStorageService": {
-      "post": {
->>>>>>> 04424a4f
         "tags": [
           "WRENCH"
         ],
@@ -4779,13 +4773,8 @@
         }
       }
     },
-<<<<<<< HEAD
     "/simulation/{simid}/{compound_job_name}/actions/{name}/fileRegistryAction/getFileLocation": {
       "get": {
-=======
-    "/simulation/{simid}/storage_services/{service_name}/createFileCopy": {
-      "post": {
->>>>>>> 04424a4f
         "tags": [
           "WRENCH"
         ],
@@ -4803,15 +4792,9 @@
             }
           },
           {
-<<<<<<< HEAD
             "name": "compound_job_name",
             "in": "path",
             "description": "Name of the compound job",
-=======
-            "name": "service_name",
-            "in": "path",
-            "description": "The storage service name",
->>>>>>> 04424a4f
             "required": true,
             "schema": {
               "type": "string"
@@ -4849,13 +4832,8 @@
         }
       }
     },
-<<<<<<< HEAD
     "/simulation/{simid}/{compound_job_name}/actions/{name}/fileRegistryAction/getFileRegistryService": {
       "get": {
-=======
-    "/simulation/{simid}/storage_services/{service_name}/lookupFile": {
-      "post": {
->>>>>>> 04424a4f
         "tags": [
           "WRENCH"
         ],
@@ -4873,11 +4851,7 @@
             }
           },
           {
-<<<<<<< HEAD
             "name": "compound_job_name",
-=======
-            "name": "service_name",
->>>>>>> 04424a4f
             "in": "path",
             "description": "Name of the compound job",
             "required": true,
