{
  "openapi": "3.0.1",
  "info": {
    "title": "WRENCH REST API",
    "description": "Test for WRENCH",
    "termsOfService": "https://wrench-project.org/terms",
    "contact": {
      "email": "support@wrench-project.org"
    },
    "license": {
      "name": "Apache 2.0",
      "url": "http://www.apache.org/licenses/LICENSE-2.0.html"
    },
    "version": "1.0.0"
  },
  "externalDocs": {
    "description": "Find out more about WRENCH",
    "url": "https://wrench-project.org/"
  },
  "servers": [
    {
      "url": "https://wrench-project.org/v1"
    }
  ],
  "tags": [
    {
      "name": "WRENCH",
      "description": "Everything about your simulations",
      "externalDocs": {
        "description": "Find out more about WRENCH",
        "url": "https://wrench-project.org/"
      }
    }
  ],
  "paths": {
    "/simulation/startSimulation": {
      "post": {
        "tags": [
          "WRENCH"
        ],
        "summary": "Start a new simulation",
        "operationId": "startSimulation",
        "requestBody": {
          "description": "Start a new simulation based on a platform file and a controller hostname.",
          "content": {
            "application/json": {
              "schema": {
                "$ref": "#/components/schemas/SimulationInput"
              }
            }
          },
          "required": true
        },
        "responses": {
          "200": {
            "description": "OK",
            "content": {
              "application/json": {
                "schema": {
                  "$ref": "#/components/schemas/SimulationReturn"
                }
              }
            }
          },
          "405": {
            "description": "Invalid input",
            "content": {}
          }
        }
      }
    },
    "/simulation/{simid}/getTime": {
      "get": {
        "tags": [
          "WRENCH"
        ],
        "summary": "Retrieve the current simulated time.",
        "operationId": "getSimulationTime",
        "parameters": [
          {
            "name": "simid",
            "in": "path",
            "description": "ID of the simulation",
            "required": true,
            "schema": {
              "type": "string"
            }
          }
        ],
        "responses": {
          "200": {
            "description": "OK",
            "content": {
              "application/json": {
                "schema": {
                  "$ref": "#/components/schemas/TimeResponse"
                }
              }
            }
          },
          "405": {
            "description": "Invalid input",
            "content": {}
          }
        }
      }
    },
    "/simulation/{simid}/advanceTime": {
      "put": {
        "tags": [
          "WRENCH"
        ],
        "summary": "Retrieve the current simulated time.",
        "operationId": "advanceTime",
        "parameters": [
          {
            "name": "simid",
            "in": "path",
            "description": "ID of the simulation",
            "required": true,
            "schema": {
              "type": "string"
            }
          }
        ],
        "requestBody": {
          "description": "Input to start a new service.",
          "required": true,
          "content": {
            "application/json": {
              "schema": {
                "properties": {
                  "increment": {
                    "type": "number",
                    "format": "integer",
                    "description": "Increment in seconds."
                  }
                }
              }
            }
          }
        },
        "responses": {
          "200": {
            "description": "OK",
            "content": {
              "application/json": {
                "schema": {
                  "$ref": "#/components/schemas/GenericResponse"
                }
              }
            }
          },
          "405": {
            "description": "Invalid input",
            "content": {}
          }
        }
      }
    },
    "/simulation/{simid}/{workflow_name}/createTask": {
      "put": {
        "tags": [
          "WRENCH"
        ],
        "summary": "Create a new task.",
        "operationId": "createTask",
        "parameters": [
          {
            "name": "simid",
            "in": "path",
            "description": "ID of the simulation",
            "required": true,
            "schema": {
              "type": "string"
            }
          },
          {
            "name": "workflow_name",
            "in": "path",
            "Description": "Name of the workflow",
            "required": true,
            "schema": {
              "type": "string"
            }
          }
        ],
        "requestBody": {
          "description": "Task characteristics.",
          "content": {
            "application/json": {
              "schema": {
                "$ref": "#/components/schemas/Task"
              }
            }
          },
          "required": true
        },
        "responses": {
          "200": {
            "description": "OK",
            "content": {
              "application/json": {
                "schema": {
                  "$ref": "#/components/schemas/GenericResponse"
                }
              }
            }
          },
          "405": {
            "description": "Invalid input",
            "content": {}
          }
        }
      }
    },
    "/simulation/{simid}/waitForNextSimulationEvent": {
      "get": {
        "tags": [
          "WRENCH"
        ],
        "summary": "Retrieve the next simulation event.",
        "operationId": "waitForNextSimulationEvent",
        "parameters": [
          {
            "name": "simid",
            "in": "path",
            "description": "ID of the simulation",
            "required": true,
            "schema": {
              "type": "string"
            }
          }
        ],
        "responses": {
          "200": {
            "description": "OK",
            "content": {
              "application/json": {
                "schema": {
                  "$ref": "#/components/schemas/Event"
                }
              }
            }
          },
          "405": {
            "description": "Invalid input",
            "content": {}
          }
        }
      }
    },
    "/simulation/{simid}/simulationEvents": {
      "get": {
        "tags": [
          "WRENCH"
        ],
        "summary": "Retrieve all simulation events since last time we checked.",
        "operationId": "getSimulationEvents",
        "parameters": [
          {
            "name": "simid",
            "in": "path",
            "description": "ID of simulation",
            "required": true,
            "schema": {
              "type": "string"
            }
          }
        ],
        "responses": {
          "200": {
            "description": "OK",
            "content": {
              "application/json": {
                "schema": {
                  "$ref": "#/components/schemas/EventList"
                }
              }
            }
          },
          "405": {
            "description": "Invalid input",
            "content": {}
          }
        }
      }
    },
    "/simulation/{simid}/hostnames": {
      "get": {
        "tags": [
          "WRENCH"
        ],
        "summary": "Retrieve the names of all hosts in the simulated platform.",
        "operationId": "getAllHostnames",
        "parameters": [
          {
            "name": "simid",
            "in": "path",
            "description": "ID of simulation",
            "required": true,
            "schema": {
              "type": "string"
            }
          }
        ],
        "responses": {
          "200": {
            "description": "OK",
            "content": {
              "application/json": {
                "schema": {
                  "$ref": "#/components/schemas/HostnameList"
                }
              }
            }
          },
          "405": {
            "description": "Invalid input",
            "content": {}
          }
        }
      }
    },
    "/simulation/{simid}/{workflow_name}/tasks/{tid}/inputFiles": {
      "get": {
        "tags": [
          "WRENCH"
        ],
        "summary": "Retrieve task's input files",
        "deprecated": false,
        "operationId": "getTaskInputFiles",
        "parameters": [
          {
            "name": "simid",
            "in": "path",
            "description": "ID of the simulation",
            "required": true,
            "schema": {
              "type": "string"
            }
          },
          {
            "name": "workflow_name",
            "in": "path",
            "Description": "Name of the workflow",
            "required": true,
            "schema": {
              "type": "string"
            }
          },
          {
            "name": "tid",
            "in": "path",
            "description": "ID of the task",
            "required": true,
            "schema": {
              "type": "string"
            }
          }
        ],
        "responses": {
          "200": {
            "description": "OK",
            "content": {
              "application/json": {
                "schema": {
                  "$ref": "#/components/schemas/FileList"
                }
              }
            }
          },
          "404": {
            "description": "Task not found",
            "content": {}
          },
          "405": {
            "description": "Invalid input",
            "content": {}
          }
        }
      }
    },
    "/simulation/{simid}/{workflow_name}/tasks/{tid}/addInputFile": {
      "put": {
        "tags": [
          "WRENCH"
        ],
        "summary": "Add an input file to a task",
        "deprecated": false,
        "operationId": "addInputFile",
        "parameters": [
          {
            "name": "simid",
            "in": "path",
            "description": "ID of the simulation",
            "required": true,
            "schema": {
              "type": "string"
            }
          },
          {
            "name": "workflow_name",
            "in": "path",
            "Description": "Name of the workflow",
            "required": true,
            "schema": {
              "type": "string"
            }
          },
          {
            "name": "tid",
            "in": "path",
            "description": "ID of the task",
            "required": true,
            "schema": {
              "type": "string"
            }
          }
        ],
        "requestBody": {
          "description": "Input file.",
          "required": true,
          "content": {
            "application/json": {
              "schema": {
                "properties": {
                  "file": {
                    "type": "string",
                    "description": "The file's ID"
                  }
                }
              }
            }
          }
        },
        "responses": {
          "200": {
            "description": "OK",
            "content": {
              "application/json": {
                "schema": {
                  "$ref": "#/components/schemas/GenericResponse"
                }
              }
            }
          },
          "404": {
            "description": "Task not found",
            "content": {}
          },
          "405": {
            "description": "Invalid input",
            "content": {}
          }
        }
      }
    },
    "/simulation/{simid}/{workflow_name}/tasks/{tid}/outputFiles": {
      "get": {
        "tags": [
          "WRENCH"
        ],
        "summary": "Retrieve task's output files",
        "deprecated": false,
        "operationId": "getTaskOutputFiles",
        "parameters": [
          {
            "name": "simid",
            "in": "path",
            "description": "ID of the simulation",
            "required": true,
            "schema": {
              "type": "string"
            }
          },
          {
            "name": "workflow_name",
            "in": "path",
            "Description": "Name of the workflow",
            "required": true,
            "schema": {
              "type": "string"
            }
          },
          {
            "name": "tid",
            "in": "path",
            "description": "ID of the task",
            "required": true,
            "schema": {
              "type": "string"
            }
          }
        ],
        "responses": {
          "200": {
            "description": "OK",
            "content": {
              "application/json": {
                "schema": {
                  "$ref": "#/components/schemas/FileList"
                }
              }
            }
          },
          "404": {
            "description": "Task not found",
            "content": {}
          },
          "405": {
            "description": "Invalid input",
            "content": {}
          }
        }
      }
    },
    "/simulation/{simid}/{workflow_name}/tasks/{tid}/addOutputFile": {
      "put": {
        "tags": [
          "WRENCH"
        ],
        "summary": "Add an output file to a task",
        "deprecated": false,
        "operationId": "addOutputFile",
        "parameters": [
          {
            "name": "simid",
            "in": "path",
            "description": "ID of the simulation",
            "required": true,
            "schema": {
              "type": "string"
            }
          },
          {
            "name": "workflow_name",
            "in": "path",
            "Description": "Name of the workflow",
            "required": true,
            "schema": {
              "type": "string"
            }
          },
          {
            "name": "tid",
            "in": "path",
            "description": "ID of the task",
            "required": true,
            "schema": {
              "type": "string"
            }
          }
        ],
        "requestBody": {
          "description": "Job characteristics.",
          "required": true,
          "content": {
            "application/json": {
              "schema": {
                "properties": {
                  "file": {
                    "type": "string",
                    "description": "The file's ID"
                  }
                }
              }
            }
          }
        },
        "responses": {
          "200": {
            "description": "OK",
            "content": {
              "application/json": {
                "schema": {
                  "$ref": "#/components/schemas/GenericResponse"
                }
              }
            }
          },
          "404": {
            "description": "Task not found",
            "content": {}
          },
          "405": {
            "description": "Invalid input",
            "content": {}
          }
        }
      }
    },
    "/simulation/{simid}/{workflow_name}/inputFiles": {
      "get": {
        "tags": [
          "WRENCH"
        ],
        "summary": "Return the list of input files of the workflow.",
        "deprecated": false,
        "operationId": "getInputFiles",
        "parameters": [
          {
            "name": "simid",
            "in": "path",
            "description": "ID of the simulation",
            "required": true,
            "schema": {
              "type": "string"
            }
          },
          {
            "name": "workflow_name",
            "in": "path",
            "Description": "Name of the workflow",
            "required": true,
            "schema": {
              "type": "string"
            }
          }
        ],
        "responses": {
          "200": {
            "description": "OK",
            "content": {
              "application/json": {
                "schema": {
                  "$ref": "#/components/schemas/FileList"
                }
              }
            }
          },
          "404": {
            "description": "Task not found",
            "content": {}
          },
          "405": {
            "description": "Invalid input",
            "content": {}
          }
        }
      }
    },
    "/simulation/{simid}/addFile": {
      "put": {
        "tags": [
          "WRENCH"
        ],
        "summary": "Add a file to the simulation.",
        "deprecated": false,
        "operationId": "addFile",
        "parameters": [
          {
            "name": "simid",
            "in": "path",
            "description": "ID of the simulation",
            "required": true,
            "schema": {
              "type": "string"
            }
          }
        ],
        "requestBody": {
          "description": "Input to add a new file.",
          "required": true,
          "content": {
            "application/json": {
              "schema": {
                "properties": {
                  "name": {
                    "type": "string",
                    "description": "name of the file"
                  },
                  "size": {
                    "type": "integer",
                    "description": "size of the file in bytes"
                  }
                }
              }
            }
          }
        },
        "responses": {
          "200": {
            "description": "OK",
            "content": {
              "application/json": {
                "schema": {
                  "$ref": "#/components/schemas/GenericResponse"
                }
              }
            }
          },
          "404": {
            "description": "Task not found",
            "content": {}
          },
          "405": {
            "description": "Invalid input",
            "content": {}
          }
        }
      }
    },
    "/simulation/{simid}/files/{file_id}/size": {
      "get": {
        "tags": [
          "WRENCH"
        ],
        "summary": "Get a file size.",
        "deprecated": false,
        "operationId": "getFileSize",
        "parameters": [
          {
            "name": "simid",
            "in": "path",
            "description": "ID of the simulation",
            "required": true,
            "schema": {
              "type": "string"
            }
          },
          {
            "name": "file_id",
            "in": "path",
            "description": "Name of the file",
            "required": true,
            "schema": {
              "type": "string"
            }
          }
        ],
        "responses": {
          "200": {
            "description": "OK",
            "content": {
              "application/json": {
                "schema": {
                  "$ref": "#/components/schemas/FileSizeResponse"
                }
              }
            }
          },
          "404": {
            "description": "File not found",
            "content": {}
          },
          "405": {
            "description": "Invalid input",
            "content": {}
          }
        }
      }
    },
    "/simulation/{simid}/jobs/{job_name}/tasks": {
      "get": {
        "tags": [
          "WRENCH"
        ],
        "summary": "Retrieve job's tasks",
        "deprecated": false,
        "operationId": "getStandardJobTasks",
        "parameters": [
          {
            "name": "simid",
            "in": "path",
            "description": "ID of the simulation",
            "required": true,
            "schema": {
              "type": "string"
            }
          },
          {
            "name": "job_name",
            "in": "path",
            "description": "ID of the job",
            "required": true,
            "schema": {
              "type": "string"
            }
          }
        ],
        "responses": {
          "200": {
            "description": "OK",
            "content": {
              "application/json": {
                "schema": {
                  "$ref": "#/components/schemas/TaskList"
                }
              }
            }
          },
          "404": {
            "description": "Job not found",
            "content": {}
          },
          "405": {
            "description": "Invalid input",
            "content": {}
          }
        }
      }
    },
    "/simulation/{simid}/{workflow_name}/tasks/{name}/taskGetFlops": {
      "get": {
        "tags": [
          "WRENCH"
        ],
        "summary": "Get a task's flops",
        "deprecated": false,
        "operationId": "getTaskFlops",
        "parameters": [
          {
            "name": "simid",
            "in": "path",
            "description": "ID of the simulation",
            "required": true,
            "schema": {
              "type": "string"
            }
          },
          {
            "name": "workflow_name",
            "in": "path",
            "description": "Name of the workflow",
            "required": true,
            "schema": {
              "type": "string"
            }
          },
          {
            "name": "name",
            "in": "path",
            "description": "ID of the task",
            "required": true,
            "schema": {
              "type": "string"
            }
          }
        ],
        "responses": {
          "200": {
            "description": "OK",
            "content": {
              "application/json": {
                "schema": {
                  "$ref": "#/components/schemas/TaskFlops"
                }
              }
            }
          },
          "404": {
            "description": "Job not found",
            "content": {}
          },
          "405": {
            "description": "Invalid input",
            "content": {}
          }
        }
      }
    },
    "/simulation/{simid}/{workflow_name}/tasks/{name}/taskGetMinNumCores": {
      "get": {
        "tags": [
          "WRENCH"
        ],
        "summary": "Get a task's minimum number of cores.",
        "deprecated": false,
        "operationId": "getTaskMinNumCores",
        "parameters": [
          {
            "name": "simid",
            "in": "path",
            "description": "ID of the simulation",
            "required": true,
            "schema": {
              "type": "string"
            }
          },
          {
            "name": "workflow_name",
            "in": "path",
            "Description": "Name of the workflow",
            "required": true,
            "schema": {
              "type": "string"
            }
          },
          {
            "name": "name",
            "in": "path",
            "description": "ID of the task",
            "required": true,
            "schema": {
              "type": "string"
            }
          }
        ],
        "responses": {
          "200": {
            "description": "OK",
            "content": {
              "application/json": {
                "schema": {
                  "$ref": "#/components/schemas/TaskCores"
                }
              }
            }
          },
          "404": {
            "description": "Job not found",
            "content": {}
          },
          "405": {
            "description": "Invalid input",
            "content": {}
          }
        }
      }
    },
    "/simulation/{simid}/{workflow_name}/tasks/{name}/taskGetMaxNumCores": {
      "get": {
        "tags": [
          "WRENCH"
        ],
        "summary": "Get a task's maximum number of cores.",
        "deprecated": false,
        "operationId": "getTaskMaxNumCores",
        "parameters": [
          {
            "name": "simid",
            "in": "path",
            "description": "ID of the simulation",
            "required": true,
            "schema": {
              "type": "string"
            }
          },
          {
            "name": "workflow_name",
            "in": "path",
            "Description": "Name of the workflow",
            "required": true,
            "schema": {
              "type": "string"
            }
          },
          {
            "name": "name",
            "in": "path",
            "description": "ID of the task",
            "required": true,
            "schema": {
              "type": "string"
            }
          }
        ],
        "responses": {
          "200": {
            "description": "OK",
            "content": {
              "application/json": {
                "schema": {
                  "$ref": "#/components/schemas/TaskCores"
                }
              }
            }
          },
          "404": {
            "description": "Job not found",
            "content": {}
          },
          "405": {
            "description": "Invalid input",
            "content": {}
          }
        }
      }
    },
    "/simulation/{simid}/{workflow_name}/tasks/{name}/taskGetMemory": {
      "get": {
        "tags": [
          "WRENCH"
        ],
        "summary": "Get a task's memory requirement.",
        "deprecated": false,
        "operationId": "getTaskMemory",
        "parameters": [
          {
            "name": "simid",
            "in": "path",
            "description": "ID of the simulation",
            "required": true,
            "schema": {
              "type": "string"
            }
          },
          {
            "name": "workflow_name",
            "in": "path",
            "Description": "Name of the workflow",
            "required": true,
            "schema": {
              "type": "string"
            }
          },
          {
            "name": "name",
            "in": "path",
            "description": "ID of the task",
            "required": true,
            "schema": {
              "type": "string"
            }
          }
        ],
        "responses": {
          "200": {
            "description": "OK",
            "content": {
              "application/json": {
                "schema": {
                  "$ref": "#/components/schemas/TaskMem"
                }
              }
            }
          },
          "404": {
            "description": "Job not found",
            "content": {}
          },
          "405": {
            "description": "Invalid input",
            "content": {}
          }
        }
      }
    },
    "/simulation/{simid}/{workflow_name}/tasks/{name}/taskGetStartDate": {
      "get": {
        "tags": [
          "WRENCH"
        ],
        "summary": "Get a task's start date.",
        "deprecated": false,
        "operationId": "getTaskStartDate",
        "parameters": [
          {
            "name": "simid",
            "in": "path",
            "description": "ID of the simulation",
            "required": true,
            "schema": {
              "type": "string"
            }
          },
          {
            "name": "workflow_name",
            "in": "path",
            "Description": "Name of the workflow",
            "required": true,
            "schema": {
              "type": "string"
            }
          },
          {
            "name": "name",
            "in": "path",
            "description": "ID of the task",
            "required": true,
            "schema": {
              "type": "string"
            }
          }
        ],
        "responses": {
          "200": {
            "description": "OK",
            "content": {
              "application/json": {
                "schema": {
                  "$ref": "#/components/schemas/TimeResponse"
                }
              }
            }
          },
          "404": {
            "description": "Job not found",
            "content": {}
          },
          "405": {
            "description": "Invalid input",
            "content": {}
          }
        }
      }
    },
    "/simulation/{simid}/{workflow_name}/tasks/{name}/taskGetEndDate": {
      "get": {
        "tags": [
          "WRENCH"
        ],
        "summary": "Get a task's end date.",
        "deprecated": false,
        "operationId": "getTaskEndDate",
        "parameters": [
          {
            "name": "simid",
            "in": "path",
            "description": "ID of the simulation",
            "required": true,
            "schema": {
              "type": "string"
            }
          },
          {
            "name": "workflow_name",
            "in": "path",
            "Description": "Name of the workflow",
            "required": true,
            "schema": {
              "type": "string"
            }
          },
          {
            "name": "name",
            "in": "path",
            "description": "ID of the task",
            "required": true,
            "schema": {
              "type": "string"
            }
          }
        ],
        "responses": {
          "200": {
            "description": "OK",
            "content": {
              "application/json": {
                "schema": {
                  "$ref": "#/components/schemas/TimeResponse"
                }
              }
            }
          },
          "404": {
            "description": "Job not found",
            "content": {}
          },
          "405": {
            "description": "Invalid input",
            "content": {}
          }
        }
      }
    },
    "/simulation/{simid}/{workflow_name}/createStandardJob": {
      "put": {
        "tags": [
          "WRENCH"
        ],
        "summary": "Create a new standard job.",
        "operationId": "createStandardJob",
        "parameters": [
          {
            "name": "simid",
            "in": "path",
            "description": "ID of the simulation",
            "required": true,
            "schema": {
              "type": "string"
            }
          },
          {
            "name": "workflow_name",
            "in": "path",
            "Description": "Name of the workflow",
            "required": true,
            "schema": {
              "type": "string"
            }
          }
        ],
        "requestBody": {
          "description": "Job specification.",
          "content": {
            "application/json": {
              "schema": {
                "$ref": "#/components/schemas/StandardJob"
              }
            }
          },
          "required": true
        },
        "responses": {
          "200": {
            "description": "OK",
            "content": {
              "application/json": {
                "schema": {
                  "$ref": "#/components/schemas/JobResponse"
                }
              }
            }
          },
          "405": {
            "description": "Invalid input",
            "content": {}
          }
        }
      }
    },
    "/simulation/{simid}/jobs/{job_name}/submit": {
      "post": {
        "tags": [
          "WRENCH"
        ],
        "summary": "Submit a standard job.",
        "operationId": "submitStandardJob",
        "parameters": [
          {
            "name": "simid",
            "in": "path",
            "description": "ID of the simulation",
            "required": true,
            "schema": {
              "type": "string"
            }
          },
          {
            "name": "job_name",
            "in": "path",
            "description": "ID of the job",
            "required": true,
            "schema": {
              "type": "string"
            }
          }
        ],
        "requestBody": {
          "description": "Job characteristics.",
          "required": true,
          "content": {
            "application/json": {
              "schema": {
                "properties": {
                  "compute_service_name": {
                    "type": "string",
                    "description": "The compute service's name"
                  },
                  "service_specific_args": {
                    "type": "object",
                    "properties": {
                      "name": {
                        "type": "string"
                      },
                      "value": {
                        "type": "string"
                      }
                    },
                    "description": "service-specific job arguments ({} means “use all defaults” )"
                  }
                }
              }
            }
          }
        },
        "responses": {
          "200": {
            "description": "OK",
            "content": {
              "application/json": {
                "schema": {
                  "$ref": "#/components/schemas/GenericResponse"
                }
              }
            }
          },
          "405": {
            "description": "Invalid input",
            "content": {}
          }
        }
      }
    },
    "/simulation/{simid}/addBareMetalComputeService": {
      "post": {
        "tags": [
          "WRENCH"
        ],
        "summary": "Create and start a bare-metal compute service.",
        "operationId": "addBareMetalComputeService",
        "parameters": [
          {
            "name": "simid",
            "in": "path",
            "description": "ID of the simulation",
            "required": true,
            "schema": {
              "type": "string"
            }
          }
        ],
        "requestBody": {
          "description": "Input to start a new service.",
          "required": true,
          "content": {
            "application/json": {
              "schema": {
                "properties": {
                  "head_host": {
                    "type": "string",
                    "description": "name of the (simulated) host on which the compute service should run"
                  },
                  "resources": {
                    "type": "object",
                    "description": "compute resources as a dict of hostnames where values are tuples of #cores and ram in bytes"
                  },
                  "scratch_space": {
                    "type": "string",
                    "description": "the compute service’s scratch space’s mount point (”” means none)"
                  },
                  "property_list": {
                    "type": "object",
                    "properties": {
                      "name": {
                        "type": "string"
                      },
                      "value": {
                        "type": "string"
                      }
                    },
                    "description": "a property list ({} means “use all defaults”)"
                  },
                  "message_payload_list": {
                    "type": "object",
                    "properties": {
                      "name": {
                        "type": "string"
                      },
                      "value": {
                        "type": "number"
                      }
                    },
                    "description": "a message payload list ({} means “use all defaults”)"
                  }
                }
              }
            }
          }
        },
        "responses": {
          "200": {
            "description": "OK",
            "content": {
              "application/json": {
                "schema": {
                  "$ref": "#/components/schemas/ServiceResponse"
                }
              }
            }
          },
          "405": {
            "description": "Invalid input",
            "content": {}
          }
        }
      }
    },
    "/simulation/{simid}/addCloudComputeService": {
      "post": {
        "tags": [
          "WRENCH"
        ],
        "summary": "Create and start a cloud compute service.",
        "operationId": "addCloudComputeService",
        "parameters": [
          {
            "name": "simid",
            "in": "path",
            "description": "ID of the simulation",
            "required": true,
            "schema": {
              "type": "string"
            }
          }
        ],
        "requestBody": {
          "description": "Input to start a new service.",
          "required": true,
          "content": {
            "application/json": {
              "schema": {
                "properties": {
                  "head_host": {
                    "type": "string",
                    "description": "name of the (simulated) host on which the compute service should run"
                  },
                  "resources": {
                    "type": "object",
                    "description": "compute resources as a dict of hostnames where values are tuples of #cores and ram in bytes"
                  },
                  "scratch_space": {
                    "type": "string",
                    "description": "the compute service’s scratch space’s mount point (”” means none)"
                  },
                  "property_list": {
                    "type": "object",
                    "properties": {
                      "name": {
                        "type": "string"
                      },
                      "value": {
                        "type": "string"
                      }
                    },
                    "description": "a property list ({} means “use all defaults”)"
                  },
                  "message_payload_list": {
                    "type": "object",
                    "properties": {
                      "name": {
                        "type": "string"
                      },
                      "value": {
                        "type": "number"
                      }
                    },
                    "description": "a message payload list ({} means “use all defaults”)"
                  }
                }
              }
            }
          }
        },
        "responses": {
          "200": {
            "description": "OK",
            "content": {
              "application/json": {
                "schema": {
                  "$ref": "#/components/schemas/ServiceResponse"
                }
              }
            }
          },
          "405": {
            "description": "Invalid input",
            "content": {}
          }
        }
      }
    },
    "/simulation/{simid}/addBatchComputeService": {
      "post": {
        "tags": [
          "WRENCH"
        ],
        "summary": "Create and start a batch compute service.",
        "operationId": "addBatchComputeService",
        "parameters": [
          {
            "name": "simid",
            "in": "path",
            "description": "ID of the simulation",
            "required": true,
            "schema": {
              "type": "string"
            }
          }
        ],
        "requestBody": {
          "description": "Input to start a new service.",
          "required": true,
          "content": {
            "application/json": {
              "schema": {
                "properties": {
                  "head_host": {
                    "type": "string",
                    "description": "name of the (simulated) host on which the compute service should run"
                  },
                  "resources": {
                    "type": "object",
                    "description": "compute resources as a dict of hostnames where values are tuples of #cores and ram in bytes"
                  },
                  "scratch_space": {
                    "type": "string",
                    "description": "the compute service’s scratch space’s mount point (”” means none)"
                  },
                  "property_list": {
                    "type": "object",
                    "properties": {
                      "name": {
                        "type": "string"
                      },
                      "value": {
                        "type": "string"
                      }
                    },
                    "description": "a property list ({} means “use all defaults”)"
                  },
                  "message_payload_list": {
                    "type": "object",
                    "properties": {
                      "name": {
                        "type": "string"
                      },
                      "value": {
                        "type": "number"
                      }
                    },
                    "description": "a message payload list ({} means “use all defaults”)"
                  }
                }
              }
            }
          }
        },
        "responses": {
          "200": {
            "description": "OK",
            "content": {
              "application/json": {
                "schema": {
                  "$ref": "#/components/schemas/ServiceResponse"
                }
              }
            }
          },
          "405": {
            "description": "Invalid input",
            "content": {}
          }
        }
      }
    },
    "/simulation/{simid}/supportsCompoundJobs": {
      "get": {
        "tags": [
          "WRENCH"
        ],
        "summary": "Returns true if the service supports compound jobs.",
        "operationId": "supportsCompoundJobs",
        "parameters": [
          {
            "name": "simid",
            "in": "path",
            "description": "ID of the simulation",
            "required": true,
            "schema": {
              "type": "string"
            }
          }
        ],
        "responses": {
          "200": {
            "description": "OK",
            "content": {
              "application/json": {
                "schema": {
                  "$ref": "#/components/schemas/BooleanResponse"
                }
              }
            }
          },
          "405": {
            "description": "Invalid input",
            "content": {}
          }
        }
      }
    },
    "/simulation/{simid}/supportsPilotJobs": {
      "get": {
        "tags": [
          "WRENCH"
        ],
        "summary": "Returns true if the service supports pilot jobs.",
        "operationId": "supportsPilotJobs",
        "parameters": [
          {
            "name": "simid",
            "in": "path",
            "description": "ID of the simulation",
            "required": true,
            "schema": {
              "type": "string"
            }
          }
        ],
        "responses": {
          "200": {
            "description": "OK",
            "content": {
              "application/json": {
                "schema": {
                  "$ref": "#/components/schemas/BooleanResponse"
                }
              }
            }
          },
          "405": {
            "description": "Invalid input",
            "content": {}
          }
        }
      }
    },
    "/simulation/{simid}/supportsStandardJobs": {
      "get": {
        "tags": [
          "WRENCH"
        ],
        "summary": "Returns true if the service supports standard jobs.",
        "operationId": "supportsStandardJobs",
        "parameters": [
          {
            "name": "simid",
            "in": "path",
            "description": "ID of the simulation",
            "required": true,
            "schema": {
              "type": "string"
            }
          }
        ],
        "responses": {
          "200": {
            "description": "OK",
            "content": {
              "application/json": {
                "schema": {
                  "$ref": "#/components/schemas/BooleanResponse"
                }
              }
            }
          },
          "405": {
            "description": "Invalid input",
            "content": {}
          }
        }
      }
    },
    "/simulation/{simid}/addSimpleStorageService": {
      "post": {
        "tags": [
          "WRENCH"
        ],
        "summary": "Create and start a simple storage service.",
        "operationId": "addSimpleStorageService",
        "parameters": [
          {
            "name": "simid",
            "in": "path",
            "description": "ID of the simulation",
            "required": true,
            "schema": {
              "type": "string"
            }
          }
        ],
        "requestBody": {
          "description": "Input to start a new service.",
          "required": true,
          "content": {
            "application/json": {
              "schema": {
                "properties": {
                  "head_host": {
                    "type": "string",
                    "description": "The service's head host"
                  },
                  "mount_points": {
                    "type": "array",
                    "items": {
                      "type": "string"
                    },
                    "description": "The service's mount points"
                  }
                }
              }
            }
          }
        },
        "responses": {
          "200": {
            "description": "OK",
            "content": {
              "application/json": {
                "schema": {
                  "$ref": "#/components/schemas/ServiceResponse"
                }
              }
            }
          },
          "405": {
            "description": "Invalid input",
            "content": {}
          }
        }
      }
    },
    "/simulation/{simid}/addFileRegistryService": {
      "post": {
        "tags": [
          "WRENCH"
        ],
        "summary": "Create and start a file registery service.",
        "operationId": "addFileRegistryService",
        "parameters": [
          {
            "name": "simid",
            "in": "path",
            "description": "ID of the simulation",
            "required": true,
            "schema": {
              "type": "string"
            }
          }
        ],
        "requestBody": {
          "description": "Input to start a new service.",
          "required": true,
          "content": {
            "application/json": {
              "schema": {
                "properties": {
                  "head_host": {
                    "type": "string",
                    "description": "The service's head host"
                  }
                }
              }
            }
          }
        },
        "responses": {
          "200": {
            "description": "OK",
            "content": {
              "application/json": {
                "schema": {
                  "$ref": "#/components/schemas/ServiceResponse"
                }
              }
            }
          },
          "405": {
            "description": "Invalid input",
            "content": {}
          }
        }
      }
    },
    "/simulation/{simid}/fileRegistryServices/{file_registry_service_name}/addEntry": {
      "post": {
        "tags": [
          "WRENCH"
        ],
        "summary": "Add an entry to a file registry service.",
        "operationId": "fileRegistryServiceAddEntry",
        "parameters": [
          {
            "name": "simid",
            "in": "path",
            "description": "ID of the simulation",
            "required": true,
            "schema": {
              "type": "string"
            }
          },
          {
            "name": "file_registry_service_name",
            "in": "path",
<<<<<<< HEAD
            "Description": "Name of the file registry service",
=======
            "description": "name of the file registry service",
>>>>>>> fbf5bddf
            "required": true,
            "schema": {
              "type": "string"
            }
          }
        ],
        "requestBody": {
          "description": "Entry to add.",
<<<<<<< HEAD
=======
          "required": true,
>>>>>>> fbf5bddf
          "content": {
            "application/json": {
              "schema": {
                "$ref": "#/components/schemas/FileRegistryServiceEntry"
              }
            }
<<<<<<< HEAD
          },
          "required": true
=======
          }
>>>>>>> fbf5bddf
        },
        "responses": {
          "200": {
            "description": "OK",
            "content": {
              "application/json": {
                "schema": {
                  "$ref": "#/components/schemas/GenericResponse"
                }
              }
            }
          },
          "405": {
            "description": "Invalid input",
            "content": {}
          }
        }
      }
    },
<<<<<<< HEAD
    "/simulation/{simid}/fileRegistryServices/{file_registry_service_name}/lookupEntry": {
=======
    "/simulation/{simid}/fileRegistryServices/{file_registry_service_name}/removeEntry": {
>>>>>>> fbf5bddf
      "post": {
        "tags": [
          "WRENCH"
        ],
<<<<<<< HEAD
        "summary": "Look up the locations of file.",
        "operationId": "fileRegistryServiceLookUpEntry",
=======
        "summary": "Remove an entry from a file registry service.",
        "operationId": "fileRegistryServiceRemoveEntry",
>>>>>>> fbf5bddf
        "parameters": [
          {
            "name": "simid",
            "in": "path",
            "description": "ID of the simulation",
            "required": true,
            "schema": {
              "type": "string"
            }
          },
          {
            "name": "file_registry_service_name",
            "in": "path",
<<<<<<< HEAD
            "Description": "Name of the file registry service",
=======
            "description": "name of the file registry service",
>>>>>>> fbf5bddf
            "required": true,
            "schema": {
              "type": "string"
            }
          }
        ],
        "requestBody": {
<<<<<<< HEAD
          "description": "File to lookup.",
=======
          "description": "Entry to remove.",
>>>>>>> fbf5bddf
          "required": true,
          "content": {
            "application/json": {
              "schema": {
<<<<<<< HEAD
                "properties": {
                  "file_name": {
                    "type": "string",
                    "description": "The name of the file in the entry"
                  }
                }
=======
                "$ref": "#/components/schemas/FileRegistryServiceEntry"
>>>>>>> fbf5bddf
              }
            }
          }
        },
        "responses": {
          "200": {
            "description": "OK",
            "content": {
              "application/json": {
                "schema": {
<<<<<<< HEAD
                  "$ref": "#/components/schemas/StorageServiceList"
                }
              }
            }
          },
          "404": {
            "description": "Task not found",
            "content": {}
          },
=======
                  "$ref": "#/components/schemas/GenericResponse"
                }
              }
            }
          },
>>>>>>> fbf5bddf
          "405": {
            "description": "Invalid input",
            "content": {}
          }
        }
      }
    },
    "/simulation/{simid}/{storage_service_name}/createFileCopy": {
      "post": {
        "tags": [
          "WRENCH"
        ],
        "summary": "Create, ex nihilo, a copy of a file copy at a storage service.",
        "operationId": "createFileCopyAtStorageService",
        "parameters": [
          {
            "name": "simid",
            "in": "path",
            "description": "ID of the simulation",
            "required": true,
            "schema": {
              "type": "string"
            }
          },
          {
            "name": "storage_service_name",
            "in": "path",
            "description": "The storage service's head host",
            "required": true,
            "schema": {
              "type": "string"
            }
          }
        ],
        "requestBody": {
          "description": "Input to start a new service.",
          "required": true,
          "content": {
            "application/json": {
              "schema": {
                "properties": {
                  "filename": {
                    "type": "string",
                    "description": "The file name"
                  }
                }
              }
            }
          }
        },
        "responses": {
          "200": {
            "description": "OK",
            "content": {
              "application/json": {
                "schema": {
                  "$ref": "#/components/schemas/GenericResponse"
                }
              }
            }
          },
          "404": {
            "description": "Simulation or storage service not found",
            "content": {}
          },
          "405": {
            "description": "Invalid input",
            "content": {}
          }
        }
      }
    },
    "/simulation/{simid}/{storage_service_name}/lookupFile": {
      "post": {
        "tags": [
          "WRENCH"
        ],
        "summary": "Check if a copy of a file is stored at a storage service.",
        "operationId": "lookupFileAtStorageService",
        "parameters": [
          {
            "name": "simid",
            "in": "path",
            "description": "ID of the simulation",
            "required": true,
            "schema": {
              "type": "string"
            }
          },
          {
            "name": "storage_service_name",
            "in": "path",
            "description": "The storage service's head host",
            "required": true,
            "schema": {
              "type": "string"
            }
          }
        ],
        "requestBody": {
          "description": "Input to start a new service.",
          "required": true,
          "content": {
            "application/json": {
              "schema": {
                "properties": {
                  "filename": {
                    "type": "string",
                    "description": "The file name"
                  }
                }
              }
            }
          }
        },
        "responses": {
          "200": {
            "description": "OK",
            "content": {
              "application/json": {
                "schema": {
                  "$ref": "#/components/schemas/BooleanResponse"
                }
              }
            }
          },
          "404": {
            "description": "Simulation or storage service not found",
            "content": {}
          },
          "405": {
            "description": "Invalid input",
            "content": {}
          }
        }
      }
    },
    "/simulation/{simid}/createVM": {
      "post": {
        "tags": [
          "WRENCH"
        ],
        "summary": "Create a VM on a cloud compute service.",
        "operationId": "createVM",
        "parameters": [
          {
            "name": "simid",
            "in": "path",
            "description": "ID of the simulation",
            "required": true,
            "schema": {
              "type": "string"
            }
          }
        ],
        "requestBody": {
          "description": "Input to start create a VM.",
          "required": true,
          "content": {
            "application/json": {
              "schema": {
                "properties": {
                  "service_name": {
                    "type": "string",
                    "description": "The cloud service name"
                  },
                  "num_cores": {
                    "type": "integer",
                    "description": "The required number of cores"
                  },
                  "ram_memory": {
                    "type": "number",
                    "description": "The required memory in bytes"
                  },
                  "property_list": {
                    "type": "object",
                    "properties": {
                      "name": {
                        "type": "string"
                      },
                      "value": {
                        "type": "string"
                      }
                    },
                    "description": "a property list ({} means “use all defaults”)"
                  },
                  "message_payload_list": {
                    "type": "object",
                    "properties": {
                      "name": {
                        "type": "string"
                      },
                      "value": {
                        "type": "number"
                      }
                    },
                    "description": "a message payload list ({} means “use all defaults”)"
                  }
                }
              }
            }
          }
        },
        "responses": {
          "200": {
            "description": "OK",
            "content": {
              "application/json": {
                "schema": {
                  "$ref": "#/components/schemas/VMCreationResponse"
                }
              }
            }
          },
          "405": {
            "description": "Invalid input",
            "content": {}
          }
        }
      }
    },
    "/simulation/{simid}/startVM": {
      "post": {
        "tags": [
          "WRENCH"
        ],
        "summary": "Starts a VM and get its associated bare metal compute service.",
        "operationId": "startVM",
        "parameters": [
          {
            "name": "simid",
            "in": "path",
            "description": "ID of the simulation",
            "required": true,
            "schema": {
              "type": "string"
            }
          }
        ],
        "requestBody": {
          "description": "Input to start a VM.",
          "required": true,
          "content": {
            "application/json": {
              "schema": {
                "properties": {
                  "service_name": {
                    "type": "string",
                    "description": "The cloud service's name"
                  },
                  "vm_name": {
                    "type": "string",
                    "description": "The name of the VM to start"
                  }
                }
              }
            }
          }
        },
        "responses": {
          "200": {
            "description": "OK",
            "content": {
              "application/json": {
                "schema": {
                  "$ref": "#/components/schemas/ServiceResponse"
                }
              }
            }
          },
          "405": {
            "description": "Invalid input",
            "content": {}
          }
        }
      }
    },
    "/simulation/{simid}/shutdownVM": {
      "post": {
        "tags": [
          "WRENCH"
        ],
        "summary": "Shutdown a VM.",
        "operationId": "shutdownVM",
        "parameters": [
          {
            "name": "simid",
            "in": "path",
            "description": "ID of the simulation",
            "required": true,
            "schema": {
              "type": "string"
            }
          }
        ],
        "requestBody": {
          "description": "Input to shutdown a VM.",
          "required": true,
          "content": {
            "application/json": {
              "schema": {
                "properties": {
                  "service_name": {
                    "type": "string",
                    "description": "The cloud service's name"
                  },
                  "vm_name": {
                    "type": "string",
                    "description": "The name of the VM to shutdown"
                  }
                }
              }
            }
          }
        },
        "responses": {
          "200": {
            "description": "OK",
            "content": {
              "application/json": {
                "schema": {
                  "$ref": "#/components/schemas/ServiceResponse"
                }
              }
            }
          },
          "405": {
            "description": "Invalid input",
            "content": {}
          }
        }
      }
    },
    "/simulation/{simid}/destroyVM": {
      "post": {
        "tags": [
          "WRENCH"
        ],
        "summary": "Destroy a VM.",
        "operationId": "destroyVM",
        "parameters": [
          {
            "name": "simid",
            "in": "path",
            "description": "ID of the simulation",
            "required": true,
            "schema": {
              "type": "string"
            }
          }
        ],
        "requestBody": {
          "description": "Input to destroy a VM.",
          "required": true,
          "content": {
            "application/json": {
              "schema": {
                "properties": {
                  "service_name": {
                    "type": "string",
                    "description": "The cloud service's name"
                  },
                  "vm_name": {
                    "type": "string",
                    "description": "The name of the VM to destroy"
                  }
                }
              }
            }
          }
        },
        "responses": {
          "200": {
            "description": "OK",
            "content": {
              "application/json": {
                "schema": {
                  "$ref": "#/components/schemas/GenericResponse"
                }
              }
            }
          },
          "405": {
            "description": "Invalid input",
            "content": {}
          }
        }
      }
    },
    "/simulation/{simid}/isVMRunning": {
      "get": {
        "tags": [
          "WRENCH"
        ],
        "summary": "Method to check whether a VM is currently running.",
        "operationId": "isVMRunning",
        "parameters": [
          {
            "name": "simid",
            "in": "path",
            "description": "ID of the simulation",
            "required": true,
            "schema": {
              "type": "string"
            }
          }
        ],
        "requestBody": {
          "description": "Input to check if VM is running.",
          "required": true,
          "content": {
            "application/json": {
              "schema": {
                "properties": {
                  "service_name": {
                    "type": "string",
                    "description": "The cloud service's name"
                  },
                  "vm_name": {
                    "type": "string",
                    "description": "The name of the VM"
                  }
                }
              }
            }
          }
        },
        "responses": {
          "200": {
            "description": "OK",
            "content": {
              "application/json": {
                "schema": {
                  "$ref": "#/components/schemas/ServiceResponse"
                }
              }
            }
          },
          "405": {
            "description": "Invalid input",
            "content": {}
          }
        }
      }
    },
    "/simulation/{simid}/isVMDown": {
      "get": {
        "tags": [
          "WRENCH"
        ],
        "summary": "Method to check whether a VM is currently down.",
        "operationId": "isVMDown",
        "parameters": [
          {
            "name": "simid",
            "in": "path",
            "description": "ID of the simulation",
            "required": true,
            "schema": {
              "type": "string"
            }
          }
        ],
        "requestBody": {
          "description": "Input to check if VM is down.",
          "required": true,
          "content": {
            "application/json": {
              "schema": {
                "properties": {
                  "service_name": {
                    "type": "string",
                    "description": "The cloud service's name"
                  },
                  "vm_name": {
                    "type": "string",
                    "description": "The name of the VM"
                  }
                }
              }
            }
          }
        },
        "responses": {
          "200": {
            "description": "OK",
            "content": {
              "application/json": {
                "schema": {
                  "$ref": "#/components/schemas/ServiceResponse"
                }
              }
            }
          },
          "405": {
            "description": "Invalid input",
            "content": {}
          }
        }
      }
    },
    "/simulation/{simid}/suspendVM": {
      "post": {
        "tags": [
          "WRENCH"
        ],
        "summary": "Suspends a running VM.",
        "operationId": "suspendVM",
        "parameters": [
          {
            "name": "simid",
            "in": "path",
            "description": "ID of the simulation",
            "required": true,
            "schema": {
              "type": "string"
            }
          }
        ],
        "requestBody": {
          "description": "Input to suspend a VM.",
          "required": true,
          "content": {
            "application/json": {
              "schema": {
                "properties": {
                  "compute_service_name": {
                    "type": "string",
                    "description": "The cloud service's name"
                  },
                  "vm_name": {
                    "type": "string",
                    "description": "The name of the VM"
                  }
                }
              }
            }
          }
        },
        "responses": {
          "200": {
            "description": "OK",
            "content": {
              "application/json": {
                "schema": {
                  "$ref": "#/components/schemas/GenericResponse"
                }
              }
            }
          },
          "405": {
            "description": "Invalid input",
            "content": {}
          }
        }
      }
    },
    "/simulation/{simid}/resumeVM": {
      "post": {
        "tags": [
          "WRENCH"
        ],
        "summary": "Resume a suspended VM.",
        "operationId": "resumeVM",
        "parameters": [
          {
            "name": "simid",
            "in": "path",
            "description": "ID of the simulation",
            "required": true,
            "schema": {
              "type": "string"
            }
          }
        ],
        "requestBody": {
          "description": "Input to resume a VM.",
          "required": true,
          "content": {
            "application/json": {
              "schema": {
                "properties": {
                  "compute_service_name": {
                    "type": "string",
                    "description": "The cloud service's name"
                  },
                  "vm_name": {
                    "type": "string",
                    "description": "The name of the VM"
                  }
                }
              }
            }
          }
        },
        "responses": {
          "200": {
            "description": "OK",
            "content": {
              "application/json": {
                "schema": {
                  "$ref": "#/components/schemas/GenericResponse"
                }
              }
            }
          },
          "405": {
            "description": "Invalid input",
            "content": {}
          }
        }
      }
    },
    "/simulation/{simid}/isVMSuspended": {
      "get": {
        "tags": [
          "WRENCH"
        ],
        "summary": "Method to check whether a VM is currently suspended.",
        "operationId": "isVMSuspended",
        "parameters": [
          {
            "name": "simid",
            "in": "path",
            "description": "ID of the simulation",
            "required": true,
            "schema": {
              "type": "string"
            }
          }
        ],
        "requestBody": {
          "description": "Input to check if VM is suspended.",
          "required": true,
          "content": {
            "application/json": {
              "schema": {
                "properties": {
                  "service_name": {
                    "type": "string",
                    "description": "The cloud service's name"
                  },
                  "vm_name": {
                    "type": "string",
                    "description": "The name of the VM"
                  }
                }
              }
            }
          }
        },
        "responses": {
          "200": {
            "description": "OK",
            "content": {
              "application/json": {
                "schema": {
                  "$ref": "#/components/schemas/ServiceResponse"
                }
              }
            }
          },
          "405": {
            "description": "Invalid input",
            "content": {}
          }
        }
      }
    },
    "/simulation/{simid}/getVMPhysicalHostname": {
      "get": {
        "tags": [
          "WRENCH"
        ],
        "summary": "Get the name of the physical host on which a VM is running.",
        "operationId": "getVMPhysicalHostname",
        "parameters": [
          {
            "name": "simid",
            "in": "path",
            "description": "ID of the simulation",
            "required": true,
            "schema": {
              "type": "string"
            }
          }
        ],
        "requestBody": {
          "description": "Input to check physical hostname.",
          "required": true,
          "content": {
            "application/json": {
              "schema": {
                "properties": {
                  "compute_service_name": {
                    "type": "string",
                    "description": "The cloud service's name"
                  },
                  "vm_name": {
                    "type": "string",
                    "description": "The name of the VM"
                  }
                }
              }
            }
          }
        },
        "responses": {
          "200": {
            "description": "OK",
            "content": {
              "application/json": {
                "schema": {
                  "$ref": "#/components/schemas/ServiceResponse"
                }
              }
            }
          },
          "405": {
            "description": "Invalid input",
            "content": {}
          }
        }
      }
    },
    "/simulation/{simid}/getVMComputeService": {
      "get": {
        "tags": [
          "WRENCH"
        ],
        "summary": "Get the compute service running on a VM, if any.",
        "operationId": "getVMComputeService",
        "parameters": [
          {
            "name": "simid",
            "in": "path",
            "description": "ID of the simulation",
            "required": true,
            "schema": {
              "type": "string"
            }
          }
        ],
        "requestBody": {
          "description": "Input to check compute service of VM.",
          "required": true,
          "content": {
            "application/json": {
              "schema": {
                "properties": {
                  "service_name": {
                    "type": "string",
                    "description": "The cloud service's name"
                  },
                  "vm_name": {
                    "type": "string",
                    "description": "The name of the VM"
                  }
                }
              }
            }
          }
        },
        "responses": {
          "200": {
            "description": "OK",
            "content": {
              "application/json": {
                "schema": {
                  "$ref": "#/components/schemas/ServiceResponse"
                }
              }
            }
          },
          "405": {
            "description": "Invalid input",
            "content": {}
          }
        }
      }
    },
    "/simulation/{simid}/getExecutionHosts": {
      "get": {
        "tags": [
          "WRENCH"
        ],
        "summary": "Get the list of execution hosts available to run VMs.",
        "operationId": "getExecutionHosts",
        "parameters": [
          {
            "name": "simid",
            "in": "path",
            "description": "ID of simulation",
            "required": true,
            "schema": {
              "type": "string"
            }
          }
        ],
        "responses": {
          "200": {
            "description": "OK",
            "content": {
              "application/json": {
                "schema": {
                  "$ref": "#/components/schemas/HostnameList"
                }
              }
            }
          },
          "405": {
            "description": "Invalid input",
            "content": {}
          }
        }
      }
    },
    "/simulation/{simid}/createWorkflowFromJSON": {
      "post": {
        "tags": [
          "WRENCH"
        ],
        "summary": "Create a workflow from a WfCommons JSON object.",
        "operationId": "createWorkflowFromJSON",
        "parameters": [
          {
            "name": "simid",
            "in": "path",
            "description": "ID of the simulation",
            "required": true,
            "schema": {
              "type": "string"
            }
          }
        ],
        "requestBody": {
          "description": "Input to create workflow from JSON.",
          "required": true,
          "content": {
            "application/json": {
              "schema": {
                "properties": {
                  "json_string": {
                    "type": "str",
                    "description": "Workflow JSON string"
                  },
                  "reference_flop_rate": {
                    "type": "str",
                    "description": "Reference flop rate"
                  },
                  "ignore_machine_specs": {
                    "type": "bool",
                    "description": "Ignore machine specs"
                  },
                  "redundant, dependencies": {
                    "type": "bool",
                    "description": "Redundant dependencies"
                  },
                  "ignore_cycle_creating_dependencies": {
                    "type": "bool",
                    "description": "Ignore cycle creating dependencies"
                  },
                  "min_cores_per_task": {
                    "type": "integer",
                    "description": "Min cores per task"
                  },
                  "max_cores_per_task": {
                    "type": "integer",
                    "description": "Max cores per task"
                  },
                  "enforce_num_cores": {
                    "type": "bool",
                    "description": "Enforce num cores"
                  },
                  "ignore_avg_cpu": {
                    "type": "bool",
                    "description": "Ignore average cpu"
                  },
                  "show_warnings": {
                    "type": "bool",
                    "description": "Show warnings"
                  }
                }
              }
            }
          }
        },
        "responses": {
          "200": {
            "description": "OK",
            "content": {
              "application/json": {
                "schema": {
                  "$ref": "#/components/schemas/WorkflowResponseWithTaskList"
                }
              }
            }
          },
          "405": {
            "description": "Invalid input",
            "content": {}
          }
        }
      }
    },
    "/simulation/{simid}/createWorkflow": {
      "post": {
        "tags": [
          "WRENCH"
        ],
        "summary": "Create a blank workflow.",
        "operationId": "createWorkflow",
        "parameters": [
          {
            "name": "simid",
            "in": "path",
            "description": "ID of the simulation",
            "required": true,
            "schema": {
              "type": "string"
            }
          }
        ],
        "responses": {
          "200": {
            "description": "OK",
            "content": {
              "application/json": {
                "schema": {
                  "$ref": "#/components/schemas/WorkflowResponse"
                }
              }
            }
          },
          "405": {
            "description": "Invalid input",
            "content": {}
          }
        }
      }
    }
  },
  "components": {
    "schemas": {
      "SimulationInput": {
        "type": "object",
        "properties": {
          "platform_xml": {
            "type": "string",
            "description": "XML description of the simulated platform (using the SimGrid DTD)"
          },
          "controller_hostname": {
            "type": "string",
            "description": "Name of the host in the simulated platform that runs the simulation execution_controller"
          }
        },
        "required": [
          "platform_xml",
          "controller_hostname"
        ]
      },
      "SimulationReturn": {
        "type": "object",
        "properties": {
          "port_number": {
            "type": "integer",
            "description": "Port number to which all subsequent HTTP requests should be sent"
          },
          "wrench_api_request_success": {
            "type": "boolean",
            "description": "true if success, false if failure"
          },
          "failure_cause": {
            "type": "string",
            "description": "human-readable error message (if failure)"
          }
        }
      },
      "Task": {
        "type": "object",
        "properties": {
          "workflow_name": {
            "type": "string",
            "description": "Name of the workflow to which the task is being added"
          },
          "name": {
            "type": "string",
            "description": "Task's name"
          },
          "flops": {
            "type": "number",
            "format": "number",
            "description": "The task's floating operations per second"
          },
          "min_num_cores": {
            "type": "number",
            "format": "unsigned long",
            "description": "The task's minimum number of cores"
          },
          "max_num_cores": {
            "type": "number",
            "format": "unsigned long",
            "description": "The task's maximum number of cores"
          },
          "memory": {
            "type": "number",
            "format": "number",
            "description": "The task's memory requirement"
          }
        }
      },
      "StandardJob": {
        "type": "object",
        "properties": {
          "workflow_name": {
            "type": "string",
            "description": "Name of the workflow to which the task is being added"
          },
          "tasks": {
            "type": "array",
            "items": {
              "type": "string"
            },
            "description": "List of names of tasks in the job"
          },
          "file_locations": {
            "type": "object",
            "properties": {
              "file": {
                "type": "string"
              },
              "storage_service": {
                "type": "string"
              }
            },
            "description": "Map of file IDs to storage service names (aka the list of file locations)."
          }
        }
      },
      "FileRegistryServiceEntry": {
        "type": "object",
        "properties": {
          "file_name": {
            "type": "string",
<<<<<<< HEAD
            "description": "The name of the file in the entry"
          },
          "storage_service_name": {
            "type": "string",
            "description": "The name of the storage service in the entry"
=======
            "description": "Name of the file in the entry"
          },
          "storage_service_name": {
            "type": "string",
            "description": "Name of the storage service in the entry"
>>>>>>> fbf5bddf
          }
        }
      },
      "GenericResponse": {
        "type": "object",
        "properties": {
          "wrench_api_request_success": {
            "type": "boolean",
            "description": "true if success, false if failure"
          },
          "failure_cause": {
            "type": "string",
            "description": "human-readable error message (if failure)"
          }
        }
      },
      "ServiceResponse": {
        "type": "object",
        "properties": {
          "wrench_api_request_success": {
            "type": "boolean",
            "description": "true if success, false if failure"
          },
          "service_name": {
            "type": "string",
            "description": "The new service's name (if success)"
          },
          "failure_cause": {
            "type": "string",
            "description": "human-readable error message (if failure)"
          }
        }
      },
      "WorkflowResponse": {
        "type": "object",
        "properties": {
          "wrench_api_request_success": {
            "type": "boolean",
            "description": "true if success, false if failure"
          },
          "workflow_name": {
            "type": "string",
            "description": "The new workflow's name (if success)"
          },
          "failure_cause": {
            "type": "string",
            "description": "human-readable error message (if failure)"
          }
        }
      },
      "WorkflowResponseWithTaskList": {
        "type": "object",
        "properties": {
          "wrench_api_request_success": {
            "type": "boolean",
            "description": "true if success, false if failure"
          },
          "workflow_name": {
            "type": "string",
            "description": "The new workflow's name (if success)"
          },
          "tasks": {
            "type": "array",
            "items": {
              "type": "string"
            },
            "description": "The names of the workflow's tasks"
          },
          "failure_cause": {
            "type": "string",
            "description": "human-readable error message (if failure)"
          }
        }
      },
      "TimeResponse": {
        "type": "object",
        "properties": {
          "wrench_api_request_success": {
            "type": "boolean",
            "description": "true if success, false if failure"
          },
          "time": {
            "type": "number",
            "description": "A simulated date"
          },
          "failure_cause": {
            "type": "string",
            "description": "human-readable error message (if failure)"
          }
        }
      },
      "BooleanResponse": {
        "type": "object",
        "properties": {
          "wrench_api_request_success": {
            "type": "boolean",
            "description": "true if success, false if failure"
          },
          "result": {
            "type": "boolean",
            "description": "true or false"
          },
          "failure_cause": {
            "type": "string",
            "description": "human-readable error message (if failure)"
          }
        }
      },
      "VMCreationResponse": {
        "type": "object",
        "properties": {
          "wrench_api_request_success": {
            "type": "boolean",
            "description": "true if success, false if failure"
          },
          "vm_name": {
            "type": "string",
            "description": "The new VM's name (if success)"
          },
          "failure_cause": {
            "type": "string",
            "description": "human-readable error message (if failure)"
          }
        }
      },
      "Event": {
        "type": "object",
        "properties": {
          "event": {
            "type": "string",
            "description": "JSON event description"
          },
          "wrench_api_request_success": {
            "type": "boolean",
            "description": "true if success, false if failure"
          },
          "failure_cause": {
            "type": "string",
            "description": "human-readable error message (if failure)"
          }
        }
      },
      "EventList": {
        "type": "object",
        "properties": {
          "events": {
            "type": "array",
            "items": {
              "type": "string"
            },
            "description": "List of JSON event descriptions"
          },
          "wrench_api_request_success": {
            "type": "boolean",
            "description": "true if success, false if failure"
          },
          "failure_cause": {
            "type": "string",
            "description": "human-readable error message (if failure)"
          }
        }
      },
      "HostnameList": {
        "type": "object",
        "properties": {
          "hostnames": {
            "type": "array",
            "items": {
              "type": "string"
            },
            "description": "List of host names"
          },
          "wrench_api_request_success": {
            "type": "boolean",
            "description": "true if success, false if failure"
          },
          "failure_cause": {
            "type": "string",
            "description": "human-readable error message (if failure)"
          }
        }
      },
      "TaskList": {
        "type": "object",
        "properties": {
          "tasks": {
            "type": "array",
            "items": {
              "type": "string"
            },
            "description": "List of task names"
          },
          "wrench_api_request_success": {
            "type": "boolean",
            "description": "true if success, false if failure"
          },
          "failure_cause": {
            "type": "string",
            "description": "human-readable error message (if failure)"
          }
        }
      },
      "FileList": {
        "type": "object",
        "properties": {
          "files": {
            "type": "array",
            "items": {
              "type": "string"
            },
            "description": "List of file names"
          },
          "wrench_api_request_success": {
            "type": "boolean",
            "description": "true if success, false if failure"
          },
          "failure_cause": {
            "type": "string",
            "description": "human-readable error message (if failure)"
          }
        }
      },
      "StorageServiceList": {
        "type": "object",
        "properties": {
          "StorageServices": {
            "type": "array",
            "items": {
              "type": "string"
            },
            "description": "List of Storage Service names"
          },
          "wrench_api_request_success": {
            "type": "boolean",
            "description": "true if success, false if failure"
          },
          "failure_cause": {
            "type": "string",
            "description": "human-readable error message (if failure)"
          }
        }
      },
      "JobResponse": {
        "type": "object",
        "properties": {
          "job_name": {
            "type": "string",
            "description": "The new job's name."
          },
          "wrench_api_request_success": {
            "type": "boolean",
            "description": "true if success, false if failure"
          },
          "failure_cause": {
            "type": "string",
            "description": "human-readable error message (if failure)"
          }
        }
      },
      "FileSizeResponse": {
        "type": "object",
        "properties": {
          "size": {
            "type": "number",
            "description": "The file's size in bytes."
          },
          "wrench_api_request_success": {
            "type": "boolean",
            "description": "true if success, false if failure"
          },
          "failure_cause": {
            "type": "string",
            "description": "human-readable error message (if failure)"
          }
        }
      },
      "TaskFlops": {
        "type": "object",
        "properties": {
          "flops": {
            "type": "number",
            "description": "The task's flops."
          },
          "wrench_api_request_success": {
            "type": "boolean",
            "description": "true if success, false if failure"
          },
          "failure_cause": {
            "type": "string",
            "description": "human-readable error message (if failure)"
          }
        }
      },
      "TaskCores": {
        "type": "object",
        "properties": {
          "cores": {
            "type": "number",
            "description": "The task's minimum/maximum number of cores."
          },
          "wrench_api_request_success": {
            "type": "boolean",
            "description": "true if success, false if failure"
          },
          "failure_cause": {
            "type": "string",
            "description": "human-readable error message (if failure)"
          }
        }
      },
      "TaskMem": {
        "type": "object",
        "properties": {
          "memory": {
            "type": "number",
            "description": "The task's memory requirement in bytes."
          },
          "wrench_api_request_success": {
            "type": "boolean",
            "description": "true if success, false if failure"
          },
          "failure_cause": {
            "type": "string",
            "description": "human-readable error message (if failure)"
          }
        }
      }
    }
  }
}<|MERGE_RESOLUTION|>--- conflicted
+++ resolved
@@ -1775,11 +1775,7 @@
           {
             "name": "file_registry_service_name",
             "in": "path",
-<<<<<<< HEAD
             "Description": "Name of the file registry service",
-=======
-            "description": "name of the file registry service",
->>>>>>> fbf5bddf
             "required": true,
             "schema": {
               "type": "string"
@@ -1788,22 +1784,14 @@
         ],
         "requestBody": {
           "description": "Entry to add.",
-<<<<<<< HEAD
-=======
           "required": true,
->>>>>>> fbf5bddf
           "content": {
             "application/json": {
               "schema": {
                 "$ref": "#/components/schemas/FileRegistryServiceEntry"
               }
             }
-<<<<<<< HEAD
-          },
-          "required": true
-=======
-          }
->>>>>>> fbf5bddf
+          }
         },
         "responses": {
           "200": {
@@ -1823,22 +1811,13 @@
         }
       }
     },
-<<<<<<< HEAD
     "/simulation/{simid}/fileRegistryServices/{file_registry_service_name}/lookupEntry": {
-=======
-    "/simulation/{simid}/fileRegistryServices/{file_registry_service_name}/removeEntry": {
->>>>>>> fbf5bddf
       "post": {
         "tags": [
           "WRENCH"
         ],
-<<<<<<< HEAD
         "summary": "Look up the locations of file.",
         "operationId": "fileRegistryServiceLookUpEntry",
-=======
-        "summary": "Remove an entry from a file registry service.",
-        "operationId": "fileRegistryServiceRemoveEntry",
->>>>>>> fbf5bddf
         "parameters": [
           {
             "name": "simid",
@@ -1852,11 +1831,7 @@
           {
             "name": "file_registry_service_name",
             "in": "path",
-<<<<<<< HEAD
             "Description": "Name of the file registry service",
-=======
-            "description": "name of the file registry service",
->>>>>>> fbf5bddf
             "required": true,
             "schema": {
               "type": "string"
@@ -1864,25 +1839,17 @@
           }
         ],
         "requestBody": {
-<<<<<<< HEAD
           "description": "File to lookup.",
-=======
-          "description": "Entry to remove.",
->>>>>>> fbf5bddf
           "required": true,
           "content": {
             "application/json": {
               "schema": {
-<<<<<<< HEAD
                 "properties": {
                   "file_name": {
                     "type": "string",
                     "description": "The name of the file in the entry"
                   }
                 }
-=======
-                "$ref": "#/components/schemas/FileRegistryServiceEntry"
->>>>>>> fbf5bddf
               }
             }
           }
@@ -1893,7 +1860,6 @@
             "content": {
               "application/json": {
                 "schema": {
-<<<<<<< HEAD
                   "$ref": "#/components/schemas/StorageServiceList"
                 }
               }
@@ -1903,13 +1869,62 @@
             "description": "Task not found",
             "content": {}
           },
-=======
+          "405": {
+            "description": "Invalid input",
+            "content": {}
+          }
+        }
+      }
+    },
+    "/simulation/{simid}/fileRegistryServices/{file_registry_service_name}/removeEntry": {
+      "post": {
+        "tags": [
+          "WRENCH"
+        ],
+        "summary": "Remove an entry from a file registry service.",
+        "operationId": "fileRegistryServiceRemoveEntry",
+        "parameters": [
+          {
+            "name": "simid",
+            "in": "path",
+            "description": "ID of the simulation",
+            "required": true,
+            "schema": {
+              "type": "string"
+            }
+          },
+          {
+            "name": "file_registry_service_name",
+            "in": "path",
+            "description": "name of the file registry service",
+            "required": true,
+            "schema": {
+              "type": "string"
+            }
+          }
+        ],
+        "requestBody": {
+          "description": "Entry to remove.",
+          "required": true,
+          "content": {
+            "application/json": {
+              "schema": {
+                "$ref": "#/components/schemas/FileRegistryServiceEntry"
+              }
+            }
+          }
+        },
+        "responses": {
+          "200": {
+            "description": "OK",
+            "content": {
+              "application/json": {
+                "schema": {
                   "$ref": "#/components/schemas/GenericResponse"
                 }
               }
             }
           },
->>>>>>> fbf5bddf
           "405": {
             "description": "Invalid input",
             "content": {}
@@ -2954,19 +2969,11 @@
         "properties": {
           "file_name": {
             "type": "string",
-<<<<<<< HEAD
-            "description": "The name of the file in the entry"
-          },
-          "storage_service_name": {
-            "type": "string",
-            "description": "The name of the storage service in the entry"
-=======
             "description": "Name of the file in the entry"
           },
           "storage_service_name": {
             "type": "string",
             "description": "Name of the storage service in the entry"
->>>>>>> fbf5bddf
           }
         }
       },
