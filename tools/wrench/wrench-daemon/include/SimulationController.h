--- conflicted
+++ resolved
@@ -75,11 +75,8 @@
 
         json addFileRegistryService(json data);
         json fileRegistryServiceAddEntry(json data);
-<<<<<<< HEAD
         json fileRegistryServiceLookUpEntry(json data);
-=======
         json fileRegistryServiceRemoveEntry(json data);
->>>>>>> fbf5bddf
 
         json addFile(json data);
         json getFileSize(json data);
