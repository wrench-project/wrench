# script to generate wrench-init script. Takes one command-line argument, which is
# the CMAKE_CURRENT_SOURCE_DIR
if [ $# -ne 2 ]; then
        echo "Usage: $0 <src dir> <build dir>"
        exit 0
fi

<<<<<<< HEAD
#mkdir -p $2"/tools/" || true
#mkdir -p $2"/tools/wrench/" || true
mkdir -p $2"/tools/wrench/wrench-init/" 
=======
mkdir -p $2"/tools/wrench/wrench-init/"
>>>>>>> 23e392e6

# Redirect output
exec 1> $2"/tools/wrench/wrench-init/wrench-init"

echo "#!/usr/bin/env python3
#
# Copyright (c) 2019-2021. The WRENCH Team.
#
# This program is free software: you can redistribute it and/or modify
# it under the terms of the GNU General Public License as published by
# the Free Software Foundation, either version 3 of the License, or
# (at your option) any later version.
#"

echo "FILE_CONTENT_FINDSIMGRID_CMAKE = r\"\"\""
cat $1"/conf/cmake/FindSimGrid.cmake"
echo "\"\"\""
echo ""

echo "FILE_CONTENT_FINDWRENCH_CMAKE = r\"\"\""
cat $1"/FindWRENCH.cmake"
echo "\"\"\""
echo ""

echo "FILE_CONTENT_CMAKELISTS_TXT = r\"\"\""
cat $1"/tools/wrench/wrench-init/base_code/CMakeLists.txt"
echo "\"\"\""
echo ""

echo "FILE_CONTENT_SIMULATOR_WORKFLOW_CPP = r\"\"\""
cat $1"/tools/wrench/wrench-init/base_code/Simulator_WORKFLOW.cpp"
echo "\"\"\""
echo ""

echo "FILE_CONTENT_CONTROLLER_WORKFLOW_CPP = r\"\"\""
cat $1"/tools/wrench/wrench-init/base_code/Controller_WORKFLOW.cpp"
echo "\"\"\""
echo ""

echo "FILE_CONTENT_CONTROLLER_WORKFLOW_H = r\"\"\""
cat $1"/tools/wrench/wrench-init/base_code/Controller_WORKFLOW.h"
echo "\"\"\""
echo ""

echo "FILE_CONTENT_SIMULATOR_ACTION_CPP = r\"\"\""
cat $1"/tools/wrench/wrench-init/base_code/Simulator_ACTION.cpp"
echo "\"\"\""
echo ""

echo "FILE_CONTENT_CONTROLLER_ACTION_CPP = r\"\"\""
cat $1"/tools/wrench/wrench-init/base_code/Controller_ACTION.cpp"
echo "\"\"\""
echo ""

echo "FILE_CONTENT_CONTROLLER_ACTION_H = r\"\"\""
cat $1"/tools/wrench/wrench-init/base_code/Controller_ACTION.h"
echo "\"\"\""
echo ""

echo "FILE_CONTENT_PLATFORM_XML = r\"\"\""
cat $1"/tools/wrench/wrench-init/base_code/platform.xml"
echo "\"\"\""
echo ""

cat $1"/tools/wrench/wrench-init/wrench-init.in"


<|MERGE_RESOLUTION|>--- conflicted
+++ resolved
@@ -5,13 +5,7 @@
         exit 0
 fi
 
-<<<<<<< HEAD
-#mkdir -p $2"/tools/" || true
-#mkdir -p $2"/tools/wrench/" || true
-mkdir -p $2"/tools/wrench/wrench-init/" 
-=======
 mkdir -p $2"/tools/wrench/wrench-init/"
->>>>>>> 23e392e6
 
 # Redirect output
 exec 1> $2"/tools/wrench/wrench-init/wrench-init"
