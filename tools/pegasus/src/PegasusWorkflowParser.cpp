--- conflicted
+++ resolved
@@ -22,71 +22,6 @@
 
 namespace wrench {
 
-<<<<<<< HEAD
-    /**
-     * @brief Create a workflow based on a DAX or a JSON file
-     *
-     * @param filename: the path to the DAX (with .dax extension) or JSON (with .json extension) file
-     * @param reference_flop_rate: a reference compute speed (in flops/sec), assuming a task's computation is purely flops.
-     *                             This is needed because JSON files specify task execution times in seconds,
-     *                             but the WRENCH simulation needs some notion of "amount of computation" to
-     *                             apply reasonable scaling. (Because the XML platform description specifies host
-     *                             compute speeds in flops/sec). The times in the JSON file are thus assumed to be
-     *                             obtained on an machine with flop rate reference_flop_rate.
-     * @param redundant_dependencies: Workflows provided by Pegasus
-     *                             sometimes include control/data dependencies between tasks that are already induced by
-     *                             other control/data dependencies (i.e., they correspond to transitive
-     *                             closures or existing edges in the workflow graphs). Passing redundant_dependencies=true
-     *                             force these "redundant" dependencies to be added as edges in the workflow. Passing
-     *                             redundant_dependencies=false will ignore these "redundant" dependencies. Most users
-     *                             would likely pass "false".
-     * @param abstract_workflow: Workflows provided by the Pegasus project are "realized" workflows that include
-     *                           information pertaining to the workflow's execution plan. This information is only relevant
-     *                           for Pegasus. Passing abstract_workflow=false ignores this information and will load the
-     *                           workflow as an "abstract" workflow, e.g., for use with any generic simulator (but still
-     *                           using Pegasus-provided workflow configurations).
-     *                           Passing abstract_workflow=true includes this information, as needed if implementing/using
-     *                           a Pegasus simulator.  (Default: "true")
-     *
-     * @throw std::invalid_argument
-     */
-    Workflow *PegasusWorkflowParser::createWorkflowFromDAXorJSON(const std::string &filename, const std::string &reference_flop_rate,
-                                                                 bool redundant_dependencies, bool abstract_workflow) {
-        std::istringstream ss(filename);
-        std::string token;
-        std::vector<std::string> tokens;
-
-        while (std::getline(ss, token, '.')) {
-            tokens.push_back(token);
-        }
-
-        if (tokens.size() < 2) {
-            throw std::invalid_argument(
-                    "PegasusWorkflowParser::createWorkflowFromDAXorJSON(): workflow file name must end with '.dax' or '.json'");
-        }
-        std::string extension = tokens[tokens.size() - 1];
-
-        if (extension == "dax") {
-            if (abstract_workflow) {
-                return createAbstractWorkflowFromDAX(filename, reference_flop_rate, redundant_dependencies);
-            } else {
-                return createNonAbstractWorkflowFromDAX(filename, reference_flop_rate, redundant_dependencies);
-            }
-        } else if (extension == "json") {
-            if (abstract_workflow) {
-                return createAbstractWorkflowFromJSON(filename, reference_flop_rate, redundant_dependencies);
-            } else {
-                return createNonAbstractWorkflowFromJSON(filename, reference_flop_rate, redundant_dependencies);
-            }
-        } else {
-            throw std::invalid_argument(
-                    "Workflow::createWorkflowFromDAXorJSON(): workflow file name must end with '.dax' or '.json'");
-        }
-    }
-
-
-=======
->>>>>>> 3def18a4
     /**
      * @brief Create an abstract workflow based on a JSON file
      *
@@ -107,7 +42,7 @@
      * @throw std::invalid_argument
      *
      */
-    Workflow *PegasusWorkflowParser::createAbstractWorkflowFromJSON(const std::string &filename, const std::string &reference_flop_rate,
+    Workflow *PegasusWorkflowParser::createWorkflowFromJSON(const std::string &filename, const std::string &reference_flop_rate,
                                                                     bool redundant_dependencies) {
 
         std::ifstream file;
@@ -275,9 +210,9 @@
      *                             woudl likely pass "false".
      * @throw std::invalid_argument
      */
-    Workflow *PegasusWorkflowParser::createNonAbstractWorkflowFromJSON(const std::string &filename, const std::string &reference_flop_rate,
+    Workflow *PegasusWorkflowParser::createExecutableWorkflowFromJSON(const std::string &filename, const std::string &reference_flop_rate,
                                                                        bool redundant_dependencies) {
-        throw std::runtime_error("PegasusWorkflowParser::createNonAbstractWorkflowFromJSON(): not implemented yet");
+        throw std::runtime_error("PegasusWorkflowParser::createExecutableWorkflowFromJSON(): not implemented yet");
     }
 
     /**
@@ -300,7 +235,7 @@
      *
      * @throw std::invalid_argument
      */
-    Workflow *PegasusWorkflowParser::createAbstractWorkflowFromDAX(const std::string &filename, const std::string &reference_flop_rate,
+    Workflow *PegasusWorkflowParser::createWorkflowFromDAX(const std::string &filename, const std::string &reference_flop_rate,
                                                                    bool redundant_dependencies) {
 
         pugi::xml_document dax_tree;
@@ -390,28 +325,4 @@
         return workflow;
     }
 
-    /**
-     * @brief Create an NON-abstract workflow based on a DAX file
-     *
-     * @param filename: the path to the DAX file
-     * @param reference_flop_rate: a reference compute speed (in flops/sec), assuming a task's computation is purely flops.
-     *                             This is needed because DAX files specify task execution times in seconds,
-     *                             but the WRENCH simulation needs some notion of "amount of computation" to
-     *                             apply reasonable scaling. (Because the XML platform description specifies host
-     *                             compute speeds in flops/sec). The times in the DAX file are thus assumed to be
-     *                             obtained on an machine with flop rate reference_flop_rate.
-     * @param redundant_dependencies: Workflows provided by Pegasus
-     *                             sometimes include control/data dependencies between tasks that are already induced by
-     *                             other control/data dependencies (i.e., they correspond to transitive
-     *                             closures or existing edges in the workflow graphs). Passing redundant_dependencies=true
-     *                             force these "redundant" dependencies to be added as edges in the workflow. Passing
-     *                             redundant_dependencies=false will ignore these "redundant" dependencies. Most users
-     *                             would likely pass "false".
-     *
-     * @throw std::invalid_argument
-     */
-    Workflow *PegasusWorkflowParser::createNonAbstractWorkflowFromDAX(const std::string &filename, const std::string &reference_flop_rate,
-                                                                      bool redundant_dependencies) {
-        throw std::runtime_error("PegasusWorkflowParser::createNonAbstractWorkflowFromDAX(): not implemented yet");
-    }
 };