/**
 * Copyright (c) 2017-2021. The WRENCH Team.
 *
 * This program is free software: you can redistribute it and/or modify
 * it under the terms of the GNU General Public License as published by
 * the Free Software Foundation, either version 3 of the License, or
 * (at your option) any later version.
 */

/**
 ** A Controller that creates a job with a powerful custom action
 **/

#include <iostream>
#include <utility>

#include "CommunicatingActionsController.h"

#define GFLOP (1000.0 * 1000.0 * 1000.0)
#define MB (1000.0 * 1000.0)

#define COMMUNICATOR_SIZE 16
#define SQRT_COMMUNICATOR_SIZE 4

#define MATRIX_SIZE 10000
#define BLOCK_SIZE ((double) MATRIX_SIZE / SQRT_COMMUNICATOR_SIZE)

WRENCH_LOG_CATEGORY(custom_controller, "Log category for CommunicatingActionsController");

namespace wrench {

    /**
     * @brief Constructor, which calls the super constructor
     *
     * @param batch_cs: a batch compute service
     * @param hostname: the name of the host on which to start the Controller
     */
    CommunicatingActionsController::CommunicatingActionsController(
            std::shared_ptr<BatchComputeService> batch_cs,
            const std::string &hostname) : ExecutionController(hostname, "mamj"),
                                           batch_cs(std::move(batch_cs)) {}

    /**
     * @brief main method of the CommunicatingActionsController daemon
     *
     * @return 0 on completion
     *
     * @throw std::runtime_error
     */
    int CommunicatingActionsController::main() {
        /* Set the logging output to GREEN */
        TerminalOutput::setThisProcessLoggingColor(TerminalOutput::COLOR_GREEN);

        WRENCH_INFO("Controller starting on host %s", Simulation::getHostName().c_str());

        /* Create a job manager so that we can create/submit jobs */
        auto job_manager = this->createJobManager();

        /* Create a compound job that will hold all the actions */
        WRENCH_INFO("Creating a compound job");
        auto job = job_manager->createCompoundJob("job");

        /* Create actions that will participate in a parallel computation that mimics what could
         * happen in a parallel (MPI) matrix multiplication using the SUMMA algorithm */

        /* First, let's create a communicator through which actions will communicate */
        auto communicator = wrench::Communicator::createCommunicator(COMMUNICATOR_SIZE);

        /* Now let's create all actions */
        WRENCH_INFO("Adding %d actions (that will communicate with each other) to the job", COMMUNICATOR_SIZE);
        for (int i = 0; i < COMMUNICATOR_SIZE; i++) {
            auto lambda_execute = [communicator](const std::shared_ptr<wrench::ActionExecutor> &action_executor) {
                auto my_rank = communicator->join();
<<<<<<< HEAD
                auto my_col = my_rank %  SQRT_COMMUNICATOR_SIZE;
=======
                auto num_procs = communicator->getNumRanks();
                auto my_col = my_rank % SQRT_COMMUNICATOR_SIZE;
>>>>>>> 7c0bdb2c
                auto my_row = my_rank / SQRT_COMMUNICATOR_SIZE;
                communicator->barrier();
                WRENCH_INFO("I am an action with rank %lu in a communicator (row %lu / col %lu 2-D coordinates)", my_rank, my_row, my_col);
                for (int i = 0; i < SQRT_COMMUNICATOR_SIZE; i++) {
                    communicator->barrier();
                    if (my_rank == 0) {
                        WRENCH_INFO("Iteration %d's computation phase begins...", i);
                    }
                    communicator->barrier();
                    double flops = 2 * std::pow<double>(BLOCK_SIZE, 3);
                    Simulation::compute(flops);
                    if (my_rank == 0) {
                        WRENCH_INFO("Iteration %d's computation phase ended", i);
                        WRENCH_INFO("Iteration %d's communication phase begins...", i);
                    }
                    // Send messages to processes in my row and my column
                    std::map<unsigned long, double> sends;
                    double message_size = std::pow<double>(BLOCK_SIZE, 2);
                    for (int j = 0; j < SQRT_COMMUNICATOR_SIZE; j++) {
                        if (j != my_col) {
<<<<<<< HEAD
                            sends[my_row * SQRT_COMMUNICATOR_SIZE + j] = message_size;
                        }
                        if (j != my_row) {
                            sends[j * SQRT_COMMUNICATOR_SIZE + my_col] = message_size;
=======
                            sends[my_row * SQRT_COMMUNICATOR_SIZE + j] = message_size;// 100 MB
                        }
                        if (j != my_row) {
                            sends[j * SQRT_COMMUNICATOR_SIZE + my_col] = message_size;// 100 MB
>>>>>>> 7c0bdb2c
                        }
                    }
                    communicator->sendAndReceive(sends, (SQRT_COMMUNICATOR_SIZE - 1) + (SQRT_COMMUNICATOR_SIZE - 1));
                    if (my_rank == 0) {
                        WRENCH_INFO("Iteration %d's communication phase ended", i);
                    }
                }
                communicator->barrier();
                WRENCH_INFO("Action with rank %lu (row %lu / col %lu 2-D coordinates) completed!", my_rank, my_row, my_col);
                communicator->barrier();
            };
            auto lambda_terminate = [](const std::shared_ptr<wrench::ActionExecutor> &action_executor) {};

            job->addCustomAction("action_" + std::to_string(i), 0, 1, lambda_execute, lambda_terminate);
        }

        /* Submit the job to the batch compute service */
        WRENCH_INFO("Submitting job %s to the batch service", job->getName().c_str());
        std::map<std::string, std::string> service_specific_args =
                {{"-N", std::to_string(16)},
                 {"-c", std::to_string(1)},
                 {"-t", std::to_string(3600)}};
        job_manager->submitJob(job, batch_cs, service_specific_args);

        /* Wait for an execution event */
        auto event = this->waitForNextEvent();
        if (not std::dynamic_pointer_cast<wrench::CompoundJobCompletedEvent>(event)) {
            throw std::runtime_error("Unexpected event: " + event->toString());
        }

        WRENCH_INFO("Controller terminating");
        return 0;
    }

}// namespace wrench<|MERGE_RESOLUTION|>--- conflicted
+++ resolved
@@ -71,12 +71,8 @@
         for (int i = 0; i < COMMUNICATOR_SIZE; i++) {
             auto lambda_execute = [communicator](const std::shared_ptr<wrench::ActionExecutor> &action_executor) {
                 auto my_rank = communicator->join();
-<<<<<<< HEAD
                 auto my_col = my_rank %  SQRT_COMMUNICATOR_SIZE;
-=======
                 auto num_procs = communicator->getNumRanks();
-                auto my_col = my_rank % SQRT_COMMUNICATOR_SIZE;
->>>>>>> 7c0bdb2c
                 auto my_row = my_rank / SQRT_COMMUNICATOR_SIZE;
                 communicator->barrier();
                 WRENCH_INFO("I am an action with rank %lu in a communicator (row %lu / col %lu 2-D coordinates)", my_rank, my_row, my_col);
@@ -97,17 +93,10 @@
                     double message_size = std::pow<double>(BLOCK_SIZE, 2);
                     for (int j = 0; j < SQRT_COMMUNICATOR_SIZE; j++) {
                         if (j != my_col) {
-<<<<<<< HEAD
                             sends[my_row * SQRT_COMMUNICATOR_SIZE + j] = message_size;
                         }
                         if (j != my_row) {
                             sends[j * SQRT_COMMUNICATOR_SIZE + my_col] = message_size;
-=======
-                            sends[my_row * SQRT_COMMUNICATOR_SIZE + j] = message_size;// 100 MB
-                        }
-                        if (j != my_row) {
-                            sends[j * SQRT_COMMUNICATOR_SIZE + my_col] = message_size;// 100 MB
->>>>>>> 7c0bdb2c
                         }
                     }
                     communicator->sendAndReceive(sends, (SQRT_COMMUNICATOR_SIZE - 1) + (SQRT_COMMUNICATOR_SIZE - 1));
