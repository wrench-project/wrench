--- conflicted
+++ resolved
@@ -57,9 +57,6 @@
 
     /* Reading and parsing the workflow description file to create a wrench::Workflow object */
     std::cerr << "Loading workflow..." << std::endl;
-<<<<<<< HEAD
-    auto workflow = wrench::PegasusWorkflowParser::createWorkflowFromDAXorJSON(workflow_file, "1000Gf", false);
-=======
     wrench::Workflow *workflow;
     if (ends_with(workflow_file, "dax")) {
         workflow = wrench::PegasusWorkflowParser::createWorkflowFromDAX(workflow_file, "1000Gf");
@@ -69,7 +66,6 @@
         std::cerr << "Workflow file name must end with '.dax' or '.json'" << std::endl;
         exit(1);
     }
->>>>>>> 817f79d7
     std::cerr << "The workflow has " << workflow->getNumberOfTasks() << " tasks " << std::endl;
     std::cerr.flush();
 
