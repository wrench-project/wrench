--- conflicted
+++ resolved
@@ -35,7 +35,6 @@
 				static unsigned int getHostNumCores(std::string hostname);
 				static double getHostFlopRate(std::string hostname);
 				static double getHostMemoryCapacity(std::string hostname);
-<<<<<<< HEAD
 				static double getMemoryCapacity();
 				static void compute(double);
 				static void sleep(double);
@@ -47,11 +46,6 @@
 				static int getCurrentPstate(std::string hostname);
 				static double getMinPowerAvailable(std::string hostname);
 				static double getMaxPowerPossible(std::string hostname);
-=======
-				static std::string getHostname();
-				static void compute(double flops);
-				static void sleep(double duration);
->>>>>>> e6ae95aa
 				bool isInitialized();
         bool isPlatformSetup();
         std::vector<std::string> getAllHostnames();
