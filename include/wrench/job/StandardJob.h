--- conflicted
+++ resolved
@@ -69,18 +69,10 @@
         StandardJob::State getState();
 
 
-<<<<<<< HEAD
-
         std::map<std::shared_ptr<DataFile>, std::vector<std::shared_ptr<FileLocation>>> getFileLocations() const;
 /***********************/
 /** \cond INTERNAL     */
 /***********************/
-=======
-        std::map<std::shared_ptr<DataFile>, std::vector<std::shared_ptr<FileLocation>>> getFileLocations();
-        /***********************/
-        /** \cond INTERNAL     */
-        /***********************/
->>>>>>> f0fe4354
 
         bool usesScratch();
 
