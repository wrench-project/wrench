--- conflicted
+++ resolved
@@ -32,22 +32,15 @@
          * @param workflow: the workflow
          */
         virtual void process(Workflow *workflow) = 0;
-<<<<<<< HEAD
-=======
 
->>>>>>> 9868f786
         /***********************/
         /** \cond INTERNAL     */
         /***********************/
         virtual ~DynamicOptimization() = default;
         /***********************/
         /** \endcond           */
-<<<<<<< HEAD
-        /***********************/    };
-=======
         /***********************/
     };
->>>>>>> 9868f786
 
     /***********************/
     /** \endcond           */
