/**
 * Copyright (c) 2017. The WRENCH Team.
 *
 * This program is free software: you can redistribute it and/or modify
 * it under the terms of the GNU General Public License as published by
 * the Free Software Foundation, either version 3 of the License, or
 * (at your option) any later version.
 */

#ifndef WRENCH_DYNAMICOPTIMIZATION_H
#define WRENCH_DYNAMICOPTIMIZATION_H


namespace wrench {

    class Workflow;

    /***********************/
    /** \cond DEVELOPER */
    /***********************/

    /**
     *  @brief An abstract class that serves as a base class for implementing dynamic (i.e., at runtime) optimizations
     *         to be used by a WMS while executing a Workflow
     */
    class DynamicOptimization {
    public:
        /**
         * @brief Method to process (i.e., modify the structure of) a workflow at runtime so as to
         * optimize its execution (to be overridden)
         *
         * @param workflow: the workflow
         */
        virtual void process(Workflow *workflow) = 0;
<<<<<<< HEAD
=======

>>>>>>> 9b837f61
        /***********************/
        /** \cond INTERNAL     */
        /***********************/
        virtual ~DynamicOptimization() = default;
        /***********************/
        /** \endcond           */
<<<<<<< HEAD
        /***********************/    };
=======
        /***********************/
    };
>>>>>>> 9b837f61

    /***********************/
    /** \endcond           */
    /***********************/
}

#endif //WRENCH_DYNAMICOPTIMIZATION_H<|MERGE_RESOLUTION|>--- conflicted
+++ resolved
@@ -32,22 +32,15 @@
          * @param workflow: the workflow
          */
         virtual void process(Workflow *workflow) = 0;
-<<<<<<< HEAD
-=======
 
->>>>>>> 9b837f61
         /***********************/
         /** \cond INTERNAL     */
         /***********************/
         virtual ~DynamicOptimization() = default;
         /***********************/
         /** \endcond           */
-<<<<<<< HEAD
-        /***********************/    };
-=======
         /***********************/
     };
->>>>>>> 9b837f61
 
     /***********************/
     /** \endcond           */
