--- conflicted
+++ resolved
@@ -32,19 +32,13 @@
         Alarm(double date, std::string hostname, std::string reply_mailbox_name,
               std::shared_ptr<SimulationMessage> msg, std::string suffix);
 
-<<<<<<< HEAD
-            private:
-=======
-        void kill();
-
-    private:
->>>>>>> e1de59bc
-
         double date;
         std::string reply_mailbox_name;
         std::shared_ptr<SimulationMessage> msg;
 
         int main() override;
+
+        void kill();
 
     };
 
@@ -52,7 +46,7 @@
     /** \endcond           */
     /***********************/
 
-};
+}
 
 
 #endif //WRENCH_ALARM_H