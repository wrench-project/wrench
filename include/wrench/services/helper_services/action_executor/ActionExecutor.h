/**
 * Copyright (c) 2017. The WRENCH Team.
 *
 * This program is free software: you can redistribute it and/or modify
 * it under the terms of the GNU General Public License as published by
 * the Free Software Foundation, either version 3 of the License, or
 * (at your option) any later version.
 */

#ifndef WRENCH_ACTION_EXECUTOR_H
#define WRENCH_ACTION_EXECUTOR_H

#include <set>

#include "wrench/execution_controller/ExecutionController.h"
#include "wrench/services/Service.h"
#include "wrench/action/Action.h"

namespace wrench {

    class Simulation;
    class Action;
    class ActionExecutionService;

    /***********************/
    /** \cond DEVELOPER    */
    /***********************/

    /**
     * @brief An service that performs an Action
     */
    class ActionExecutor : public ExecutionController {

    public:
        unsigned long getNumCoresAllocated() const;
        double getMemoryAllocated() const;
        double getThreadCreationOverhead();
        std::shared_ptr<Action> getAction();

<<<<<<< HEAD
/***********************/
/** \cond INTERNAL     */
/***********************/
=======
        /***********************/
        /** \cont INTERNAL     */
        /***********************/
>>>>>>> 46994acf

        ActionExecutor(
                std::string hostname,
                unsigned long num_cores,
                double ram_footprint,
                double thread_creation_overhead,
                bool simulate_computation_as_sleep,
                simgrid::s4u::Mailbox *callback_mailbox,
                std::shared_ptr<Action> action,
                std::shared_ptr<ActionExecutionService> action_execution_service);

        int main() override;
        void kill(bool job_termination);
        void cleanup(bool has_returned_from_main, int return_value) override;
        std::shared_ptr<ActionExecutionService> getActionExecutionService() const;
        bool getSimulateComputationAsSleep();

    private:
        std::shared_ptr<Action> action;
        std::shared_ptr<ActionExecutionService> action_execution_service;
        simgrid::s4u::Mailbox *callback_mailbox;
        bool killed_on_purpose;

        bool simulation_compute_as_sleep;
        double thread_creation_overhead;

        unsigned long num_cores;
        double ram_footprint;

        /***********************/
        /** \endcond           */
        /***********************/
    };

    /***********************/
    /** \endcond           */
    /***********************/

};// namespace wrench

#endif//WRENCH_ACTION_EXECUTOR_H<|MERGE_RESOLUTION|>--- conflicted
+++ resolved
@@ -37,15 +37,9 @@
         double getThreadCreationOverhead();
         std::shared_ptr<Action> getAction();
 
-<<<<<<< HEAD
 /***********************/
 /** \cond INTERNAL     */
 /***********************/
-=======
-        /***********************/
-        /** \cont INTERNAL     */
-        /***********************/
->>>>>>> 46994acf
 
         ActionExecutor(
                 std::string hostname,
@@ -75,14 +69,14 @@
         unsigned long num_cores;
         double ram_footprint;
 
-        /***********************/
-        /** \endcond           */
-        /***********************/
+/***********************/
+/** \endcond           */
+/***********************/
     };
 
-    /***********************/
-    /** \endcond           */
-    /***********************/
+/***********************/
+/** \endcond           */
+/***********************/
 
 };// namespace wrench
 
