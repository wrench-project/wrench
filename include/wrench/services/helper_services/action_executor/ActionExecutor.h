--- conflicted
+++ resolved
@@ -45,14 +45,9 @@
                 double thread_creation_overhead,
                 bool simulate_computation_as_sleep,
                 S4U_CommPort *callback_commport,
-<<<<<<< HEAD
                 SimulationMessage *custom_callback_msg,
-                std::shared_ptr<Action> action,
-                std::shared_ptr<ActionExecutionService> action_execution_service);
-=======
-                const std::shared_ptr<Action>& action,
-                const std::shared_ptr<ActionExecutionService>& action_execution_service);
->>>>>>> 95ba9664
+                const std::shared_ptr<Action> &action,
+                const std::shared_ptr<ActionExecutionService> &action_execution_service);
 
         int main() override;
         void kill(bool job_termination);
