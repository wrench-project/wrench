--- conflicted
+++ resolved
@@ -176,24 +176,15 @@
     class StorageServiceFileWriteRequestMessage : public StorageServiceMessage {
     public:
         StorageServiceFileWriteRequestMessage(simgrid::s4u::Mailbox *answer_mailbox,
-<<<<<<< HEAD
-=======
                                               simgrid::s4u::Host *requesting_host,
-                                              std::shared_ptr<DataFile> file,
->>>>>>> d1c62826
                                               std::shared_ptr<FileLocation> location,
                                               double buffer_size,
                                               double payload);
 
         /** @brief Mailbox to which the answer message should be sent */
         simgrid::s4u::Mailbox *answer_mailbox;
-<<<<<<< HEAD
-=======
         /** @brief The requesting host */
         simgrid::s4u::Host *requesting_host;
-        /** @brief The file to write */
-        std::shared_ptr<DataFile> file;
->>>>>>> d1c62826
         /** @brief The location to write the file to */
         std::shared_ptr<FileLocation> location;
         /** @brief The buffer size to use */
