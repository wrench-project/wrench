--- conflicted
+++ resolved
@@ -82,17 +82,11 @@
                         std::shared_ptr<FileLocation> dst_location,
                         simgrid::s4u::Host *dst_host,
                         simgrid::s4u::Disk *dst_disk,
-<<<<<<< HEAD
                         simgrid::s4u::Mailbox *mailbox,
                         double transfer_size) :
                     src_location(std::move(src_location)), src_host(src_host), src_disk(src_disk),
                     dst_location(std::move(dst_location)), dst_host(dst_host), dst_disk(dst_disk),
                     mailbox(mailbox), transfer_size(transfer_size), stream(nullptr) {
-=======
-                        simgrid::s4u::Mailbox *mailbox) : file(file), src_location(src_location), src_host(src_host), src_disk(src_disk),
-                                                          dst_location(dst_location), dst_host(dst_host), dst_disk(dst_disk),
-                                                          mailbox(mailbox), stream(nullptr) {
->>>>>>> a2f659e5
             }
         };
         /***********************/
@@ -148,13 +142,6 @@
         void processTransactionFailure(const std::shared_ptr<Transaction> &transaction);
 
 
-<<<<<<< HEAD
-=======
-        //        std::deque<simgrid::s4u::IoPtr> pending_sg_iostreams;
-        //        std::vector<simgrid::s4u::IoPtr> running_sg_iostreams;
-        //        std::unordered_map<simgrid::s4u::IoPtr, std::shared_ptr<Transaction>> transactions;
-
->>>>>>> a2f659e5
         std::deque<std::shared_ptr<Transaction>> pending_transactions;
         std::vector<std::shared_ptr<Transaction>> running_transactions;
         std::unordered_map<simgrid::s4u::IoPtr, std::shared_ptr<Transaction>> stream_to_transactions;
