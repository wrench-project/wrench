--- conflicted
+++ resolved
@@ -92,12 +92,7 @@
 
         bool processFileCopyRequest(WorkflowFile *file, StorageService *src, std::string answer_mailbox);
 
-<<<<<<< HEAD
-        std::vector<std::unique_ptr<S4U_PendingCommunication>> pending_communications;
-=======
         unsigned long num_concurrent_connections;
->>>>>>> aae3c478
-
 
         std::vector<std::unique_ptr<S4U_PendingCommunication>> pending_incoming_communications;
         std::map<S4U_PendingCommunication *, std::unique_ptr<IncomingFile>> incoming_files;
