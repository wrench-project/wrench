/**
 * Copyright (c) 2017-2018. The WRENCH Team.
 *
 * This program is free software: you can redistribute it and/or modify
 * it under the terms of the GNU General Public License as published by
 * the Free Software Foundation, either version 3 of the License, or
 * (at your option) any later version.
 */


#ifndef WRENCH_STORAGESERVICE_H
#define WRENCH_STORAGESERVICE_H


#include <string>
#include <set>

#include "wrench/services/Service.h"
#include "wrench/failure_causes/FailureCause.h"
#include "wrench/services/file_registry/FileRegistryService.h"
#include "wrench/job/StandardJob.h"
#include "wrench/services/storage/storage_helpers/LogicalFileSystem.h"
#include "wrench/services/storage/storage_helpers/FileLocation.h"


namespace wrench {

    class Simulation;
    class DataFile;
    class FailureCause;
    class FileRegistryService;

    /**
     * @brief The storage service base class
     */
    class StorageService : public Service {

    public:
        /***********************/
        /** \cond DEVELOPER   **/
        /***********************/

        void stop() override;

        std::map<std::string, double> getFreeSpace();

        std::map<std::string, double> getTotalSpace();

        std::string getMountPoint();
        std::set<std::string> getMountPoints();
        bool hasMultipleMountPoints();
        bool hasMountPoint(const std::string &mp);

        static bool lookupFile(const std::shared_ptr<DataFile> &file, const std::shared_ptr<FileLocation> &location);
        static void deleteFile(const std::shared_ptr<DataFile> &file, const std::shared_ptr<FileLocation> &location,
                               const std::shared_ptr<FileRegistryService> &file_registry_service = nullptr);
        static void readFile(const std::shared_ptr<DataFile> &file, const std::shared_ptr<FileLocation> &location);
        static void readFile(const std::shared_ptr<DataFile> &file, const std::shared_ptr<FileLocation> &location, double num_bytes);
        static void writeFile(const std::shared_ptr<DataFile> &file, const std::shared_ptr<FileLocation> &location);


        /***********************/
        /** \cond INTERNAL    **/
        /***********************/
<<<<<<< HEAD
        static void readFile(std::shared_ptr<DataFile> file, std::shared_ptr<FileLocation> location, simgrid::s4u::Mailbox * answer_mailbox, simgrid::s4u::Mailbox * chunk_receiving_mailbox, double num_bytes);

        bool isScratch();
=======
        bool isScratch() const;
>>>>>>> adb87e38
        void setScratch();

        static void copyFile(const std::shared_ptr<DataFile> &file,
                             const std::shared_ptr<FileLocation> &src_location,
                             const std::shared_ptr<FileLocation> &dst_location);


        static void initiateFileCopy(simgrid::s4u::Mailbox *answer_mailbox,
                                     const std::shared_ptr<DataFile> &file,
                                     const std::shared_ptr<FileLocation> &src_location,
                                     const std::shared_ptr<FileLocation> &dst_location);

        static void readFiles(std::map<std::shared_ptr<DataFile>, std::shared_ptr<FileLocation>> locations);

        static void writeFiles(std::map<std::shared_ptr<DataFile>, std::shared_ptr<FileLocation>> locations);


        StorageService(const std::string &hostname,
                       const std::set<std::string> &mount_points,
                       const std::string &service_name);

    protected:
        friend class Simulation;
        friend class FileRegistryService;
        friend class FileTransferThread;

        static void stageFile(const std::shared_ptr<DataFile> &file, const std::shared_ptr<FileLocation> &location);

        /** @brief The service's buffer size */
        unsigned long buffer_size;

        /** @brief File systems */
        std::map<std::string, std::unique_ptr<LogicalFileSystem>> file_systems;

        /***********************/
        /** \endcond          **/
        /***********************/

    private:
        enum FileOperation {
            READ,
            WRITE,
        };

        static void writeOrReadFiles(FileOperation action,
                                     std::map<std::shared_ptr<DataFile>, std::shared_ptr<FileLocation>> locations);

        void stageFile(const std::shared_ptr<DataFile> &file, const std::string &mountpoint, std::string directory);

        bool is_stratch;
    };

    /***********************/
    /** \endcond           */
    /***********************/

};// namespace wrench


#endif//WRENCH_STORAGESERVICE_H<|MERGE_RESOLUTION|>--- conflicted
+++ resolved
@@ -62,13 +62,11 @@
         /***********************/
         /** \cond INTERNAL    **/
         /***********************/
-<<<<<<< HEAD
+
         static void readFile(std::shared_ptr<DataFile> file, std::shared_ptr<FileLocation> location, simgrid::s4u::Mailbox * answer_mailbox, simgrid::s4u::Mailbox * chunk_receiving_mailbox, double num_bytes);
 
-        bool isScratch();
-=======
         bool isScratch() const;
->>>>>>> adb87e38
+
         void setScratch();
 
         static void copyFile(const std::shared_ptr<DataFile> &file,
