/**
 * Copyright (c) 2017-2018. The WRENCH Team.
 *
 * This program is free software: you can redistribute it and/or modify
 * it under the terms of the GNU General Public License as published by
 * the Free Software Foundation, either version 3 of the License, or
 * (at your option) any later version.
 */


#ifndef WRENCH_STORAGESERVICE_H
#define WRENCH_STORAGESERVICE_H


#include <string>
#include <set>

#include "wrench/services/Service.h"
#include "wrench/failure_causes/FailureCause.h"
#include "wrench/services/file_registry/FileRegistryService.h"
#include "wrench/job/StandardJob.h"
#include "wrench/services/storage/storage_helpers/LogicalFileSystem.h"
#include "wrench/services/storage/storage_helpers/FileLocation.h"


namespace wrench {

    class Simulation;
    class DataFile;
    class FailureCause;
    class FileRegistryService;

    /**
     * @brief The storage service base class
     */
    class StorageService : public Service {

    public:
        /***********************/
        /** \cond DEVELOPER   **/
        /***********************/

        void stop() override;

        std::map<std::string, double> getFreeSpace();

        std::map<std::string, double> getTotalSpace();
        virtual std::string getMountPoint();
        virtual std::set<std::string> getMountPoints();
        virtual bool hasMultipleMountPoints();
        virtual bool hasMountPoint(const std::string &mp);

        static bool lookupFile(const std::shared_ptr<FileLocation> &location);
        virtual bool lookupFile(const std::shared_ptr<DataFile> &file);

	/**
	 * @brief Get the last write date of a file
	 * @param location: the file location
	 * @return a (simulated) date in seconds
	 */
        virtual double getFileLastWriteDate(const std::shared_ptr<FileLocation> &location) = 0;

        static void deleteFile(const std::shared_ptr<FileLocation> &location,
                               const std::shared_ptr<FileRegistryService> &file_registry_service = nullptr);
        virtual void deleteFile(const std::shared_ptr<DataFile> &file, const std::shared_ptr<FileRegistryService> &file_registry_service = nullptr);

        static void readFile(const std::shared_ptr<FileLocation> &location);
        static void readFile(const std::shared_ptr<FileLocation> &location, double num_bytes);
        virtual void readFile(const std::shared_ptr<DataFile> &file);
        virtual void readFile(const std::shared_ptr<DataFile> &file, double num_bytes);
        virtual void readFile(const std::shared_ptr<DataFile> &file, const std::string &path);
        virtual void readFile(const std::shared_ptr<DataFile> &file, const std::string &path, double num_bytes);

        static void writeFile(const std::shared_ptr<FileLocation> &location);
        virtual void writeFile(const std::shared_ptr<DataFile> &file, const std::string &path);
        virtual void writeFile(const std::shared_ptr<DataFile> &file);

        virtual void createFile(const std::shared_ptr<FileLocation> &location);
        virtual void createFile(const std::shared_ptr<DataFile> &file, const std::string &path);
        virtual void createFile(const std::shared_ptr<DataFile> &file);

        bool isBufferized() const;

        /**
         * @brief Get the theoretical load of a service
         * @return the load on the service
         */
        virtual double getLoad() = 0;
        /***********************/
        /** \cond INTERNAL    **/
        /***********************/
<<<<<<< HEAD
        static void readFile(const std::shared_ptr<FileLocation> &location,
                             simgrid::s4u::Mailbox *answer_mailbox,
                             simgrid::s4u::Mailbox *chunk_receiving_mailbox,
                             double num_bytes);
=======
        static void readFileInternal(const std::shared_ptr<DataFile> &file,
                                     const std::shared_ptr<FileLocation> &location,
                                     double num_bytes);
>>>>>>> 31ae4bc6

        bool isScratch() const;

        void setScratch();

        static void copyFile(const std::shared_ptr<FileLocation> &src_location,
                             const std::shared_ptr<FileLocation> &dst_location);


        static void initiateFileCopy(simgrid::s4u::Mailbox *answer_mailbox,
                                     const std::shared_ptr<FileLocation> &src_location,
                                     const std::shared_ptr<FileLocation> &dst_location);

        static void readFiles(std::map<std::shared_ptr<DataFile>, std::shared_ptr<FileLocation>> locations);

        static void writeFiles(std::map<std::shared_ptr<DataFile>, std::shared_ptr<FileLocation>> locations);


        StorageService(const std::string &hostname,
                       const std::set<std::string> &mount_points,
                       const std::string &service_name);

    protected:
        StorageService(const std::string &hostname,
                       const std::string &service_name);
        friend class Simulation;
        friend class FileRegistryService;
        friend class FileTransferThread;

        static void stageFile(const std::shared_ptr<FileLocation> &location);

        /** @brief The service's buffer size */
        double buffer_size = 10000000;

        /** @brief File systems */
        std::map<std::string, std::unique_ptr<LogicalFileSystem>> file_systems;

        /***********************/
        /** \endcond          **/
        /***********************/

    private:
        enum FileOperation {
            READ,
            WRITE,
        };

        static void writeOrReadFiles(FileOperation action,
                                     std::map<std::shared_ptr<DataFile>, std::shared_ptr<FileLocation>> locations);

        void stageFile(const std::shared_ptr<DataFile> &file, const std::string &mountpoint, std::string path);

        bool is_scratch;
    };

    /***********************/
    /** \endcond           */
    /***********************/

};// namespace wrench


#endif//WRENCH_STORAGESERVICE_H<|MERGE_RESOLUTION|>--- conflicted
+++ resolved
@@ -84,21 +84,14 @@
         /**
          * @brief Get the theoretical load of a service
          * @return the load on the service
-         */
         virtual double getLoad() = 0;
         /***********************/
         /** \cond INTERNAL    **/
         /***********************/
-<<<<<<< HEAD
         static void readFile(const std::shared_ptr<FileLocation> &location,
                              simgrid::s4u::Mailbox *answer_mailbox,
                              simgrid::s4u::Mailbox *chunk_receiving_mailbox,
                              double num_bytes);
-=======
-        static void readFileInternal(const std::shared_ptr<DataFile> &file,
-                                     const std::shared_ptr<FileLocation> &location,
-                                     double num_bytes);
->>>>>>> 31ae4bc6
 
         bool isScratch() const;
 
