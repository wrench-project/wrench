--- conflicted
+++ resolved
@@ -189,13 +189,9 @@
          */
         std::map<std::string, std::vector<std::shared_ptr<wrench::StorageService>>> &getAllServices();
 
-<<<<<<< HEAD
         std::vector<std::shared_ptr<FileLocation>> lookupFileLocation(const std::shared_ptr<FileLocation> &location);
 
-        std::vector<std::shared_ptr<FileLocation>> lookupFileLocation(const std::shared_ptr<DataFile> &file, simgrid::s4u::Mailbox *answer_mailbox);
-=======
         std::vector<std::shared_ptr<FileLocation>> lookupFileLocation(const std::shared_ptr<DataFile> &file, S4U_CommPort *answer_commport);
->>>>>>> aecf38c8
 
         std::vector<std::shared_ptr<FileLocation>> lookupOrDesignateStorageService(const std::shared_ptr<FileLocation> location);
 
@@ -266,9 +262,8 @@
          *         requests, with minimum cost to the user.
          */
         WRENCH_MESSAGE_PAYLOADCOLLECTION_TYPE default_messagepayload_values = {
-<<<<<<< HEAD
-            {CompoundStorageServiceMessagePayload::STOP_DAEMON_MESSAGE_PAYLOAD, 1024},
-            {CompoundStorageServiceMessagePayload::DAEMON_STOPPED_MESSAGE_PAYLOAD, 1024},
+            {CompoundStorageServiceMessagePayload::STOP_DAEMON_MESSAGE_PAYLOAD, S4U_CommPort::default_control_message_size},
+            {CompoundStorageServiceMessagePayload::DAEMON_STOPPED_MESSAGE_PAYLOAD, S4U_CommPort::default_control_message_size},
             {CompoundStorageServiceMessagePayload::FREE_SPACE_REQUEST_MESSAGE_PAYLOAD, 0},
             {CompoundStorageServiceMessagePayload::FILE_DELETE_REQUEST_MESSAGE_PAYLOAD, 0},
             {CompoundStorageServiceMessagePayload::FILE_DELETE_ANSWER_MESSAGE_PAYLOAD, 0},
@@ -280,23 +275,7 @@
             {CompoundStorageServiceMessagePayload::FILE_READ_ANSWER_MESSAGE_PAYLOAD, 0},
             {CompoundStorageServiceMessagePayload::FILE_WRITE_REQUEST_MESSAGE_PAYLOAD, 0},
             {CompoundStorageServiceMessagePayload::FILE_WRITE_ANSWER_MESSAGE_PAYLOAD, 0},
-            {CompoundStorageServiceMessagePayload::STORAGE_SELECTION_PAYLOAD, 1024}};
-=======
-                {CompoundStorageServiceMessagePayload::STOP_DAEMON_MESSAGE_PAYLOAD, S4U_CommPort::default_control_message_size},
-                {CompoundStorageServiceMessagePayload::DAEMON_STOPPED_MESSAGE_PAYLOAD, S4U_CommPort::default_control_message_size},
-                {CompoundStorageServiceMessagePayload::FREE_SPACE_REQUEST_MESSAGE_PAYLOAD, 0},
-                {CompoundStorageServiceMessagePayload::FILE_DELETE_REQUEST_MESSAGE_PAYLOAD, 0},
-                {CompoundStorageServiceMessagePayload::FILE_DELETE_ANSWER_MESSAGE_PAYLOAD, 0},
-                {CompoundStorageServiceMessagePayload::FILE_LOOKUP_REQUEST_MESSAGE_PAYLOAD, 0},
-                {CompoundStorageServiceMessagePayload::FILE_LOOKUP_ANSWER_MESSAGE_PAYLOAD, 0},
-                {CompoundStorageServiceMessagePayload::FILE_COPY_REQUEST_MESSAGE_PAYLOAD, 0},
-                {CompoundStorageServiceMessagePayload::FILE_COPY_ANSWER_MESSAGE_PAYLOAD, 0},
-                {CompoundStorageServiceMessagePayload::FILE_READ_REQUEST_MESSAGE_PAYLOAD, 0},
-                {CompoundStorageServiceMessagePayload::FILE_READ_ANSWER_MESSAGE_PAYLOAD, 0},
-                {CompoundStorageServiceMessagePayload::FILE_WRITE_REQUEST_MESSAGE_PAYLOAD, 0},
-                {CompoundStorageServiceMessagePayload::FILE_WRITE_ANSWER_MESSAGE_PAYLOAD, 0},
-                {CompoundStorageServiceMessagePayload::STORAGE_SELECTION_PAYLOAD, S4U_CommPort::default_control_message_size}};
->>>>>>> aecf38c8
+            {CompoundStorageServiceMessagePayload::STORAGE_SELECTION_PAYLOAD, S4U_CommPort::default_control_message_size}};
 
         static unsigned long getNewUniqueNumber();
 
@@ -310,15 +289,9 @@
 
         int main() override;
 
-<<<<<<< HEAD
         std::vector<std::shared_ptr<FileLocation>> lookupOrDesignateStorageService(const std::shared_ptr<DataFile> concrete_file_location,
                                                                                    unsigned int stripe_count,
-                                                                                   simgrid::s4u::Mailbox *answer_mailbox);
-=======
-        std::vector<std::shared_ptr<FileLocation>> lookupOrDesignateStorageService(const std::shared_ptr<DataFile> concrete_file_location, S4U_CommPort *answer_commport);
-
-        std::vector<std::shared_ptr<FileLocation>> lookupOrDesignateStorageService(const std::shared_ptr<FileLocation> location);
->>>>>>> aecf38c8
+                                                                                   S4U_CommPort *answer_commport);
 
         bool processStorageSelectionMessage(const CompoundStorageAllocationRequestMessage *msg);
 
