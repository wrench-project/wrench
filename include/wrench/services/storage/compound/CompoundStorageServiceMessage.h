--- conflicted
+++ resolved
@@ -35,13 +35,10 @@
      */
     class CompoundStorageAllocationRequestMessage : public CompoundStorageServiceMessage {
     public:
-<<<<<<< HEAD
-        CompoundStorageAllocationRequestMessage(simgrid::s4u::Mailbox *answer_mailbox,
+        CompoundStorageAllocationRequestMessage(S4U_CommPort *answer_commport,
                                                 std::shared_ptr<DataFile> file,
-                                                unsigned int stripe_count, double payload);
-=======
-        CompoundStorageAllocationRequestMessage(S4U_CommPort *answer_commport, std::shared_ptr<DataFile> file, double payload);
->>>>>>> 978fc667
+                                                unsigned int stripe_count,
+                                                double payload);
 
         /** @brief CommPort to which the answer message should be sent */
         S4U_CommPort *answer_commport;
