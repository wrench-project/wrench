--- conflicted
+++ resolved
@@ -99,17 +99,9 @@
 
         int main() override;
         bool processNextMessage();
-<<<<<<< HEAD
         bool rejectDuplicateRead(const std::shared_ptr<DataFile>&  file);
         StorageServiceProxy(const std::string &hostname, const std::shared_ptr<StorageService> &cache = nullptr, const std::shared_ptr<StorageService> &default_remote = nullptr, WRENCH_PROPERTY_COLLECTION_TYPE properties = {}, WRENCH_MESSAGE_PAYLOADCOLLECTION_TYPE message_payloads = {});
-=======
-
-        explicit StorageServiceProxy(const std::string &hostname,
-                                     const std::shared_ptr<StorageService> &cache = nullptr,
-                                     const std::shared_ptr<StorageService> &default_remote = nullptr,
-                                     WRENCH_PROPERTY_COLLECTION_TYPE properties = {},
-                                     WRENCH_MESSAGE_PAYLOADCOLLECTION_TYPE message_payloads = {});
->>>>>>> 33f3f7b0
+
 
         /**
          * @brief Factory to create a StorageServiceProxy that does not cache reads, and does not have a default destination to forward too
