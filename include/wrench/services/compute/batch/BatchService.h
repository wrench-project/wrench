/**
 * Copyright (c) 2017. The WRENCH Team.
 *
 * This program is free software: you can redistribute it and/or modify
 * it under the terms of the GNU General Public License as published by
 * the Free Software Foundation, either version 3 of the License, or
 * (at your option) any later version.
 */


#ifndef WRENCH_BATCH_SERVICE_H
#define WRENCH_BATCH_SERVICE_H

#include "wrench/services/Service.h"
#include <queue>
#include <deque>
#include "wrench/workflow/job/StandardJob.h"
#include "BatchServiceProperty.h"
#include "wrench/services/compute/ComputeService.h"
#include "wrench/services/compute/standard_job_executor/StandardJobExecutor.h"
#include "wrench/workflow/job/WorkflowJob.h"
#include <tuple>
#include "BatchJob.h"
#include "BatchScheduler.h"
#include <set>
#include <wrench/services/helpers/Alarm.h>

namespace wrench {


    /**
     * @brief A Batch-scheduled compute service
     */
    class BatchService: public ComputeService {




    private:
        std::map<std::string, std::string> default_property_values =
                {{BatchServiceProperty::STOP_DAEMON_MESSAGE_PAYLOAD,          "1024"},
                 {BatchServiceProperty::DAEMON_STOPPED_MESSAGE_PAYLOAD,       "1024"},
                 {BatchServiceProperty::THREAD_STARTUP_OVERHEAD,              "0"},
                 {BatchServiceProperty::STANDARD_JOB_DONE_MESSAGE_PAYLOAD,    "1024"},
                 {BatchServiceProperty::SUBMIT_STANDARD_JOB_ANSWER_MESSAGE_PAYLOAD,    "1024"},
                 {BatchServiceProperty::SUBMIT_PILOT_JOB_ANSWER_MESSAGE_PAYLOAD,        "1024"},
                 {BatchServiceProperty::STANDARD_JOB_FAILED_MESSAGE_PAYLOAD,  "1024"},
                 {BatchServiceProperty::PILOT_JOB_STARTED_MESSAGE_PAYLOAD,    "1024"},
                 {BatchServiceProperty::SUBMIT_BATCH_JOB_ANSWER_MESSAGE_PAYLOAD,     "1024"},
                 {BatchServiceProperty::SUBMIT_BATCH_JOB_REQUEST_MESSAGE_PAYLOAD,    "1024"},
                 {BatchServiceProperty::PILOT_JOB_EXPIRED_MESSAGE_PAYLOAD,           "1024"},
                 {BatchServiceProperty::TERMINATE_PILOT_JOB_ANSWER_MESSAGE_PAYLOAD,           "1024"},
                 {BatchServiceProperty::TERMINATE_PILOT_JOB_REQUEST_MESSAGE_PAYLOAD,           "1024"},
                 {BatchServiceProperty::HOST_SELECTION_ALGORITHM,           "FIRSTFIT"},
                 {BatchServiceProperty::JOB_SELECTION_ALGORITHM,           "FCFS"}
                };

    public:

        /* Public constructor */
        BatchService(std::string hostname,
        std::vector<std::string> nodes_in_network,
                     StorageService *default_storage_service,
                     bool supports_standard_jobs,
                     bool supports_pilot_jobs,
                std::map<std::string, std::string> plist = {});

<<<<<<< HEAD
        /***********************/
        /** \cond INTERNAL    */
        /***********************/

       ~BatchService();
=======
       ~BatchService() override ;
>>>>>>> 8d8b3f7c

        //cancels the job
//        void cancelJob(unsigned long jobid);

        //returns jobid,started time, running time
        std::vector<std::tuple<unsigned long,double,double>> getJobsInQueue();

        /***********************/
        /** \endcond           */
        /***********************/


    private:
        BatchService(std::string hostname,
        std::vector<std::string> nodes_in_network,
        StorageService *default_storage_service,
                     bool supports_standard_jobs,
                     bool supports_pilot_jobs,
                     unsigned long reduced_cores,
        std::map<std::string, std::string> plist,
        std::string suffix);

        //Configuration to create randomness in measurement period initially
//        unsigned long random_interval = 10;

        //create alarms for standardjobs
        std::vector<std::unique_ptr<Alarm>> standard_job_alarms;

        //alarms for pilot jobs (only one pilot job alarm)
        std::vector<std::unique_ptr<Alarm>> pilot_job_alarms;

//        std::vector<std::shared_ptr<SimulationMessage>> sent_alrm_msgs;

        /* Resources information in Batchservice */
        unsigned long total_num_of_nodes;
        std::map<std::string,unsigned long> nodes_to_cores_map;
//        std::vector<double> timeslots;
        std::map<std::string,unsigned long> available_nodes_to_cores;
        /*End Resources information in Batchservice */

        // Vector of standard job executors
        std::set<std::unique_ptr<StandardJobExecutor>> running_standard_job_executors;

        // Vector of standard job executors
        std::set<std::unique_ptr<StandardJobExecutor>> finished_standard_job_executors;

        //Queue of pending batch jobs
        std::deque<std::unique_ptr<BatchJob>> pending_jobs;
        //A set of running batch jobs
        std::set<std::unique_ptr<BatchJob>> running_jobs;

        unsigned long generateUniqueJobId();

        bool foundRunningJobOnTheList(WorkflowJob* job);

        //submits the standard job
        //overriden function of parent Compute Service
        void submitStandardJob(StandardJob *job,std::map<std::string, std::string> &batch_job_args) override;

        //submits the standard job
        //overriden function of parent Compute Service
        void submitPilotJob(PilotJob *job,std::map<std::string, std::string> &batch_job_args) override;

        int main() override;
        bool processNextMessage();
        bool dispatchNextPendingJob();
        void processStandardJobCompletion(StandardJobExecutor *executor, StandardJob *job);

        void processStandardJobFailure(StandardJobExecutor *executor,
                                       StandardJob *job,
                                       std::shared_ptr<FailureCause> cause);

        void failPendingStandardJob(StandardJob *job, std::shared_ptr<FailureCause> cause);
        void failRunningStandardJob(StandardJob *job, std::shared_ptr<FailureCause> cause);
        void terminateRunningStandardJob(StandardJob *job);
        void terminatePilotJob(PilotJob* job) override ;

        std::set<std::pair<std::string,unsigned long>> scheduleOnHosts(std::string host_selection_algorithm,
                                                                       unsigned long, unsigned long);

        std::unique_ptr<BatchJob> scheduleJob(std::string);

        //Terminate the batch service (this is usually for pilot jobs when they act as a batch service)
        void terminate(bool);

        //Fail the standard jobs inside the pilot jobs
        void failCurrentStandardJobs(std::shared_ptr<FailureCause> cause);

        //Process the pilot job completion
        void processPilotJobCompletion(PilotJob* job);

        //Process standardjob timeout
        void processStandardJobTimeout(StandardJob* job);

        //process pilot job termination request
        void processPilotJobTerminationRequest(PilotJob *job, std::string answer_mailbox);

        //Process standardjob timeout
        void processPilotJobTimeout(PilotJob* job);

        //update the resources
        void updateResources(std::set<std::pair<std::string,unsigned long>> resources);
        void updateResources(StandardJob* job);

        //send call back to the pilot job submitters
        void sendPilotJobCallBackMessage(PilotJob* job);

        //send call back to the standard job submitters
        void sendStandardJobCallBackMessage(StandardJob*job);

    };
}


#endif //WRENCH_BATCH_SERVICE_H<|MERGE_RESOLUTION|>--- conflicted
+++ resolved
@@ -65,15 +65,11 @@
                      bool supports_pilot_jobs,
                 std::map<std::string, std::string> plist = {});
 
-<<<<<<< HEAD
         /***********************/
         /** \cond INTERNAL    */
         /***********************/
 
-       ~BatchService();
-=======
-       ~BatchService() override ;
->>>>>>> 8d8b3f7c
+       ~BatchService() override;
 
         //cancels the job
 //        void cancelJob(unsigned long jobid);
