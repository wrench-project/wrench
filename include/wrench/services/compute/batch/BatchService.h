/**
 * Copyright (c) 2017. The WRENCH Team.
 *
 * This program is free software: you can redistribute it and/or modify
 * it under the terms of the GNU General Public License as published by
 * the Free Software Foundation, either version 3 of the License, or
 * (at your option) any later version.
 */


#ifndef WRENCH_BATCH_SERVICE_H
#define WRENCH_BATCH_SERVICE_H

#include "wrench/services/Service.h"
#include <queue>
#include <deque>
#include "wrench/workflow/job/StandardJob.h"
#include "BatchServiceProperty.h"
#include "wrench/services/compute/ComputeService.h"
#include "wrench/services/compute/standard_job_executor/StandardJobExecutor.h"
#include "wrench/workflow/job/WorkflowJob.h"
#include <tuple>
#include "BatchJob.h"
#include "BatchScheduler.h"
#include <set>
#include <wrench/services/helpers/Alarm.h>

namespace wrench {


    /**
     * @brief A batch-scheduled ComputeService
     */
    class BatchService: public ComputeService {




    private:
        std::map<std::string, std::string> default_property_values =
                {{BatchServiceProperty::STOP_DAEMON_MESSAGE_PAYLOAD,          "1024"},
                 {BatchServiceProperty::DAEMON_STOPPED_MESSAGE_PAYLOAD,       "1024"},
                 {BatchServiceProperty::THREAD_STARTUP_OVERHEAD,              "0"},
                 {BatchServiceProperty::STANDARD_JOB_DONE_MESSAGE_PAYLOAD,    "1024"},
                 {BatchServiceProperty::SUBMIT_STANDARD_JOB_REQUEST_MESSAGE_PAYLOAD,    "1024"},
                 {BatchServiceProperty::SUBMIT_STANDARD_JOB_ANSWER_MESSAGE_PAYLOAD,    "1024"},
                 {BatchServiceProperty::SUBMIT_PILOT_JOB_REQUEST_MESSAGE_PAYLOAD,        "1024"},
                 {BatchServiceProperty::SUBMIT_PILOT_JOB_ANSWER_MESSAGE_PAYLOAD,        "1024"},
                 {BatchServiceProperty::STANDARD_JOB_FAILED_MESSAGE_PAYLOAD,  "1024"},
                 {BatchServiceProperty::PILOT_JOB_STARTED_MESSAGE_PAYLOAD,    "1024"},
                 {BatchServiceProperty::PILOT_JOB_EXPIRED_MESSAGE_PAYLOAD,           "1024"},
                 {BatchServiceProperty::TERMINATE_PILOT_JOB_ANSWER_MESSAGE_PAYLOAD,           "1024"},
                 {BatchServiceProperty::TERMINATE_PILOT_JOB_REQUEST_MESSAGE_PAYLOAD,           "1024"},
                 {BatchServiceProperty::HOST_SELECTION_ALGORITHM,           "FIRSTFIT"},
                 {BatchServiceProperty::JOB_SELECTION_ALGORITHM,           "FCFS"}
                };

    public:

        /* Public constructor */
        BatchService(std::string hostname,
        std::vector<std::string> compute_nodes,
                     StorageService *default_storage_service,
                     bool supports_standard_jobs,
                     bool supports_pilot_jobs,
                std::map<std::string, std::string> plist = {});

        /***********************/
        /** \cond INTERNAL    */
        /***********************/

       ~BatchService() override;

        //cancels the job
//        void cancelJob(unsigned long jobid);
<<<<<<< HEAD
=======

>>>>>>> 1278acb5
        //returns jobid,started time, running time
        std::vector<std::tuple<unsigned long,double,double>> getJobsInQueue();

        /***********************/
        /** \endcond           */
        /***********************/


    private:
        BatchService(std::string hostname,
        std::vector<std::string> nodes_in_network,
        StorageService *default_storage_service,
                     bool supports_standard_jobs,
                     bool supports_pilot_jobs,
                     unsigned long reduced_cores,
        std::map<std::string, std::string> plist,
        std::string suffix);

        //Configuration to create randomness in measurement period initially
//        unsigned long random_interval = 10;

        //create alarms for standardjobs
        std::vector<std::unique_ptr<Alarm>> standard_job_alarms;

        //alarms for pilot jobs (only one pilot job alarm)
        std::vector<std::unique_ptr<Alarm>> pilot_job_alarms;

//        std::vector<std::shared_ptr<SimulationMessage>> sent_alrm_msgs;

        /* Resources information in Batchservice */
        unsigned long total_num_of_nodes;
        std::map<std::string,unsigned long> nodes_to_cores_map;
//        std::vector<double> timeslots;
        std::map<std::string,unsigned long> available_nodes_to_cores;
        /*End Resources information in Batchservice */

        // Vector of standard job executors
        std::set<std::unique_ptr<StandardJobExecutor>> running_standard_job_executors;

        // Vector of standard job executors
        std::set<std::unique_ptr<StandardJobExecutor>> finished_standard_job_executors;

        //Queue of pending batch jobs
        std::deque<std::unique_ptr<BatchJob>> pending_jobs;
        //A set of running batch jobs
        std::set<std::unique_ptr<BatchJob>> running_jobs;

        unsigned long generateUniqueJobId();

        bool foundRunningJobOnTheList(WorkflowJob* job);

        //submits the standard job
        //overriden function of parent Compute Service
        void submitStandardJob(StandardJob *job,std::map<std::string, std::string> &batch_job_args) override;

        //submits the standard job
        //overriden function of parent Compute Service
        void submitPilotJob(PilotJob *job,std::map<std::string, std::string> &batch_job_args) override;

        int main() override;
        bool processNextMessage();
        bool dispatchNextPendingJob();
        void processStandardJobCompletion(StandardJobExecutor *executor, StandardJob *job);

        void processStandardJobFailure(StandardJobExecutor *executor,
                                       StandardJob *job,
                                       std::shared_ptr<FailureCause> cause);

        void failPendingStandardJob(StandardJob *job, std::shared_ptr<FailureCause> cause);
        void failRunningStandardJob(StandardJob *job, std::shared_ptr<FailureCause> cause);
        void terminateRunningStandardJob(StandardJob *job);
        void terminatePilotJob(PilotJob* job) override ;

        std::set<std::pair<std::string,unsigned long>> scheduleOnHosts(std::string host_selection_algorithm,
                                                                       unsigned long, unsigned long);

        std::unique_ptr<BatchJob> scheduleJob(std::string);

        //Terminate the batch service (this is usually for pilot jobs when they act as a batch service)
        void terminate(bool);

        //Fail the standard jobs inside the pilot jobs
        void failCurrentStandardJobs(std::shared_ptr<FailureCause> cause);

        //Process the pilot job completion
        void processPilotJobCompletion(PilotJob* job);

        //Process standardjob timeout
        void processStandardJobTimeout(StandardJob* job);

        //process pilot job termination request
        void processPilotJobTerminationRequest(PilotJob *job, std::string answer_mailbox);

        //Process standardjob timeout
        void processPilotJobTimeout(PilotJob* job);

        //update the resources
        void updateResources(std::set<std::pair<std::string,unsigned long>> resources);
        void updateResources(StandardJob* job);

        //send call back to the pilot job submitters
        void sendPilotJobCallBackMessage(PilotJob* job);

        //send call back to the standard job submitters
        void sendStandardJobCallBackMessage(StandardJob*job);

    };
}


#endif //WRENCH_BATCH_SERVICE_H<|MERGE_RESOLUTION|>--- conflicted
+++ resolved
@@ -73,10 +73,6 @@
 
         //cancels the job
 //        void cancelJob(unsigned long jobid);
-<<<<<<< HEAD
-=======
-
->>>>>>> 1278acb5
         //returns jobid,started time, running time
         std::vector<std::tuple<unsigned long,double,double>> getJobsInQueue();
 
