--- conflicted
+++ resolved
@@ -182,33 +182,11 @@
         //Is sched ready?
         bool is_bat_sched_ready;
 
-<<<<<<< HEAD
-        //fork the batsched_process
-        void run_batsched();
-
         unsigned long generateUniqueJobId();
 
-        std::string foundRunningJobOnTheList(WorkflowJob *job);
-
-        //submits a standard job
-        void submitStandardJob(StandardJob *job, std::map<std::string, std::string> &batch_job_args) override;
-
-        //submits a standard job
-        void submitPilotJob(PilotJob *job, std::map<std::string, std::string> &batch_job_args) override;
-
-        // terminate a standard job
-        void terminateStandardJob(StandardJob *job) override;
-
-        // terminate a pilot job
-        void terminatePilotJob(PilotJob *job) override;
-=======
-
-        unsigned long generateUniqueJobId();
-
         void removeJobFromRunningList(BatchJob *job);
 
         void freeJobFromJobsList(BatchJob* job);
->>>>>>> a998f6b9
 
         int main() override;
 
@@ -249,19 +227,11 @@
         //Process standardjob timeout
         void processPilotJobTimeout(PilotJob *job);
 
-<<<<<<< HEAD
-        //update the resources
-        void updateResources(std::set<std::tuple<std::string, unsigned long, double>> resources);
-
-        void updateResources(StandardJob *job);
-
-=======
         //free up resources
         void freeUpResources(std::set<std::tuple<std::string, unsigned long, double>> resources);
 
         //send call back to the pilot job submitters
         void sendPilotJobExpirationNotification(PilotJob *job);
->>>>>>> a998f6b9
 
         //send call back to the standard job submitters
         void sendStandardJobFailureNotification(StandardJob *job, std::string job_id);
