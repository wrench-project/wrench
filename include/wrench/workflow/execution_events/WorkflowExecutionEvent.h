--- conflicted
+++ resolved
@@ -65,24 +65,8 @@
 
         /** @brief The event type */
         WorkflowExecutionEvent::EventType type;
-<<<<<<< HEAD
-=======
-        /** @brief The relevant job, or nullptr */
-        WorkflowJob *job = nullptr;
-        /** @brief The relevant compute service, or nullptr */
-        ComputeService *compute_service = nullptr;
-        /** @brief The relevant file, or nullptr */
-        WorkflowFile *file = nullptr;
-        /** @brief The relevant storage service, or nullptr */
-        StorageService *storage_service = nullptr;
-        /** @brief The relevant failure cause, or nullptr */
-        std::shared_ptr<FailureCause> failure_cause = nullptr;
-        /** @brief The relevant file registry service, or nullptr */
-        FileRegistryService *file_registry_service = nullptr;
-        /** @brief Whether the relevant file registry service has been updated */
-        bool file_registry_service_updated = false;
 
->>>>>>> 7a364857
+        virtual ~WorkflowExecutionEvent() = default;
 
         WorkflowExecutionEvent(EventType type) : type(type) {}
 
@@ -92,12 +76,12 @@
 
     };
 
-    class StandardJobCompletionEvent : public WorkflowExecutionEvent {
+    class StandardJobCompletedEvent : public WorkflowExecutionEvent {
 
     public:
 
-        StandardJobCompletionEvent(StandardJob *standard_job,
-                                   ComputeService *compute_service)
+        StandardJobCompletedEvent(StandardJob *standard_job,
+                                  ComputeService *compute_service)
                 : WorkflowExecutionEvent(STANDARD_JOB_COMPLETION),
                   standard_job(standard_job), compute_service(compute_service) {}
 
@@ -154,12 +138,18 @@
     public:
 
         FileCopyCompletedEvent(WorkflowFile *file,
-                               StorageService *storage_service)
+                               StorageService *storage_service,
+                               FileRegistryService *file_registry_service,
+                               bool file_registry_service_updated)
                 : WorkflowExecutionEvent(FILE_COPY_COMPLETION),
-                  file(file), storage_service(storage_service) {}
+                  file(file), storage_service(storage_service),
+                  file_registry_service(file_registry_service),
+                  file_registry_service_updated(file_registry_service_updated) {}
 
         WorkflowFile *file;
         StorageService *storage_service;
+        FileRegistryService *file_registry_service;
+        bool file_registry_service_updated;
     };
 
 
@@ -169,19 +159,14 @@
 
         FileCopyFailedEvent(WorkflowFile *file,
                             StorageService *storage_service,
-                            FileRegistryService *file_registry_service,
-                            bool file_registry_service_updated,
                             std::shared_ptr<FailureCause> failure_cause
         )
-                : WorkflowExecutionEvent(FILE_COPY_COMPLETION),
+                : WorkflowExecutionEvent(FILE_COPY_FAILURE),
                   file(file), storage_service(storage_service),
-                  file_registry_service(file_registry_service),
-                  file_registry_service_updated(file_registry_service_updated) {}
+                  failure_cause(failure_cause) {}
 
         WorkflowFile *file;
         StorageService *storage_service;
-        FileRegistryService *file_registry_service;
-        bool file_registry_service_updated;
         std::shared_ptr<FailureCause> failure_cause;
 
     };
