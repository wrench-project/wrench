/**
 * Copyright (c) 2017-2018. The WRENCH Team.
 *
 * This program is free software: you can redistribute it and/or modify
 * it under the terms of the GNU General Public License as published by
 * the Free Software Foundation, either version 3 of the License, or
 * (at your option) any later version.
 *
 */

#ifndef WRENCH_SIMULATION_H
#define WRENCH_SIMULATION_H

#include <string>
#include <vector>

#include "wrench/services/file_registry/FileRegistryService.h"
#include "wrench/services/network_proximity/NetworkProximityService.h"
#include "wrench/simgrid_S4U_util/S4U_Simulation.h"
#include "wrench/simulation/SimulationOutput.h"
#include "wrench/simulation/Terminator.h"
#include "wrench/wms/WMS.h"
#include "wrench/workflow/job/StandardJob.h"


namespace wrench {

    class StorageService;

    /**
     * @brief The simulation state
     */
    class Simulation {

    public:
        Simulation();

        ~Simulation();

        void init(int *, char **);

        void instantiatePlatform(std::string);

        std::vector<std::string> getHostnameList();

        bool hostExists(std::string hostname);

        void launch();

        ComputeService *add(std::unique_ptr<ComputeService> executor);

        StorageService *add(std::unique_ptr<StorageService> executor);

<<<<<<< HEAD
        NetworkProximityService *add(std::unique_ptr<NetworkProximityService> executor);
=======
        WMS *add(std::unique_ptr<WMS>);
>>>>>>> 6dfe8900

        void setFileRegistryService(std::unique_ptr<FileRegistryService> file_registry_service);

//        void setNetworkProximityService(std::unique_ptr<NetworkProximityService> network_proximity_service);

        void stageFile(WorkflowFile *file, StorageService *storage_service);

        void stageFiles(std::map<std::string, WorkflowFile *> files, StorageService *storage_service);

        /** @brief The simulation post-mortem output */
        SimulationOutput output;

        /***********************/
        /** \cond DEVELOPER    */
        /***********************/

        template<class T>
        void newTimestamp(SimulationTimestamp<T> *event);

        FileRegistryService *getFileRegistryService();

        NetworkProximityService *getNetworkProximityService();

<<<<<<< HEAD
        void shutdownAllNetworkProximityServices();

        std::set<ComputeService *> getRunningComputeServices();
=======
        double getCurrentSimulatedDate();
>>>>>>> 6dfe8900

        static double getHostMemoryCapacity(std::string hostname);

        static unsigned long getHostNumCores(std::string hostname);

<<<<<<< HEAD
        std::set<NetworkProximityService *> getRunningNetworkProximityServices();
=======
        static double getHostFlopRate(std::string hostname);
>>>>>>> 6dfe8900

        static double getMemoryCapacity();

        static void sleep(double duration);

        Terminator* getTerminator();

        /***********************/
        /** \endcond            */
        /***********************/

        /***********************/
        /** \cond INTERNAL     */
        /***********************/


        /***********************/
        /** \endcond           */
        /***********************/

    private:

        std::unique_ptr<S4U_Simulation> s4u_simulation;

        std::unique_ptr<Terminator> terminator;

        std::set<std::unique_ptr<WMS>> wmses;

        std::unique_ptr<FileRegistryService> file_registry_service = nullptr;

        std::set<std::unique_ptr<NetworkProximityService>> network_proximity_services;

        std::set<std::unique_ptr<ComputeService>> compute_services;

        std::set<std::unique_ptr<StorageService>> storage_services;

        void check_simulation_setup();

        void start_all_processes();

    };

};

#endif //WRENCH_SIMULATION_H<|MERGE_RESOLUTION|>--- conflicted
+++ resolved
@@ -51,11 +51,8 @@
 
         StorageService *add(std::unique_ptr<StorageService> executor);
 
-<<<<<<< HEAD
         NetworkProximityService *add(std::unique_ptr<NetworkProximityService> executor);
-=======
         WMS *add(std::unique_ptr<WMS>);
->>>>>>> 6dfe8900
 
         void setFileRegistryService(std::unique_ptr<FileRegistryService> file_registry_service);
 
@@ -77,25 +74,18 @@
 
         FileRegistryService *getFileRegistryService();
 
-        NetworkProximityService *getNetworkProximityService();
-
-<<<<<<< HEAD
         void shutdownAllNetworkProximityServices();
 
         std::set<ComputeService *> getRunningComputeServices();
-=======
         double getCurrentSimulatedDate();
->>>>>>> 6dfe8900
 
         static double getHostMemoryCapacity(std::string hostname);
 
         static unsigned long getHostNumCores(std::string hostname);
 
-<<<<<<< HEAD
         std::set<NetworkProximityService *> getRunningNetworkProximityServices();
-=======
+
         static double getHostFlopRate(std::string hostname);
->>>>>>> 6dfe8900
 
         static double getMemoryCapacity();
 
