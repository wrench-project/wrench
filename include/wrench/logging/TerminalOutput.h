/**
 * Copyright (c) 2017. The WRENCH Team.
 *
 * This program is free software: you can redistribute it and/or modify
 * it under the terms of the GNU General Public License as published by
 * the Free Software Foundation, either version 3 of the License, or
 * (at your option) any later version.
 */

#ifndef WRENCH_S4U_COLORLOGGING_H
#define WRENCH_S4U_COLORLOGGING_H

#include <map>

#include <simgrid/s4u/Actor.hpp>
#include <xbt/log.h>

#include <iostream>


//#define TRACK_OBJECTS 1

#ifdef TRACK_OBJECTS
class ObjectTracker {
public:
    std::map<std::string, unsigned long> tracker;
};

#define TRACK_OBJECT(name)                                                                  \
    {                                                                                       \
        object_tracker->tracker[name]++;                                                    \
        std::cerr << "#" << (name) << "++: " << object_tracker->tracker[name] << std::endl; \
    }

#define UNTRACK_OBJECT(name)                                                                \
    {                                                                                       \
        object_tracker->tracker[name]--;                                                    \
        std::cerr << "#" << (name) << "--: " << object_tracker->tracker[name] << std::endl; \
    }

<<<<<<< HEAD
    // The whole point is for the map to not be a static object, but instead be inside a
    // memory-leaked object so that it will not risk being de-allocated before static
    // objects are deallocated and trigger destructor calls that refer to the map.
    static ObjectTracker *object_tracker = new ObjectTracker();
=======
static ObjectTracker *object_tracker = new ObjectTracker();// WILL cause one memory leak, but that's ok
                                                           // since this is all for debugging purposes
>>>>>>> 512557e7
#else
#define TRACK_OBJECT(name) \
    {}
#define UNTRACK_OBJECT(name) \
    {}
#endif

namespace wrench {


    /* Wrappers around XBT_* macros, using a bit of those macro's internal magic as well
 * to avoid generating useless (but space consuming) color ASCII codes
 */

#define WRENCH_LOG_CATEGORY(cname, desc) XBT_LOG_NEW_DEFAULT_CATEGORY(cname, desc)

#define WRENCH_INFO(...)                                                                 \
    if (_XBT_LOG_ISENABLEDV((*_simgrid_log_category__default), xbt_log_priority_info)) { \
        wrench::TerminalOutput::beginThisProcessColor();                                 \
        XBT_INFO(__VA_ARGS__);                                                           \
        wrench::TerminalOutput::endThisProcessColor();                                   \
    }                                                                                    \
    static_assert(true, "")

#define WRENCH_DEBUG(...)                                                                 \
    if (_XBT_LOG_ISENABLEDV((*_simgrid_log_category__default), xbt_log_priority_debug)) { \
        wrench::TerminalOutput::beginThisProcessColor();                                  \
        XBT_DEBUG(__VA_ARGS__);                                                           \
        wrench::TerminalOutput::endThisProcessColor();                                    \
    }                                                                                     \
    static_assert(true, "")

#define WRENCH_WARN(...)                                                                    \
    if (_XBT_LOG_ISENABLEDV((*_simgrid_log_category__default), xbt_log_priority_warning)) { \
        wrench::TerminalOutput::beginThisProcessColor();                                    \
        XBT_WARN(__VA_ARGS__);                                                              \
        wrench::TerminalOutput::endThisProcessColor();                                      \
    }                                                                                       \
    static_assert(true, "")

    /***********************/
    /** \cond DEVELOPER    */
    /***********************/

    /**
     * @brief Color-enabling wrappers around Simgrid's XBT_INFO, XBT_DEBUG, XBT_WARN logging macros
     */
    class TerminalOutput {

    public:
        /** @brief Terminal output color enum */
        enum Color {
            /** @brief Black text **/
            COLOR_BLACK,
            /** @brief Red text **/
            COLOR_RED,
            /** @brief Green text **/
            COLOR_GREEN,
            /** @brief Yellow text **/
            COLOR_YELLOW,
            /** @brief Blue text **/
            COLOR_BLUE,
            /** @brief Magenta text **/
            COLOR_MAGENTA,
            /** @brief Cyan text **/
            COLOR_CYAN,
            /** @brief White text **/
            COLOR_WHITE,
        };

        static void setThisProcessLoggingColor(Color color);


        /***********************/
        /** \cond INTERNAL     */
        /***********************/

        static void beginThisProcessColor();

        static void endThisProcessColor();

        static void disableColor();

        //        static void disableLog();

#ifdef TRACK_OBJECTS
        static ObjectTracker *object_tracker;
#endif

        /***********************/
        /** \endcond           */
        /***********************/

    private:
        static const char *color_codes[];

        static std::unordered_map<simgrid::s4u::Actor *, std::string> colormap;

        static std::string getThisProcessLoggingColor();

        static bool color_enabled;
    };

    /***********************/
    /** \endcond           */
    /***********************/
}// namespace wrench


#endif//WRENCH_S4U_COLORLOGGING_H<|MERGE_RESOLUTION|>--- conflicted
+++ resolved
@@ -38,15 +38,10 @@
         std::cerr << "#" << (name) << "--: " << object_tracker->tracker[name] << std::endl; \
     }
 
-<<<<<<< HEAD
     // The whole point is for the map to not be a static object, but instead be inside a
     // memory-leaked object so that it will not risk being de-allocated before static
     // objects are deallocated and trigger destructor calls that refer to the map.
     static ObjectTracker *object_tracker = new ObjectTracker();
-=======
-static ObjectTracker *object_tracker = new ObjectTracker();// WILL cause one memory leak, but that's ok
-                                                           // since this is all for debugging purposes
->>>>>>> 512557e7
 #else
 #define TRACK_OBJECT(name) \
     {}
