#!/usr/bin/python3

import sphinx_rtd_theme
import sys

# -- Project information -----------------------------------------------------

project = 'WRENCH'
copyright = '2017-2022, WRENCH'
author = 'WRENCH Team'

# -- General configuration ---------------------------------------------------

# Add any Sphinx extension module names here, as strings. They can be
# extensions coming with Sphinx (named 'sphinx.ext.*') or your custom
# ones.
extensions = [
    'recommonmark',
    'sphinx_rtd_theme',
    'sphinx.ext.autodoc',
    'sphinx.ext.doctest',
    'sphinx.ext.mathjax',
    'sphinx.ext.viewcode',
    'sphinx.ext.imgmath',
    'sphinx.ext.todo',
    'breathe',
]

# Add any paths that contain templates here, relative to this directory.
templates_path = ['_templates']

# The suffix(es) of source filenames.
# You can specify multiple suffix as a list of string:
source_suffix = {".rst": "restructuredtext", ".md": "markdown"}

# The master toctree document.
master_doc = "index"

# List of patterns, relative to source directory, that match files and
# directories to ignore when looking for source files.
# This pattern also affects html_static_path and html_extra_path.
exclude_patterns = ["_build", "Thumbs.db", ".DS_Store", "_*.rst"]


# -- Options for HTML output -------------------------------------------------

# The theme to use for HTML and HTML Help pages.  See the documentation for
# a list of builtin themes.
#
html_theme = 'sphinx_rtd_theme'
html_favicon = 'favicon.png'

# Add any paths that contain custom static files (such as style sheets) here,
# relative to this directory. They are copied after the builtin static files,
# so a file named "default.css" will overwrite the builtin "default.css".
html_static_path = ['_static']

html_logo = "images/wrench-dark-theme-logo.png"
html_css_files = [
    'css/custom.css',
]
html_theme_options = {
    'logo_only': True,
    'display_version': True,
}

# -- Extension configuration -------------------------------------------------

breathe_default_project = "user"

# The full version, including alpha/beta/rc tags
breathe_projects = {
    "user": "../../docs/2.1-dev/user/xml/",
    "developer": "../../docs/2.1-dev/developer/xml/",
    "internal": "../../docs/2.1-dev/internal/xml/",
}

version = '2.1-dev'
release = '2.1-dev'
breathe_projects = {
    "user": "../../docs/2.1-dev/user/xml/",
    "developer": "../../docs/2.1-dev/developer/xml/",
    "internal": "../../docs/2.1-dev/internal/xml/",
}

version = '2.1-dev'
release = '2.1-dev'
breathe_projects = {
    "user": "../../docs/2.1-dev/user/xml/",
    "developer": "../../docs/2.1-dev/developer/xml/",
    "internal": "../../docs/2.1-dev/internal/xml/",
}

version = '2.1-dev'
release = '2.1-dev'
breathe_projects = {
    "user": "../../docs/2.1-dev/user/xml/",
    "developer": "../../docs/2.1-dev/developer/xml/",
    "internal": "../../docs/2.1-dev/internal/xml/",
}

version = '2.1-dev'
release = '2.1-dev'
breathe_projects = {
    "user": "../../docs/2.1-dev/user/xml/",
    "developer": "../../docs/2.1-dev/developer/xml/",
    "internal": "../../docs/2.1-dev/internal/xml/",
}

version = '2.1-dev'
release = '2.1-dev'
breathe_projects = {
    "user": "../../docs/2.1-dev/user/xml/",
    "developer": "../../docs/2.1-dev/developer/xml/",
    "internal": "../../docs/2.1-dev/internal/xml/",
}

version = '2.1-dev'
release = '2.1-dev'
breathe_projects = {
    "user": "../../docs/2.1-dev/user/xml/",
    "developer": "../../docs/2.1-dev/developer/xml/",
    "internal": "../../docs/2.1-dev/internal/xml/",
}

version = '2.1-dev'
release = '2.1-dev'
breathe_projects = {
    "user": "../../docs/2.1-dev/user/xml/",
    "developer": "../../docs/2.1-dev/developer/xml/",
    "internal": "../../docs/2.1-dev/internal/xml/",
}

version = '2.1-dev'
release = '2.1-dev'
breathe_projects = {
    "user": "../../docs/2.1-dev/user/xml/",
    "developer": "../../docs/2.1-dev/developer/xml/",
    "internal": "../../docs/2.1-dev/internal/xml/",
}

version = '2.1-dev'
release = '2.1-dev'
breathe_projects = {
    "user": "../../docs/2.1-dev/user/xml/",
    "developer": "../../docs/2.1-dev/developer/xml/",
    "internal": "../../docs/2.1-dev/internal/xml/",
}

version = '2.1-dev'
release = '2.1-dev'
breathe_projects = {
    "user": "../../docs/2.1-dev/user/xml/",
    "developer": "../../docs/2.1-dev/developer/xml/",
    "internal": "../../docs/2.1-dev/internal/xml/",
}

version = '2.1-dev'
release = '2.1-dev'
breathe_projects = {
    "user": "../../docs/2.1-dev/user/xml/",
    "developer": "../../docs/2.1-dev/developer/xml/",
    "internal": "../../docs/2.1-dev/internal/xml/",
}

version = '2.1-dev'
release = '2.1-dev'
breathe_projects = {
    "user": "../../docs/2.1-dev/user/xml/",
    "developer": "../../docs/2.1-dev/developer/xml/",
    "internal": "../../docs/2.1-dev/internal/xml/",
}

version = '2.1-dev'
release = '2.1-dev'
breathe_projects = {
    "user": "../../docs/2.1-dev/user/xml/",
    "developer": "../../docs/2.1-dev/developer/xml/",
    "internal": "../../docs/2.1-dev/internal/xml/",
}

version = '2.1-dev'
release = '2.1-dev'
breathe_projects = {
    "user": "../../docs/2.1-dev/user/xml/",
    "developer": "../../docs/2.1-dev/developer/xml/",
    "internal": "../../docs/2.1-dev/internal/xml/",
}

version = '2.1-dev'
release = '2.1-dev'
breathe_projects = {
    "user": "../../docs/2.1-dev/user/xml/",
    "developer": "../../docs/2.1-dev/developer/xml/",
    "internal": "../../docs/2.1-dev/internal/xml/",
}

version = '2.1-dev'
<<<<<<< HEAD
=======
release = '2.1-dev'
breathe_projects = {
    "user": "../../docs/2.1-dev/user/xml/",
    "developer": "../../docs/2.1-dev/developer/xml/",
    "internal": "../../docs/2.1-dev/internal/xml/",
}

version = '2.1-dev'
release = '2.1-dev'
breathe_projects = {
    "user": "../../docs/2.1-dev/user/xml/",
    "developer": "../../docs/2.1-dev/developer/xml/",
    "internal": "../../docs/2.1-dev/internal/xml/",
}

version = '2.1-dev'
release = '2.1-dev'
breathe_projects = {
    "user": "../../docs/2.1-dev/user/xml/",
    "developer": "../../docs/2.1-dev/developer/xml/",
    "internal": "../../docs/2.1-dev/internal/xml/",
}

version = '2.1-dev'
release = '2.1-dev'
breathe_projects = {
    "user": "../../docs/2.1-dev/user/xml/",
    "developer": "../../docs/2.1-dev/developer/xml/",
    "internal": "../../docs/2.1-dev/internal/xml/",
}

version = '2.1-dev'
release = '2.1-dev'
breathe_projects = {
    "user": "../../docs/2.1-dev/user/xml/",
    "developer": "../../docs/2.1-dev/developer/xml/",
    "internal": "../../docs/2.1-dev/internal/xml/",
}

version = '2.1-dev'
release = '2.1-dev'
breathe_projects = {
    "user": "../../docs/2.1-dev/user/xml/",
    "developer": "../../docs/2.1-dev/developer/xml/",
    "internal": "../../docs/2.1-dev/internal/xml/",
}

version = '2.1-dev'
release = '2.1-dev'
breathe_projects = {
    "user": "../../docs/2.1-dev/user/xml/",
    "developer": "../../docs/2.1-dev/developer/xml/",
    "internal": "../../docs/2.1-dev/internal/xml/",
}

version = '2.1-dev'
release = '2.1-dev'
breathe_projects = {
    "user": "../../docs/2.1-dev/user/xml/",
    "developer": "../../docs/2.1-dev/developer/xml/",
    "internal": "../../docs/2.1-dev/internal/xml/",
}

version = '2.1-dev'
release = '2.1-dev'
breathe_projects = {
    "user": "../../docs/2.1-dev/user/xml/",
    "developer": "../../docs/2.1-dev/developer/xml/",
    "internal": "../../docs/2.1-dev/internal/xml/",
}

version = '2.1-dev'
release = '2.1-dev'
breathe_projects = {
    "user": "../../docs/2.1-dev/user/xml/",
    "developer": "../../docs/2.1-dev/developer/xml/",
    "internal": "../../docs/2.1-dev/internal/xml/",
}

version = '2.1-dev'
release = '2.1-dev'
breathe_projects = {
    "user": "../../docs/2.1-dev/user/xml/",
    "developer": "../../docs/2.1-dev/developer/xml/",
    "internal": "../../docs/2.1-dev/internal/xml/",
}

version = '2.1-dev'
release = '2.1-dev'
breathe_projects = {
    "user": "../../docs/2.1-dev/user/xml/",
    "developer": "../../docs/2.1-dev/developer/xml/",
    "internal": "../../docs/2.1-dev/internal/xml/",
}

version = '2.1-dev'
release = '2.1-dev'
breathe_projects = {
    "user": "../../docs/2.1-dev/user/xml/",
    "developer": "../../docs/2.1-dev/developer/xml/",
    "internal": "../../docs/2.1-dev/internal/xml/",
}

version = '2.1-dev'
release = '2.1-dev'
breathe_projects = {
    "user": "../../docs/2.1-dev/user/xml/",
    "developer": "../../docs/2.1-dev/developer/xml/",
    "internal": "../../docs/2.1-dev/internal/xml/",
}

version = '2.1-dev'
>>>>>>> ccd80464
release = '2.1-dev'<|MERGE_RESOLUTION|>--- conflicted
+++ resolved
@@ -196,119 +196,124 @@
 }
 
 version = '2.1-dev'
-<<<<<<< HEAD
-=======
-release = '2.1-dev'
-breathe_projects = {
-    "user": "../../docs/2.1-dev/user/xml/",
-    "developer": "../../docs/2.1-dev/developer/xml/",
-    "internal": "../../docs/2.1-dev/internal/xml/",
-}
-
-version = '2.1-dev'
-release = '2.1-dev'
-breathe_projects = {
-    "user": "../../docs/2.1-dev/user/xml/",
-    "developer": "../../docs/2.1-dev/developer/xml/",
-    "internal": "../../docs/2.1-dev/internal/xml/",
-}
-
-version = '2.1-dev'
-release = '2.1-dev'
-breathe_projects = {
-    "user": "../../docs/2.1-dev/user/xml/",
-    "developer": "../../docs/2.1-dev/developer/xml/",
-    "internal": "../../docs/2.1-dev/internal/xml/",
-}
-
-version = '2.1-dev'
-release = '2.1-dev'
-breathe_projects = {
-    "user": "../../docs/2.1-dev/user/xml/",
-    "developer": "../../docs/2.1-dev/developer/xml/",
-    "internal": "../../docs/2.1-dev/internal/xml/",
-}
-
-version = '2.1-dev'
-release = '2.1-dev'
-breathe_projects = {
-    "user": "../../docs/2.1-dev/user/xml/",
-    "developer": "../../docs/2.1-dev/developer/xml/",
-    "internal": "../../docs/2.1-dev/internal/xml/",
-}
-
-version = '2.1-dev'
-release = '2.1-dev'
-breathe_projects = {
-    "user": "../../docs/2.1-dev/user/xml/",
-    "developer": "../../docs/2.1-dev/developer/xml/",
-    "internal": "../../docs/2.1-dev/internal/xml/",
-}
-
-version = '2.1-dev'
-release = '2.1-dev'
-breathe_projects = {
-    "user": "../../docs/2.1-dev/user/xml/",
-    "developer": "../../docs/2.1-dev/developer/xml/",
-    "internal": "../../docs/2.1-dev/internal/xml/",
-}
-
-version = '2.1-dev'
-release = '2.1-dev'
-breathe_projects = {
-    "user": "../../docs/2.1-dev/user/xml/",
-    "developer": "../../docs/2.1-dev/developer/xml/",
-    "internal": "../../docs/2.1-dev/internal/xml/",
-}
-
-version = '2.1-dev'
-release = '2.1-dev'
-breathe_projects = {
-    "user": "../../docs/2.1-dev/user/xml/",
-    "developer": "../../docs/2.1-dev/developer/xml/",
-    "internal": "../../docs/2.1-dev/internal/xml/",
-}
-
-version = '2.1-dev'
-release = '2.1-dev'
-breathe_projects = {
-    "user": "../../docs/2.1-dev/user/xml/",
-    "developer": "../../docs/2.1-dev/developer/xml/",
-    "internal": "../../docs/2.1-dev/internal/xml/",
-}
-
-version = '2.1-dev'
-release = '2.1-dev'
-breathe_projects = {
-    "user": "../../docs/2.1-dev/user/xml/",
-    "developer": "../../docs/2.1-dev/developer/xml/",
-    "internal": "../../docs/2.1-dev/internal/xml/",
-}
-
-version = '2.1-dev'
-release = '2.1-dev'
-breathe_projects = {
-    "user": "../../docs/2.1-dev/user/xml/",
-    "developer": "../../docs/2.1-dev/developer/xml/",
-    "internal": "../../docs/2.1-dev/internal/xml/",
-}
-
-version = '2.1-dev'
-release = '2.1-dev'
-breathe_projects = {
-    "user": "../../docs/2.1-dev/user/xml/",
-    "developer": "../../docs/2.1-dev/developer/xml/",
-    "internal": "../../docs/2.1-dev/internal/xml/",
-}
-
-version = '2.1-dev'
-release = '2.1-dev'
-breathe_projects = {
-    "user": "../../docs/2.1-dev/user/xml/",
-    "developer": "../../docs/2.1-dev/developer/xml/",
-    "internal": "../../docs/2.1-dev/internal/xml/",
-}
-
-version = '2.1-dev'
->>>>>>> ccd80464
+release = '2.1-dev'
+breathe_projects = {
+    "user": "../../docs/2.1-dev/user/xml/",
+    "developer": "../../docs/2.1-dev/developer/xml/",
+    "internal": "../../docs/2.1-dev/internal/xml/",
+}
+
+version = '2.1-dev'
+release = '2.1-dev'
+breathe_projects = {
+    "user": "../../docs/2.1-dev/user/xml/",
+    "developer": "../../docs/2.1-dev/developer/xml/",
+    "internal": "../../docs/2.1-dev/internal/xml/",
+}
+
+version = '2.1-dev'
+release = '2.1-dev'
+breathe_projects = {
+    "user": "../../docs/2.1-dev/user/xml/",
+    "developer": "../../docs/2.1-dev/developer/xml/",
+    "internal": "../../docs/2.1-dev/internal/xml/",
+}
+
+version = '2.1-dev'
+release = '2.1-dev'
+breathe_projects = {
+    "user": "../../docs/2.1-dev/user/xml/",
+    "developer": "../../docs/2.1-dev/developer/xml/",
+    "internal": "../../docs/2.1-dev/internal/xml/",
+}
+
+version = '2.1-dev'
+release = '2.1-dev'
+breathe_projects = {
+    "user": "../../docs/2.1-dev/user/xml/",
+    "developer": "../../docs/2.1-dev/developer/xml/",
+    "internal": "../../docs/2.1-dev/internal/xml/",
+}
+
+version = '2.1-dev'
+release = '2.1-dev'
+breathe_projects = {
+    "user": "../../docs/2.1-dev/user/xml/",
+    "developer": "../../docs/2.1-dev/developer/xml/",
+    "internal": "../../docs/2.1-dev/internal/xml/",
+}
+
+version = '2.1-dev'
+release = '2.1-dev'
+breathe_projects = {
+    "user": "../../docs/2.1-dev/user/xml/",
+    "developer": "../../docs/2.1-dev/developer/xml/",
+    "internal": "../../docs/2.1-dev/internal/xml/",
+}
+
+version = '2.1-dev'
+release = '2.1-dev'
+breathe_projects = {
+    "user": "../../docs/2.1-dev/user/xml/",
+    "developer": "../../docs/2.1-dev/developer/xml/",
+    "internal": "../../docs/2.1-dev/internal/xml/",
+}
+
+version = '2.1-dev'
+release = '2.1-dev'
+breathe_projects = {
+    "user": "../../docs/2.1-dev/user/xml/",
+    "developer": "../../docs/2.1-dev/developer/xml/",
+    "internal": "../../docs/2.1-dev/internal/xml/",
+}
+
+version = '2.1-dev'
+release = '2.1-dev'
+breathe_projects = {
+    "user": "../../docs/2.1-dev/user/xml/",
+    "developer": "../../docs/2.1-dev/developer/xml/",
+    "internal": "../../docs/2.1-dev/internal/xml/",
+}
+
+version = '2.1-dev'
+release = '2.1-dev'
+breathe_projects = {
+    "user": "../../docs/2.1-dev/user/xml/",
+    "developer": "../../docs/2.1-dev/developer/xml/",
+    "internal": "../../docs/2.1-dev/internal/xml/",
+}
+
+version = '2.1-dev'
+release = '2.1-dev'
+breathe_projects = {
+    "user": "../../docs/2.1-dev/user/xml/",
+    "developer": "../../docs/2.1-dev/developer/xml/",
+    "internal": "../../docs/2.1-dev/internal/xml/",
+}
+
+version = '2.1-dev'
+release = '2.1-dev'
+breathe_projects = {
+    "user": "../../docs/2.1-dev/user/xml/",
+    "developer": "../../docs/2.1-dev/developer/xml/",
+    "internal": "../../docs/2.1-dev/internal/xml/",
+}
+
+version = '2.1-dev'
+release = '2.1-dev'
+breathe_projects = {
+    "user": "../../docs/2.1-dev/user/xml/",
+    "developer": "../../docs/2.1-dev/developer/xml/",
+    "internal": "../../docs/2.1-dev/internal/xml/",
+}
+
+version = '2.1-dev'
+release = '2.1-dev'
+breathe_projects = {
+    "user": "../../docs/2.1-dev/user/xml/",
+    "developer": "../../docs/2.1-dev/developer/xml/",
+    "internal": "../../docs/2.1-dev/internal/xml/",
+}
+
+version = '2.1-dev'
 release = '2.1-dev'