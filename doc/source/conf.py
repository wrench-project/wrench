--- conflicted
+++ resolved
@@ -70,15 +70,6 @@
 
 # The full version, including alpha/beta/rc tags
 
-breathe_projects = {
-    "user": "../../docs/2.2-dev/user/xml/",
-    "developer": "../../docs/2.2-dev/developer/xml/",
-    "internal": "../../docs/2.2-dev/internal/xml/",
-}
-version = '2.2-dev'
-release = '2.4-dev'
-
-
 
 breathe_projects = {
     "user": "../../docs/2.2-dev/user/xml/",
@@ -87,22 +78,3 @@
 }
 version = '2.2-dev'
 release = '2.2-dev'
-<<<<<<< HEAD
-=======
-breathe_projects = {
-    "user": "../../docs/2.2-dev/user/xml/",
-    "developer": "../../docs/2.2-dev/developer/xml/",
-    "internal": "../../docs/2.2-dev/internal/xml/",
-}
-
-version = '2.2-dev'
-release = '2.2-dev'
-breathe_projects = {
-    "user": "../../docs/2.2-dev/user/xml/",
-    "developer": "../../docs/2.2-dev/developer/xml/",
-    "internal": "../../docs/2.2-dev/internal/xml/",
-}
-
-version = '2.2-dev'
-release = '2.2-dev'
->>>>>>> 3df445fe
