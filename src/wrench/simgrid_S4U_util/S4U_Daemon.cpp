--- conflicted
+++ resolved
@@ -46,11 +46,7 @@
     }
 
     S4U_Daemon::~S4U_Daemon() {
-<<<<<<< HEAD
-        WRENCH_INFO("In the Daemon Destructor");
-=======
 //        WRENCH_INFO("In the Daemon Destructor");
->>>>>>> caeca126
     }
 
     int daemonGoodbye(void *x, void*y) {
