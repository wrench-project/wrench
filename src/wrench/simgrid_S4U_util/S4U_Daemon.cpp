--- conflicted
+++ resolved
@@ -271,12 +271,9 @@
             } catch (simgrid::Exception &e) {
                 throw std::runtime_error("simgrid::s4u::Actor::kill() failed... this shouldn't have happened");
             }
-<<<<<<< HEAD
-=======
             // Really not sure why now we're setting this to true... but if we don't some tests fail.
             // Something to investigate at some point
             this->has_returned_from_main = true;
->>>>>>> 852a3700
             return true;
         } else {
             return false;
