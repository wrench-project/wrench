/**
 * Copyright (c) 2017. The WRENCH Team.
 *
 * This program is free software: you can redistribute it and/or modify
 * it under the terms of the GNU General Public License as published by
 * the Free Software Foundation, either version 3 of the License, or
 * (at your option) any later version.
 */

#include <iostream>
#include <memory>
#include <xbt/ex.hpp>
#include <simgrid/s4u/Mailbox.hpp>
#include <simgrid/s4u.hpp>
#include <wrench/util/MessageManager.h>

#include "wrench/exceptions/WorkflowExecutionException.h"
#include "wrench/workflow/execution_events/FailureCause.h"

#include "wrench/logging/TerminalOutput.h"
#include "simgrid_S4U_util/S4U_Mailbox.h"
#include "wrench/simgrid_S4U_util/S4U_PendingCommunication.h"
#include "simulation/SimulationMessage.h"

XBT_LOG_NEW_DEFAULT_CATEGORY(mailbox, "Mailbox");


namespace wrench {

    class WorkflowTask;

    /**
     * @brief Synchronously receive a message from a mailbox
     *
     * @param mailbox_name: the mailbox name
     * @return the message, or nullptr (in which case it's likely a brutal termination)
     *
     * @throw std::shared_ptr<NetworkError>
     * @throw std::shared_ptr<FatalFailure>
     *
     */
    std::unique_ptr<SimulationMessage> S4U_Mailbox::getMessage(std::string mailbox_name) {
      WRENCH_DEBUG("Getting a message from mailbox '%s'", mailbox_name.c_str());
      simgrid::s4u::MailboxPtr mailbox = simgrid::s4u::Mailbox::byName(mailbox_name);
      SimulationMessage *msg = nullptr;
      try {
        msg = static_cast<SimulationMessage *>(mailbox->get());
      } catch (xbt_ex &e) {
        if (e.category == network_error) {
          throw std::shared_ptr<NetworkError>(new NetworkError(NetworkError::RECEIVING, mailbox_name));
        } else {
          throw std::runtime_error("S4U_Mailbox::getMessage(): Unexpected xbt_ex exception (" + std::to_string(e.category) + ")");
        }
      } catch (std::exception &e) {
        throw std::shared_ptr<FatalFailure>(new FatalFailure());
      }
      // This is just because it seems that after something like a killAll() we get a nullptr
      if (msg == nullptr) {
        throw std::shared_ptr<FatalFailure>(new FatalFailure());
      }

      //Remove this message from the message manager list
      MessageManager::removeReceivedMessages(mailbox_name,msg);
      WRENCH_DEBUG("Received a '%s' message from mailbox %s", msg->getName().c_str(), mailbox_name.c_str());
      return std::unique_ptr<SimulationMessage>(msg);
    }

    /**
     * @brief Synchronously receive a message from a mailbox, with a timeout
     *
     * @param mailbox_name: the mailbox name
     * @param timeout:  a timeout value in seconds
     * @return the message, or nullptr (in which case it's likely a brutal termination)
     *
     * @throw std::shared_ptr<NetworkError>
     * @throw std::shared_ptr<NetworkTimeout>
     * @throw std::shared_ptr<FatalFailure>
     */
    std::unique_ptr<SimulationMessage> S4U_Mailbox::getMessage(std::string mailbox_name, double timeout) {
      WRENCH_DEBUG("Getting a message from mailbox '%s' with timeout %lf sec", mailbox_name.c_str(), timeout);
      simgrid::s4u::MailboxPtr mailbox = simgrid::s4u::Mailbox::byName(mailbox_name);
      void *data = nullptr;
      try {
        data = mailbox->get(timeout);
      } catch (xbt_ex &e) {
        if (e.category == timeout_error) {
          throw std::shared_ptr<NetworkTimeout>(new NetworkTimeout(NetworkTimeout::RECEIVING, mailbox_name));
        }
        if (e.category == network_error) {
          throw std::shared_ptr<NetworkError>(new NetworkError(NetworkError::RECEIVING, mailbox_name));
        } else {
          throw std::runtime_error("S4U_Mailbox::getMessage(): Unexpected xbt_ex exception (" + std::to_string(e.category) + ")");
        }
      } catch (std::exception &e) {
        throw std::shared_ptr<FatalFailure>(new FatalFailure());
      }

      // This is just because it seems that after something like a killAll() we get a nullptr
      if (data == nullptr) {
        throw std::shared_ptr<FatalFailure>(new FatalFailure());
      }

      SimulationMessage *msg = static_cast<SimulationMessage *>(data);

      //Remove this message from the message manager list
      MessageManager::removeReceivedMessages(mailbox_name,msg);

      WRENCH_INFO("Received a '%s' message from mailbox '%s'", msg->getName().c_str(), mailbox_name.c_str());

      return std::unique_ptr<SimulationMessage>(msg);
    }

    /**
     * @brief Synchronously send a message to a mailbox
     *
     * @param mailbox_name: the mailbox name
     * @param msg: the SimulationMessage
     *
     * @throw std::shared_ptr<NetworkError>
     * @throw std::shared_ptr<FatalFailure>
     */
    void S4U_Mailbox::putMessage(std::string mailbox_name, SimulationMessage *msg) {
      WRENCH_DEBUG("Putting a %s message (%.2lf bytes) to mailbox '%s'",
                   msg->getName().c_str(), msg->payload,
                   mailbox_name.c_str());
      simgrid::s4u::MailboxPtr mailbox = simgrid::s4u::Mailbox::byName(mailbox_name);
      try {
<<<<<<< HEAD
        mailbox->put(msg, (uint64_t) msg->payload);
=======
        //also let the MessageManager manage this message
        MessageManager::manageMessage(mailbox_name,msg);
        mailbox->put(msg, (size_t) msg->payload);
>>>>>>> 81ff51cf
      } catch (xbt_ex &e) {
        if ((e.category == network_error) || (e.category == timeout_error)) {
          throw std::shared_ptr<NetworkError>(new NetworkError(NetworkError::SENDING, mailbox_name));
        } else {
          throw std::runtime_error("S4U_Mailbox::putMessage(): Unexpected xbt_ex exception (" + std::to_string(e.category) + ")");
        }
      } catch (std::exception &e) {
        throw std::shared_ptr<FatalFailure>(new FatalFailure());
      }

      return;
    }

    /**
     * @brief Asynchronously send a message to a mailbox in a "fire and forget" fashion
     *
     * @param mailbox_name: the mailbox name
     * @param msg: the SimulationMessage
     *
     * @throw std::shared_ptr<NetworkError>
     * @throw std::shared_ptr<FatalFailure>
     */
    void S4U_Mailbox::dputMessage(std::string mailbox_name, SimulationMessage *msg) {

      WRENCH_DEBUG("Dputting a %s message (%.2lf bytes) to mailbox '%s'",
                   msg->getName().c_str(), msg->payload,
                   mailbox_name.c_str());

      simgrid::s4u::CommPtr comm = nullptr;

      simgrid::s4u::MailboxPtr mailbox = simgrid::s4u::Mailbox::byName(mailbox_name);

      try {
        mailbox->put_init(msg, msg->payload)->detach();
      } catch (xbt_ex &e) {
        if ((e.category == network_error) || (e.category == timeout_error)) {
          WRENCH_INFO("Network error while doing a dputMessage()");
          throw std::shared_ptr<NetworkError>(new NetworkError(NetworkError::SENDING, mailbox_name));
        } else {
          throw std::runtime_error("S4U_Mailbox::dputMessage(): Unexpected xbt_ex exception (" + std::to_string(e.category) + ")");
        }
      } catch (std::exception &e) {
        WRENCH_INFO("dputMessage(): Got a std::exception");
        throw std::shared_ptr<FatalFailure>(new FatalFailure());
      }

      return;
    }

    /**
    * @brief Asynchronously send a message to a mailbox
    *
    * @param mailbox_name: the mailbox name
    * @param msg: the SimulationMessage
    *
    * @return: a pending communication handle
    *
    * @throw std::shared_ptr<NetworkError>
    * @throw std::shared_ptr<FatalFailure>
    */
    std::unique_ptr<S4U_PendingCommunication> S4U_Mailbox::iputMessage(std::string mailbox_name, SimulationMessage *msg) {

      WRENCH_DEBUG("Iputting a %s message (%.2lf bytes) to mailbox '%s'",
                   msg->getName().c_str(), msg->payload,
                   mailbox_name.c_str());

      simgrid::s4u::CommPtr comm_ptr = nullptr;

      simgrid::s4u::MailboxPtr mailbox = simgrid::s4u::Mailbox::byName(mailbox_name);
      try {
        comm_ptr = mailbox->put_async(msg, (uint64_t) msg->payload);
      } catch (xbt_ex &e) {
        if (e.category == network_error) {
          throw std::shared_ptr<NetworkError>(new NetworkError(NetworkError::SENDING, mailbox_name));
        } else {
          throw std::runtime_error("S4U_Mailbox::iputMessage(): Unexpected xbt_ex exception (" + std::to_string(e.category) + ")");
        }
      } catch (std::exception &e) {
        throw std::shared_ptr<FatalFailure>(new FatalFailure());
      }
      std::unique_ptr<S4U_PendingCommunication> pending_communication = std::unique_ptr<S4U_PendingCommunication>(new S4U_PendingCommunication());
      pending_communication->comm_ptr = comm_ptr;
      return pending_communication;
    }

    /**
    * @brief Asynchronously receive a message from a mailbox
    *
    * @param mailbox_name: the mailbox name
    * @param msg: the SimulationMessage
    *
    * @return: a pending communication handle
    *
     * @throw std::shared_ptr<NetworkError>
    */
    std::unique_ptr<S4U_PendingCommunication> S4U_Mailbox::igetMessage(std::string mailbox_name) {

      simgrid::s4u::CommPtr comm_ptr = nullptr;

      WRENCH_DEBUG("Igetting a message from mailbox '%s'", mailbox_name.c_str());

      std::unique_ptr<S4U_PendingCommunication> pending_communication = std::unique_ptr<S4U_PendingCommunication>(new S4U_PendingCommunication());

      simgrid::s4u::MailboxPtr mailbox = simgrid::s4u::Mailbox::byName(mailbox_name);
      try {
        comm_ptr = mailbox->get_async((void**)(&(pending_communication->simulation_message)));
      } catch (xbt_ex &e) {
        if (e.category == network_error) {
          throw std::shared_ptr<NetworkError>(new NetworkError(NetworkError::RECEIVING, mailbox_name));
        } else {
          throw std::runtime_error("S4U_Mailbox::igetMessage(): Unexpected xbt_ex exception (" + std::to_string(e.category) + ")");
        }
      } catch (std::exception &e) {
        throw std::shared_ptr<FatalFailure>(new FatalFailure());
      }
      pending_communication->comm_ptr = comm_ptr;
      return pending_communication;
    }


    /**
    * @brief A method to generate a unique sequence number
    *
    * @return a unique sequence number
    */
    unsigned long S4U_Mailbox::generateUniqueSequenceNumber() {
      static unsigned long sequence_number = 0;
      return sequence_number++;
    }


    /**
     * @brief A method to generate a unique mailbox name given a prefix (this method
     *        simply appends an increasing sequence number to the prefix)
     *
     * @param prefix: a prefix for the mailbox name
     * @return a unique mailbox name as a string
     */
    std::string S4U_Mailbox::generateUniqueMailboxName(std::string prefix) {
      return prefix + "_" + std::to_string(S4U_Mailbox::generateUniqueSequenceNumber());
    }

};<|MERGE_RESOLUTION|>--- conflicted
+++ resolved
@@ -125,13 +125,9 @@
                    mailbox_name.c_str());
       simgrid::s4u::MailboxPtr mailbox = simgrid::s4u::Mailbox::byName(mailbox_name);
       try {
-<<<<<<< HEAD
-        mailbox->put(msg, (uint64_t) msg->payload);
-=======
         //also let the MessageManager manage this message
         MessageManager::manageMessage(mailbox_name,msg);
-        mailbox->put(msg, (size_t) msg->payload);
->>>>>>> 81ff51cf
+        mailbox->put(msg, (uint64_t) msg->payload);
       } catch (xbt_ex &e) {
         if ((e.category == network_error) || (e.category == timeout_error)) {
           throw std::shared_ptr<NetworkError>(new NetworkError(NetworkError::SENDING, mailbox_name));
