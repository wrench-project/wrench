--- conflicted
+++ resolved
@@ -41,8 +41,6 @@
             if ((*msg_itr).second[i] != nullptr) {
               delete (*msg_itr).second[i];
             }
-<<<<<<< HEAD
-=======
           }
           (*msg_itr).second.clear();
           break;
@@ -60,7 +58,6 @@
         for (size_t i = 0; i < (*msg_itr).second.size(); i++) {
           if ((*msg_itr).second[i] != nullptr) {
             delete (*msg_itr).second[i];
->>>>>>> bf4a2996
           }
         }
         if ((*msg_itr).second.size() > 0) {
