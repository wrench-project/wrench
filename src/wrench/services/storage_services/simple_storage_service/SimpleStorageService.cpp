/**
 * Copyright (c) 2017. The WRENCH Team.
 *
 * This program is free software: you can redistribute it and/or modify
 * it under the terms of the GNU General Public License as published by
 * the Free Software Foundation, either version 3 of the License, or
 * (at your option) any later version.
 */

#include <wrench-dev.h>
#include <simgrid_S4U_util/S4U_Mailbox.h>
#include <simulation/SimulationMessage.h>
#include <services/ServiceMessage.h>
#include <services/storage_services/StorageServiceMessage.h>

XBT_LOG_NEW_DEFAULT_CATEGORY(simple_storage_service, "Log category for Simple Storage Service");


namespace wrench {

    /**
     * @brief Public constructor
     * @param hostname: the name of the host on which to start the service
     * @param capacity: the storage capacity in bytes
     * @param plist: the optional property list
     */
    SimpleStorageService::SimpleStorageService(std::string hostname,
                                               double capacity,
                                               std::map<std::string, std::string> plist) :
            SimpleStorageService(hostname, capacity, plist, "") {}

    /**
     * @brief Private constructor
     * @param hostname: the name of the host on which to start the service
     * @param capacity: the storage capacity in bytes
     * @param plist: the property list
     * @param suffix: the suffix (for the service name)
     *
     * @throw std::invalid_argument
     */
    SimpleStorageService::SimpleStorageService(
            std::string hostname,
            double capacity,
            std::map<std::string, std::string> plist,
            std::string suffix) :
            capacity(capacity),
            StorageService("simple_storage_service" + suffix, "simple_storage_service" + suffix, capacity) {

<<<<<<< HEAD

      if (capacity < 0) {
        throw std::invalid_argument("SimpleStorageService::SimpleStorageService(): invalid argument");
      }

      this->capacity = capacity;

=======
>>>>>>> 95bfc665
      // Set default properties
      for (auto p : this->default_property_values) {
        this->setProperty(p.first, p.second);
      }

      // Set specified properties
      for (auto p : plist) {
        this->setProperty(p.first, p.second);
      }

      // Set the name of the data mailbox
      this->data_write_mailbox_name = S4U_Mailbox::generateUniqueMailboxName(
              "simple_storage_service" + suffix + "_data_");

      // Start the daemon on the same host
      try {
        this->start(hostname);
      } catch (std::invalid_argument &e) {
<<<<<<< HEAD
        throw;
=======
        throw e;
>>>>>>> 95bfc665
      }
    }

    /**
     * @brief Main method of the daemon
     *
     * @return 0 on termination
     */
    int SimpleStorageService::main() {

      TerminalOutput::setThisProcessLoggingColor(WRENCH_LOGGING_COLOR_CYAN);

      WRENCH_INFO("Simple Storage Service starting on host %s!", S4U_Simulation::getHostName().c_str());

      /** Main loop **/
      while (this->processNextMessage()) {
        // Clear pending asynchronous puts that are done
        S4U_Mailbox::clear_dputs();

        // Clear pending asynchronous puts that are done
        S4U_Mailbox::clear_dputs();
      }

      WRENCH_INFO("Simple Storage Service on host %s terminated!", S4U_Simulation::getHostName().c_str());
      return 0;
    }

    /**
     * @brief Helper function to process incoming messages
     * @return false if the daemon should terminate after processing this message
     */
    bool SimpleStorageService::processNextMessage() {

      // Wait for a message
      std::unique_ptr<SimulationMessage> message = S4U_Mailbox::get(this->mailbox_name);


      WRENCH_INFO("Got a [%s] message", message->getName().c_str());

      if (ServiceStopDaemonMessage *msg = dynamic_cast<ServiceStopDaemonMessage *>(message.get())) {
        S4U_Mailbox::put(msg->ack_mailbox,
                         new ServiceDaemonStoppedMessage(this->getPropertyValueAsDouble(
                                 SimpleStorageServiceProperty::DAEMON_STOPPED_MESSAGE_PAYLOAD)));
        return false;

      } else if (StorageServiceFreeSpaceRequestMessage *msg = dynamic_cast<StorageServiceFreeSpaceRequestMessage *>(message.get())) {
        double free_space = this->capacity - this->occupied_space;

        S4U_Mailbox::put(msg->answer_mailbox,
                         new StorageServiceFreeSpaceAnswerMessage(free_space, this->getPropertyValueAsDouble(
                                 SimpleStorageServiceProperty::FREE_SPACE_ANSWER_MESSAGE_PAYLOAD)));
        return true;

      } else if (StorageServiceFileDeleteRequestMessage *msg = dynamic_cast<StorageServiceFileDeleteRequestMessage *>(message.get())) {

        bool success = true;
        WorkflowExecutionFailureCause *failure_cause = nullptr;
        if (this->stored_files.find(msg->file) == this->stored_files.end()) {
          success = false;
          failure_cause = new FileNotFound(msg->file, this);
        } else {
          this->removeFileFromStorage(msg->file);
        }

        S4U_Mailbox::put(msg->answer_mailbox,
                         new StorageServiceFileDeleteAnswerMessage(msg->file,
                                                                   this,
                                                                   success,
                                                                   failure_cause,
                                                                   this->getPropertyValueAsDouble(
                                                                           SimpleStorageServiceProperty::FILE_DELETE_ANSWER_MESSAGE_PAYLOAD)));

        return true;

      } else if (StorageServiceFileLookupRequestMessage *msg = dynamic_cast<StorageServiceFileLookupRequestMessage *>(message.get())) {

        bool file_found = (this->stored_files.find(msg->file) != this->stored_files.end());
        S4U_Mailbox::put(msg->answer_mailbox,
                         new StorageServiceFileLookupAnswerMessage(msg->file, file_found,
                                                                   this->getPropertyValueAsDouble(
                                                                           SimpleStorageServiceProperty::FILE_LOOKUP_ANSWER_MESSAGE_PAYLOAD)));

        return true;

      } else if (StorageServiceFileWriteRequestMessage *msg = dynamic_cast<StorageServiceFileWriteRequestMessage *>(message.get())) {

        if (msg->file->getSize() > (this->capacity - this->occupied_space)) {
          std::cerr << " NO SPACE " << msg->file->getSize() << " " << this->capacity << " " << this->occupied_space
                    << std::endl;
          S4U_Mailbox::put(msg->answer_mailbox,
                           new StorageServiceFileWriteAnswerMessage(msg->file,
                                                                    this,
                                                                    false,
                                                                    new StorageServiceFull(msg->file, this),
                                                                    "",
                                                                    this->getPropertyValueAsDouble(
                                                                            SimpleStorageServiceProperty::FILE_WRITE_ANSWER_MESSAGE_PAYLOAD)));
        } else {
          this->occupied_space += msg->file->getSize();
          S4U_Mailbox::put(msg->answer_mailbox,
                           new StorageServiceFileWriteAnswerMessage(msg->file,
                                                                    this,
                                                                    true,
                                                                    nullptr,
                                                                    this->data_write_mailbox_name,
                                                                    this->getPropertyValueAsDouble(
                                                                            SimpleStorageServiceProperty::FILE_WRITE_ANSWER_MESSAGE_PAYLOAD)));

          // TODO: THIS REALLY CANNOT BE SYNCHRONOUS, BUT UNTIL WAIT_FOR_ANY WORKS IT WILL HAVE TO DO
          std::unique_ptr<SimulationMessage> file_content_message = S4U_Mailbox::get(this->data_write_mailbox_name);
          if (StorageServiceFileContentMessage *file_content_msg = dynamic_cast<StorageServiceFileContentMessage *>(file_content_message.get())) {
            this->addFileToStorage(file_content_msg->file);
          } else {
            throw std::runtime_error("Unexpected [ " + msg->getName() + "] message");
          }
        }
        return true;

      } else if (StorageServiceFileReadRequestMessage *msg = dynamic_cast<StorageServiceFileReadRequestMessage *>(message.get())) {
        // Figure out whether this succeeds or not
        bool success = true;
        WorkflowExecutionFailureCause *failure_cause = nullptr;
        if (this->stored_files.find(msg->file) == this->stored_files.end()) {
          success = false;
          failure_cause = new FileNotFound(msg->file, this);
        }

        // Send back the corresponding ack
        S4U_Mailbox::put(msg->answer_mailbox,
                         new StorageServiceFileReadAnswerMessage(msg->file, this, success, failure_cause,
                                                                 this->getPropertyValueAsDouble(
                                                                         SimpleStorageServiceProperty::FILE_READ_ANSWER_MESSAGE_PAYLOAD)));

        // If success, then follow up with sending the file (ASYNCHRONOUSLY!)
        if (success) {
          S4U_Mailbox::dput(msg->answer_mailbox, new StorageServiceFileContentMessage(msg->file));
        }
        return true;

      } else if (StorageServiceFileCopyRequestMessage *msg = dynamic_cast<StorageServiceFileCopyRequestMessage *>(message.get())) {


        // Figure out whether this succeeds or not
        if (msg->file->getSize() > this->capacity - this->occupied_space) {
          S4U_Mailbox::put(msg->answer_mailbox,
                           new StorageServiceFileCopyAnswerMessage(msg->file, this, false,
                                                                   new StorageServiceFull(msg->file, this),
                                                                   this->getPropertyValueAsDouble(
                                                                           SimpleStorageServiceProperty::FILE_COPY_ANSWER_MESSAGE_PAYLOAD)));
        }

        // Get the file from the source
        // TODO: THIS SHOULDN'T BE SYNCHRONOUS!!!!!
        try {
          msg->src->readFile(msg->file);
        } catch (WorkflowExecutionException &e) {
          S4U_Mailbox::put(msg->answer_mailbox,
                           new StorageServiceFileCopyAnswerMessage(msg->file, this, false, e.getCause(),
                                                                   this->getPropertyValueAsDouble(
                                                                           SimpleStorageServiceProperty::FILE_COPY_ANSWER_MESSAGE_PAYLOAD)));
        }

        // Send back the corresponding ack
        S4U_Mailbox::put(msg->answer_mailbox,
                         new StorageServiceFileReadAnswerMessage(msg->file, this, true, nullptr,
                                                                 this->getPropertyValueAsDouble(
                                                                         SimpleStorageServiceProperty::FILE_COPY_ANSWER_MESSAGE_PAYLOAD)));

        return true;

      } else {
        throw std::runtime_error("Unexpected [" + message->getName() + "] message");
      }
    }

};<|MERGE_RESOLUTION|>--- conflicted
+++ resolved
@@ -46,16 +46,12 @@
             capacity(capacity),
             StorageService("simple_storage_service" + suffix, "simple_storage_service" + suffix, capacity) {
 
-<<<<<<< HEAD
-
       if (capacity < 0) {
         throw std::invalid_argument("SimpleStorageService::SimpleStorageService(): invalid argument");
       }
 
       this->capacity = capacity;
 
-=======
->>>>>>> 95bfc665
       // Set default properties
       for (auto p : this->default_property_values) {
         this->setProperty(p.first, p.second);
@@ -74,11 +70,7 @@
       try {
         this->start(hostname);
       } catch (std::invalid_argument &e) {
-<<<<<<< HEAD
         throw;
-=======
-        throw e;
->>>>>>> 95bfc665
       }
     }
 
