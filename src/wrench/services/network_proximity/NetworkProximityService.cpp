/**
 * Copyright (c) 2017. The WRENCH Team.
 *
 * This program is free software: you can redistribute it and/or modify
 * it under the terms of the GNU General Public License as published by
 * the Free Software Foundation, either version 3 of the License, or
 * (at your option) any later version.
 */

#include <wrench/logging/TerminalOutput.h>
#include "wrench/services/network_proximity/NetworkProximityService.h"
#include <wrench/simgrid_S4U_util/S4U_Simulation.h>
#include <simulation/SimulationMessage.h>
#include <simgrid_S4U_util/S4U_Mailbox.h>
#include <services/ServiceMessage.h>
#include "NetworkProximityMessage.h"
#include "wrench/services/network_proximity/NetworkDaemons.h"

#include <wrench/exceptions/WorkflowExecutionException.h>
#include <random>

XBT_LOG_NEW_DEFAULT_CATEGORY(network_proximity_service, "Log category for Network Proximity Service");

namespace wrench {


    /**
     * @brief Destructor
     */

    NetworkProximityService::~NetworkProximityService() {
        WRENCH_INFO("In the NetworkProximity Destructor");
    }

    /**
     * @brief Constructor
     * @param hostname: the hostname on which to start the service
     * @param hosts_in_network: the hosts running in the network
     * @param plist: a property list ({} means "use all defaults")
     */
    NetworkProximityService::NetworkProximityService(std::string hostname,
                                                     std::vector<std::string> hosts_in_network,
                                                     int message_size, double measurement_period, int noise,
                                                     std::map<std::string, std::string> plist):
    NetworkProximityService(std::move(hostname), std::move(hosts_in_network), message_size, measurement_period, noise, std::move(plist),"") {

    }

    /**
     * @brief Constructor
     * @param hostname: the hostname on which to start the service
     * @param hosts_in_network: the hosts running in the network
     * @param plist: a property list ({} means "use all defaults")
     * @param suffix: suffix to append to the service name and mailbox
     */
    NetworkProximityService::NetworkProximityService(
            std::string hostname,
            std::vector<std::string> hosts_in_network,
            int message_size, double measurement_period, int noise,
            std::map<std::string, std::string> plist,
            std::string suffix) :
            Service("network_proximity" + suffix, "network_proximity" + suffix) {

        this->hosts_in_network = std::move(hosts_in_network);

        // Set default properties
        for (auto p : this->default_property_values) {
            this->setProperty(p.first, p.second);
        }

        // Set specified properties
        for (auto p : plist) {
            this->setProperty(p.first, p.second);
        }

        //Start the network daemons
        std::vector<std::string>::iterator it;
        for (it=this->hosts_in_network.begin();it!=this->hosts_in_network.end();it++){
            this->network_daemons.push_back(std::unique_ptr<NetworkDaemons>(new NetworkDaemons(*it,this->mailbox_name, message_size,measurement_period,noise)));
        }

        // Start the daemon on the same host
        try {
            this->start(std::move(hostname));
        } catch (std::invalid_argument e) {
            throw e;
        }

    }


    /**
     * @brief Look up for the proximity value in database
     * @param hosts: the pair of hosts to look for the proximity value
     * @return The proximity value between the pair of hosts
     *
     * @throw WorkflowExecutionException
     * @throw std::runtime_error
     */
    double NetworkProximityService::query(std::pair<std::string, std::string> hosts) {

        WRENCH_INFO("IN query()");

        std::string answer_mailbox = S4U_Mailbox::generateUniqueMailboxName("network_query_entry");

        try {
            S4U_Mailbox::putMessage(this->mailbox_name, new NetworkProximityLookupRequestMessage(answer_mailbox, std::move(hosts),
                                                                                                 this->getPropertyValueAsDouble(
                                                                                                         NetworkProximityServiceProperty::NETWORK_DB_LOOKUP_MESSAGE_PAYLOAD)));
        } catch (std::shared_ptr<NetworkError> cause) {
            throw WorkflowExecutionException(cause);
        }

        std::unique_ptr<SimulationMessage> message = nullptr;

        try {
            message = S4U_Mailbox::getMessage(answer_mailbox);
        } catch (std::shared_ptr<NetworkError> cause) {
            throw WorkflowExecutionException(cause);
        }

        if (NetworkProximityLookupAnswerMessage *msg = dynamic_cast<NetworkProximityLookupAnswerMessage *>(message.get())) {
            return msg->proximityValue;
        } else {
            throw std::runtime_error("NetworkProximityService::query(): Unexpected [" + message->getName() + "] message");
        }
    }

    /**
     * @brief Internal method to add an entry to the database
     * @param pair: a pair of hosts
     * @param proximity_value: proximity value between the pair
     */
    void NetworkProximityService::addEntryToDatabase(std::pair<std::string,std::string> pair_hosts,double proximity_value) {
        if (this->entries.find(pair_hosts) != this->entries.end()) {
            std::pair<std::pair<std::string,std::string>,double> value = std::make_pair(pair_hosts,proximity_value);
            this->entries.insert(value);
        } else {
            this->entries[pair_hosts] = proximity_value;
        }
    }



    int NetworkProximityService::main() {

        TerminalOutput::setThisProcessLoggingColor(WRENCH_LOGGING_COLOR_MAGENTA);

        WRENCH_INFO("Network Proximity Service starting on host %s!", S4U_Simulation::getHostName().c_str());

        /** Main loop **/
        while (this->processNextMessage()) {

        }

        WRENCH_INFO("Network Proximity Service on host %s terminated!", S4U_Simulation::getHostName().c_str());
        return 0;
    }

    bool NetworkProximityService::processNextMessage() {

        // Wait for a message
        std::unique_ptr<SimulationMessage> message = nullptr;

        try {
            message = S4U_Mailbox::getMessage(this->mailbox_name);
        } catch (std::shared_ptr<NetworkError> cause) {
            return true;
        }

        if (message == nullptr) {
            WRENCH_INFO("Got a NULL message... Likely this means we're all done. Aborting!");
            return false;
        }



        WRENCH_INFO("Got a [%s] message", message->getName().c_str());

        if (ServiceStopDaemonMessage *msg = dynamic_cast<ServiceStopDaemonMessage *>(message.get())) {
            // This is Synchronous
            try {
<<<<<<< HEAD
=======
                S4U_Mailbox::putMessage(msg->ack_mailbox,
                                        new ServiceDaemonStoppedMessage(this->getPropertyValueAsDouble(
                                                NetworkProximityServiceProperty::DAEMON_STOPPED_MESSAGE_PAYLOAD)));

>>>>>>> 1278acb5
                //Stop the network daemons
                std::vector<std::unique_ptr<NetworkDaemons>>::iterator it;
                for (it=this->network_daemons.begin();it!=this->network_daemons.end();it++){
                    if((*it)->isUp()) {
                        (*it)->stop();
                    }
                }
                this->network_daemons.clear();
                this->hosts_in_network.clear();
                S4U_Mailbox::putMessage(msg->ack_mailbox,
                                        new ServiceDaemonStoppedMessage(this->getPropertyValueAsDouble(
                                                NetworkQueryServiceProperty::DAEMON_STOPPED_MESSAGE_PAYLOAD)));

            } catch (std::shared_ptr<NetworkError> cause) {
                return false;
            }
            return false;

        } else if (NetworkProximityLookupRequestMessage *msg = dynamic_cast<NetworkProximityLookupRequestMessage *>(message.get())) {
            double proximityValue=-1.0;
            if (this->entries.find(msg->hosts) != this->entries.end()) {
                proximityValue = this->entries[msg->hosts];
                //this->addEntryToDatabase(msg->hosts,proximityValue);

            }
            try {
                //NetworkProximityComputeAnswerMessage *proximity_msg = dynamic_cast<NetworkProximityComputeAnswerMessage *>(message.get());
                S4U_Mailbox::dputMessage(msg->answer_mailbox,
                                         new NetworkProximityLookupAnswerMessage(msg->hosts,proximityValue,
                                                                                 this->getPropertyValueAsDouble(
                                                                                         NetworkProximityServiceProperty::NETWORK_DB_LOOKUP_MESSAGE_PAYLOAD)));
            }
            catch (std::shared_ptr<NetworkError> cause) {
                return true;
            }
            return true;

        } else if (NetworkProximityComputeAnswerMessage *msg = dynamic_cast<NetworkProximityComputeAnswerMessage *>(message.get())) {
            try {
                WRENCH_INFO("NetworkProximityService::processNextMessage()::Adding proximity value between %s and %s into the database",msg->hosts.first.c_str(),msg->hosts.second.c_str());
                this->addEntryToDatabase(msg->hosts,msg->proximityValue);
            }
            catch (std::shared_ptr<NetworkError> cause) {
                return true;
            }
            return true;

        }else if (NextContactDaemonRequestMessage *msg = dynamic_cast<NextContactDaemonRequestMessage *>(message.get())) {


            std::random_device rdev;
            std::mt19937 rgen(rdev());
            std::uniform_int_distribution<int> idist(0,this->hosts_in_network.size()-1);
            int random_number = idist(rgen);

//            unsigned long randNum = (std::rand()%(this->hosts_in_network.size()));

            S4U_Mailbox::dputMessage(msg->answer_mailbox,
                                     new NextContactDaemonAnswerMessage(network_daemons.at(random_number)->getHostname(),network_daemons.at(random_number)->mailbox_name,
                                                                        this->getPropertyValueAsDouble(
                                                                                NetworkProximityServiceProperty::NETWORK_DAEMON_CONTACT_ANSWER_PAYLOAD)));
            return true;

        }  else {
            throw std::runtime_error(
                    "NetworkProximityService::processNextMessage(): Unknown message type: " + std::to_string(message->payload));
        }
    }
}<|MERGE_RESOLUTION|>--- conflicted
+++ resolved
@@ -180,13 +180,6 @@
         if (ServiceStopDaemonMessage *msg = dynamic_cast<ServiceStopDaemonMessage *>(message.get())) {
             // This is Synchronous
             try {
-<<<<<<< HEAD
-=======
-                S4U_Mailbox::putMessage(msg->ack_mailbox,
-                                        new ServiceDaemonStoppedMessage(this->getPropertyValueAsDouble(
-                                                NetworkProximityServiceProperty::DAEMON_STOPPED_MESSAGE_PAYLOAD)));
-
->>>>>>> 1278acb5
                 //Stop the network daemons
                 std::vector<std::unique_ptr<NetworkDaemons>>::iterator it;
                 for (it=this->network_daemons.begin();it!=this->network_daemons.end();it++){
@@ -198,7 +191,7 @@
                 this->hosts_in_network.clear();
                 S4U_Mailbox::putMessage(msg->ack_mailbox,
                                         new ServiceDaemonStoppedMessage(this->getPropertyValueAsDouble(
-                                                NetworkQueryServiceProperty::DAEMON_STOPPED_MESSAGE_PAYLOAD)));
+                                                NetworkProximityServiceProperty::DAEMON_STOPPED_MESSAGE_PAYLOAD)));
 
             } catch (std::shared_ptr<NetworkError> cause) {
                 return false;
