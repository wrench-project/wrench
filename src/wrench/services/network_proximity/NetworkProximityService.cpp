/**
 * Copyright (c) 2017. The WRENCH Team.
 *
 * This program is free software: you can redistribute it and/or modify
 * it under the terms of the GNU General Public License as published by
 * the Free Software Foundation, either version 3 of the License, or
 * (at your option) any later version.
 */

#include <wrench/logging/TerminalOutput.h>
#include "wrench/services/network_proximity/NetworkProximityService.h"
#include <wrench/simgrid_S4U_util/S4U_Simulation.h>
#include <wrench/simulation/SimulationMessage.h>
#include <wrench/simgrid_S4U_util/S4U_Mailbox.h>
#include <wrench/services/ServiceMessage.h>
#include "NetworkProximityMessage.h"

#include <wrench/exceptions/WorkflowExecutionException.h>
#include <random>
#include <fstream>
#include <limits>
#include <iomanip>

#include <boost/algorithm/string.hpp>

XBT_LOG_NEW_DEFAULT_CATEGORY(network_proximity_service, "Log category for Network Proximity Service");

namespace wrench {

    constexpr double NetworkProximityService::NOT_AVAILABLE;

    /**
     * @brief Destructor
     */
    NetworkProximityService::~NetworkProximityService() {
      this->default_property_values.clear(); // To avoid memory leaks
      this->network_daemons.clear();
    }

    /**
     * @brief Constructor
     * @param hostname: the hostname on which to start the service
     * @param hosts_in_network: the hosts running in the network
     * @param plist: a property list ({} means "use all defaults")
     */
    NetworkProximityService::NetworkProximityService(std::string hostname,
                                                     std::vector<std::string> hosts_in_network,
                                                     std::map<std::string, std::string> plist) :
            Service(hostname, "network_proximity", "network_proximity") {

<<<<<<< HEAD
        this->hosts_in_network = std::move(hosts_in_network);
		
		if (this->hosts_in_network.size() < 2) {
			throw std::invalid_argument("NetworkProximityService requires at least 2 hosts to run");
		}

        this->setProperties(default_property_values, plist);

        validateProperties();

        // Seed the master_rng
        this->master_rng.seed(this->getPropertyValueAsDouble(wrench::NetworkProximityServiceProperty::NETWORK_PROXIMITY_PEER_LOOKUP_SEED));

        // Create the network daemons
        std::vector<std::string>::iterator it;
        for (it = this->hosts_in_network.begin(); it != this->hosts_in_network.end(); it++) {
            this->network_daemons.push_back(std::shared_ptr<NetworkProximityDaemon>(
                    new NetworkProximityDaemon(*it, this->mailbox_name,
                                               this->getPropertyValueAsDouble(
                                                       NetworkProximityServiceProperty::NETWORK_PROXIMITY_MESSAGE_SIZE),
                                               this->getPropertyValueAsDouble(
                                                       NetworkProximityServiceProperty::NETWORK_PROXIMITY_MEASUREMENT_PERIOD),
                                               this->getPropertyValueAsDouble(
                                                       NetworkProximityServiceProperty::NETWORK_PROXIMITY_MEASUREMENT_PERIOD_MAX_NOISE))));
            // if this network service type is 'vivaldi', setup the coordinate lookup table
            if (boost::iequals(this->getPropertyValueAsString(NetworkProximityServiceProperty::NETWORK_PROXIMITY_SERVICE_TYPE), "vivaldi")) {
                this->coordinate_lookup_table.insert(std::pair<std::string, std::complex<double>>(*it, (0.0)));
            }
        }
    }
=======
      this->hosts_in_network = std::move(hosts_in_network);

      if (this->hosts_in_network.size() < 2) {
        throw std::invalid_argument("NetworkProximityService requires at least 2 hosts to run");
      }

      this->setProperties(default_property_values, plist);

      // TODO: Check all other properties
      validateProperties();

      // Seed the master_rng
      this->master_rng.seed((unsigned int)(this->getPropertyValueAsDouble(wrench::NetworkProximityServiceProperty::NETWORK_PROXIMITY_PEER_LOOKUP_SEED)));
>>>>>>> e11d4ee5


    }

    /**
     * @brief Look up the current (x,y) coordinates of a given host for Vivaldi network service type
     * @param requested_host: the host whose coordinates are being requested
     * @return The pair (x,y) coordinate values
     *
     * @throw WorkFlowExecutionException
     * @throw std::runtime_error
     */
    std::pair<double, double> NetworkProximityService::getCoordinate(std::string requested_host) {
      if (boost::iequals(
              this->getPropertyValueAsString(NetworkProximityServiceProperty::NETWORK_PROXIMITY_SERVICE_TYPE),
              "alltoall")) {
        throw std::runtime_error(
                "NetworkProximityService::getCoordinate() cannot be called with NETWORK_PROXIMITY_SERVICE_TYPE of ALLTOALL");
      }

      WRENCH_INFO("Obtaining current coordinates of network daemon on host %s", requested_host.c_str());

      std::string answer_mailbox = S4U_Mailbox::generateUniqueMailboxName("network_get_coordinate_entry");

      try {
        S4U_Mailbox::putMessage(this->mailbox_name,
                                new CoordinateLookupRequestMessage(answer_mailbox, std::move(requested_host),
                                                                   this->getPropertyValueAsDouble(
                                                                           NetworkProximityServiceProperty::NETWORK_DB_LOOKUP_MESSAGE_PAYLOAD)));
      } catch (std::shared_ptr<NetworkError> cause) {
        throw WorkflowExecutionException(cause);
      }

      std::unique_ptr<SimulationMessage> message = nullptr;

      try {
        message = S4U_Mailbox::getMessage(answer_mailbox);
      } catch (std::shared_ptr<NetworkError> cause) {
        throw WorkflowExecutionException(cause);
      }

      if (auto msg = dynamic_cast<CoordinateLookupAnswerMessage *>(message.get())) {
        return msg->xy_coordinate;
      } else {
        throw std::runtime_error(
                "NetworkProximityService::getCoordinate(): Unexpected [" + message->getName() + "] message");
      }
    }

    /**
     * @brief Look up for the proximity value in database
     * @param hosts: the pair of hosts to look for the proximity value
     * @return The proximity value between the pair of hosts
     *
     * @throw WorkflowExecutionException
     * @throw std::runtime_error
     */
    double NetworkProximityService::query(std::pair<std::string, std::string> hosts) {

      std::string network_service_type = this->getPropertyValueAsString(
              NetworkProximityServiceProperty::NETWORK_PROXIMITY_SERVICE_TYPE);

      if (boost::iequals(network_service_type, "alltoall")) {
        WRENCH_INFO("Obtaining the proximity value between %s and %s", hosts.first.c_str(), hosts.second.c_str());
      } else {
        WRENCH_INFO("Obtaining the approximate distance between %s and %s", hosts.first.c_str(),
                    hosts.second.c_str());
      }

      std::string answer_mailbox = S4U_Mailbox::generateUniqueMailboxName("network_query_entry");

      try {
        S4U_Mailbox::putMessage(this->mailbox_name,
                                new NetworkProximityLookupRequestMessage(answer_mailbox, std::move(hosts),
                                                                         this->getPropertyValueAsDouble(
                                                                                 NetworkProximityServiceProperty::NETWORK_DB_LOOKUP_MESSAGE_PAYLOAD)));
      } catch (std::shared_ptr<NetworkError> &cause) {
        throw WorkflowExecutionException(cause);
      }

      std::unique_ptr<SimulationMessage> message = nullptr;

      try {
        message = S4U_Mailbox::getMessage(answer_mailbox);
      } catch (std::shared_ptr<NetworkError> &cause) {
        throw WorkflowExecutionException(cause);
      }

      if (auto msg = dynamic_cast<NetworkProximityLookupAnswerMessage *>(message.get())) {
        return msg->proximityValue;
      } else {
        throw std::runtime_error(
                "NetworkProximityService::query(): Unexpected [" + message->getName() + "] message");
      }
    }

    /**
     * @brief Internal method to add an entry to the database
     * @param pair: a pair of hosts
     * @param proximity_value: proximity value between the pair
     */
    void NetworkProximityService::addEntryToDatabase(std::pair<std::string, std::string> pair_hosts,
                                                     double proximity_value) {
      if (this->entries.find(pair_hosts) != this->entries.end()) {
        std::pair<std::pair<std::string, std::string>, double> value = std::make_pair(pair_hosts, proximity_value);
        this->entries.insert(value);
      } else {
        this->entries[pair_hosts] = proximity_value;
      }
    }

    /**
     * @brief Main routine of the daemon
     *
     * @return 0 on success, non 0 otherwise
     */
    int NetworkProximityService::main() {

      TerminalOutput::setThisProcessLoggingColor(WRENCH_LOGGING_COLOR_MAGENTA);

      WRENCH_INFO("Network Proximity Service starting on host %s!", S4U_Simulation::getHostName().c_str());

      // Create  and stathe network daemons
      for (auto h : this->hosts_in_network) {
        std::shared_ptr<NetworkProximityDaemon> np_daemon = std::shared_ptr<NetworkProximityDaemon>(
                new NetworkProximityDaemon(this->simulation, h, this->mailbox_name,
                                           this->getPropertyValueAsDouble(
                                                   NetworkProximityServiceProperty::NETWORK_PROXIMITY_MESSAGE_SIZE),
                                           this->getPropertyValueAsDouble(
                                                   NetworkProximityServiceProperty::NETWORK_PROXIMITY_MEASUREMENT_PERIOD),
                                           this->getPropertyValueAsDouble(
                                                   NetworkProximityServiceProperty::NETWORK_PROXIMITY_MEASUREMENT_PERIOD_MAX_NOISE)));
        this->network_daemons.push_back(np_daemon);

        // if this network service type is 'vivaldi', setup the coordinate lookup table
        if (boost::iequals(this->getPropertyValueAsString(NetworkProximityServiceProperty::NETWORK_PROXIMITY_SERVICE_TYPE), "vivaldi")) {
          this->coordinate_lookup_table.insert(std::pair<std::string, std::complex<double>>(h, (0.0)));
        }
      }

      // Start all network daemons
      try {
        for (auto &network_daemon : this->network_daemons) {
          network_daemon->start(network_daemon, true); // daemonized
        }
      } catch (std::runtime_error &e) {
        throw;
      }

      /** Main loop **/
      while (this->processNextMessage()) {

      }

      WRENCH_INFO("Network Proximity Service on host %s terminated!", S4U_Simulation::getHostName().c_str());
      return 0;
    }

    bool NetworkProximityService::processNextMessage() {

      // Wait for a message
      std::unique_ptr<SimulationMessage> message = nullptr;

      try {
        message = S4U_Mailbox::getMessage(this->mailbox_name);
      } catch (std::shared_ptr<NetworkError> &cause) {
        return true;
      }

      if (message == nullptr) {
        WRENCH_INFO("Got a NULL message... Likely this means we're all done. Aborting!");
        return false;
      }

      WRENCH_INFO("Got a [%s] message", message->getName().c_str());

      if (auto msg = dynamic_cast<ServiceStopDaemonMessage *>(message.get())) {
        // This is Synchronous
        try {
          //Stop the network daemons
          std::vector<std::shared_ptr<NetworkProximityDaemon>>::iterator it;
          for (it = this->network_daemons.begin(); it != this->network_daemons.end(); it++) {
            if ((*it)->isUp()) {
              (*it)->stop();
            }
          }
          this->network_daemons.clear();
          this->hosts_in_network.clear();
          S4U_Mailbox::putMessage(msg->ack_mailbox,
                                  new ServiceDaemonStoppedMessage(this->getPropertyValueAsDouble(
                                          NetworkProximityServiceProperty::DAEMON_STOPPED_MESSAGE_PAYLOAD)));

<<<<<<< HEAD
        } else if (NetworkProximityLookupRequestMessage *msg = dynamic_cast<NetworkProximityLookupRequestMessage *>(message.get())) {
            double proximityValue = NetworkProximityService::NOT_AVAILABLE;
=======
        } catch (std::shared_ptr<NetworkError> &cause) {
          return false;
        }
        return false;
>>>>>>> e11d4ee5

      } else if (auto msg = dynamic_cast<NetworkProximityLookupRequestMessage *>(message.get())) {
        double proximityValue = -1.0;

        std::string network_service_type = this->getPropertyValueAsString("NETWORK_PROXIMITY_SERVICE_TYPE");

<<<<<<< HEAD
                if (host1 != this->coordinate_lookup_table.end() && host2 != this->coordinate_lookup_table.end()) {
                    proximityValue = std::sqrt(norm(host2->second - host1->second));
                }
            } else {
                if (this->entries.find(msg->hosts) != this->entries.end()) {
                    proximityValue = this->entries[msg->hosts];
                    //this->addEntryToDatabase(msg->hosts,proximityValue);
                }
            }
=======
        if (boost::iequals(network_service_type, "vivaldi")) {
          auto host1 = this->coordinate_lookup_table.find(msg->hosts.first);
          auto host2 = this->coordinate_lookup_table.find(msg->hosts.second);

          if (host1 != this->coordinate_lookup_table.end() && host2 != this->coordinate_lookup_table.end()) {
            proximityValue = std::sqrt(norm(host2->second - host1->second));
>>>>>>> e11d4ee5

          }
        } else {
          if (this->entries.find(msg->hosts) != this->entries.end()) {
            proximityValue = this->entries[msg->hosts];
            //this->addEntryToDatabase(msg->hosts,proximityValue);
          }
        }

        try {
          //auto proximity_msg = dynamic_cast<NetworkProximityComputeAnswerMessage *>(message.get());
          S4U_Mailbox::dputMessage(msg->answer_mailbox,
                                   new NetworkProximityLookupAnswerMessage(msg->hosts, proximityValue,
                                                                           this->getPropertyValueAsDouble(
                                                                                   NetworkProximityServiceProperty::NETWORK_DB_LOOKUP_MESSAGE_PAYLOAD)));
        }
        catch (std::shared_ptr<NetworkError> &cause) {
          return true;
        }
        return true;

      } else if (auto msg = dynamic_cast<NetworkProximityComputeAnswerMessage *>(message.get())) {
        try {
          WRENCH_INFO(
                  "NetworkProximityService::processNextMessage()::Adding proximity value between %s and %s into the database",
                  msg->hosts.first.c_str(), msg->hosts.second.c_str());
          this->addEntryToDatabase(msg->hosts, msg->proximityValue);

          if (boost::iequals(
                  this->getPropertyValueAsString(NetworkProximityServiceProperty::NETWORK_PROXIMITY_SERVICE_TYPE),
                  "vivaldi")) {
            vivaldiUpdate(msg->proximityValue, msg->hosts.first, msg->hosts.second);
          }

        }
        catch (std::shared_ptr<NetworkError> &cause) {
          return true;
        }
        return true;

      } else if (auto msg = dynamic_cast<NextContactDaemonRequestMessage *>(message.get())) {

        std::shared_ptr<NetworkProximityDaemon> chosen_peer = NetworkProximityService::getCommunicationPeer(
                msg->daemon);

//            unsigned long randNum = (std::rand()%(this->hosts_in_network.size()));

        S4U_Mailbox::dputMessage(msg->daemon->mailbox_name,
                                 new NextContactDaemonAnswerMessage(chosen_peer->getHostname(),
                                                                    chosen_peer->mailbox_name,
                                                                    this->getPropertyValueAsDouble(
                                                                            NetworkProximityServiceProperty::NETWORK_DAEMON_CONTACT_ANSWER_PAYLOAD)));
        return true;
      } else if (auto msg = dynamic_cast<CoordinateLookupRequestMessage *> (message.get())) {
        std::string requested_host = msg->requested_host;
        auto const coordinate_itr = this->coordinate_lookup_table.find(requested_host);
        if (coordinate_itr != this->coordinate_lookup_table.cend()) {
          try {
            S4U_Mailbox::dputMessage(msg->answer_mailbox,
                                     new CoordinateLookupAnswerMessage(requested_host,
                                                                       std::make_pair(
                                                                               coordinate_itr->second.real(),
                                                                               coordinate_itr->second.imag()),
                                                                       this->getPropertyValueAsDouble(
                                                                               NetworkProximityServiceProperty::NETWORK_DAEMON_CONTACT_ANSWER_PAYLOAD)));
          }
          catch (std::shared_ptr<NetworkError> &cause) {
            return true;
          }
        }
      } else {
        throw std::runtime_error(
                "NetworkProximityService::processNextMessage(): Unknown message type: " +
                std::to_string(message->payload));
      }
      return false;
    }

    /**
     * @brief Internal method to choose a communication peer for the requesting network proximity daemon
     * @param sender_daemon: the network daemon requesting a peer to communicate with next
     * @return a shared_ptr to the network daemon that is the selected communication peer
     */
    std::shared_ptr<NetworkProximityDaemon> // TODO:
    NetworkProximityService::getCommunicationPeer(const NetworkProximityDaemon * sender_daemon) {

      WRENCH_INFO("Obtaining communication peer for %s", sender_daemon->mailbox_name.c_str());

      // coverage will be (0 < coverage <= 1.0) if this is a 'vivaldi' network service
      // else if it is an 'alltoall' network service, coverage is set at 1.0
      double coverage = this->getPropertyValueAsDouble("NETWORK_DAEMON_COMMUNICATION_COVERAGE");
      unsigned long max_pool_size = this->network_daemons.size() - 1;

      // if the network_service type is 'alltoall', sender_daemon selects from a pool of all other network daemons
      // if the network_service type is 'vivaldi', sender_daemon selects from a subset of the max_pool_size
      unsigned long pool_size = (unsigned long) (std::ceil(coverage * max_pool_size));

      std::hash<std::string> hash_func;
      std::default_random_engine sender_rng;
      // uniform distribution to be used by the sending daemon's rng
      std::uniform_int_distribution<unsigned long> s_udist;

      // uniform distribution to be used by master rng
      static std::uniform_int_distribution<unsigned long> m_udist(0, pool_size - 1);

      std::vector<unsigned long> peer_list;

      // all the network daemons EXCEPT the sender get pushed into this vector
      for (unsigned long index = 0; index < this->network_daemons.size(); ++index) {
        if (this->network_daemons[index]->mailbox_name != sender_daemon->mailbox_name) {
          peer_list.push_back(index);
        }
      }

      // set the seed unique to the sending daemon
      sender_rng.seed((unsigned long) hash_func(sender_daemon->mailbox_name));

      std::shuffle(peer_list.begin(), peer_list.end(), sender_rng);

      unsigned long chosen_peer_index = peer_list.at(m_udist(master_rng));

      return std::shared_ptr<NetworkProximityDaemon>(this->network_daemons.at(chosen_peer_index));
    }

    /**
     * @brief Internal method to compute and update coordinates based on Vivaldi algorithm
     * @param proximity_value: one way elapsed time to send a message from the sender to the receiving peer
     * @param sender_hostname: the host at which the sending network daemon resides
     * @param peer_hostname: the host at which the receiving network daemon resides
     */
    void NetworkProximityService::vivaldiUpdate(double proximity_value, std::string sender_hostname,
                                                std::string peer_hostname) {

      const std::complex<double> sensitivity(0.25, 0.25);

      std::complex<double> sender_coordinates, peer_coordinates;

      auto search = this->coordinate_lookup_table.find(
              sender_hostname);
      if (search != this->coordinate_lookup_table.end()) {
        sender_coordinates = search->second;
      }

      search = this->coordinate_lookup_table.find(peer_hostname);
      if (search != this->coordinate_lookup_table.end()) {
        peer_coordinates = search->second;
      }

      double estimated_distance = std::sqrt(norm(peer_coordinates - sender_coordinates));
      double error = proximity_value - estimated_distance;

      std::complex<double> error_direction, scaled_direction;

      // if both coordinates are at the origin, we need a random direction vector
      if (estimated_distance == 0.0) {
        // TODO: maybe use time(0) from <ctime> as seed
        static std::default_random_engine direction_rng(0);
        static std::uniform_real_distribution<double> dir_dist(-0.00000000001, 0.00000000001);

        error_direction.real(dir_dist(direction_rng));
        error_direction.imag(dir_dist(direction_rng));
      } else {
        error_direction = sender_coordinates - peer_coordinates;
      }

      // scaled_direction will get start to approach 0 when error_direction gets small
      scaled_direction = error_direction * error;

      // compute the updated sender coordinates
      auto updated_sender_coordinates = sender_coordinates + (scaled_direction * sensitivity);

      // update the coordinate_lookup_table with the updated sender_coordinates
      search = this->coordinate_lookup_table.find(sender_hostname);
      if (search != this->coordinate_lookup_table.end()) {
        search->second = updated_sender_coordinates;
      }

      WRENCH_DEBUG("Vivaldi updated coordinates of %s from (%f,%f) to (%f,%f)", sender_hostname.c_str(),
                   sender_coordinates.real(), sender_coordinates.imag(), updated_sender_coordinates.real(),
                   updated_sender_coordinates.imag());

      // WRITING VIVALDI RESULTS FOR DEBUGGING
//        std::ofstream output("/home/ryan/Dropbox/Spring18/GRAD_PROJECT/vivaldi_visual/coordinate_table.txt", std::ofstream::app);
//
//        std::map<std::string, std::complex<double>>::iterator it;
//        output.precision(std::numeric_limits<double>::max_digits10);
//        for (it = this->coordinate_lookup_table.begin(); it != this->coordinate_lookup_table.end(); ++it) {
//            output << std::setw(15) << it->first + " | " << std::fixed << it->second.real() << " | " << std::fixed << it->second.imag() << std::endl;
//        }
//        output << "*" << std::endl;
//        output.close();
      // END WRITING VIVALDI RESULTS

    }

    /**
     * @brief Get the network proximity service type
     * @return a string specifying the network proximity service type
     */
    std::string NetworkProximityService::getNetworkProximityServiceType() {
        return this->getPropertyValueAsString(NetworkProximityServiceProperty::NETWORK_PROXIMITY_SERVICE_TYPE);
    }

    /**
     * @brief Internal method to validate Network Proximity Service Properties
     * @throw std::invalid_argument
     */
    void NetworkProximityService::validateProperties() {
      std::string error_prefix = "NetworkProximityService::NetworkProximityService(): ";

      std::string network_service_type = this->getPropertyValueAsString(
              NetworkProximityServiceProperty::NETWORK_PROXIMITY_SERVICE_TYPE);

      if (!boost::iequals(network_service_type, "alltoall") && !boost::iequals(network_service_type, "vivaldi")) {
        throw std::invalid_argument(
                error_prefix + "Invalid network proximity service type '" +
                network_service_type +
                "'");
      }

      double coverage = this->getPropertyValueAsDouble(
              NetworkProximityServiceProperty::NETWORK_DAEMON_COMMUNICATION_COVERAGE);

      if (boost::iequals(network_service_type, "alltoall")) {
        if (coverage != 1.0) {
          throw std::invalid_argument(error_prefix + "Invalid NETWORK_DAEMON_COMMUNICATION_COVERAGE value "
                                      + this->getPropertyValueAsString(
                  NetworkProximityServiceProperty::NETWORK_DAEMON_COMMUNICATION_COVERAGE) +
                                      " for NETWORK_PROXIMITY_SERVICE_TYPE: " + network_service_type);
        }
      } else if (boost::iequals(network_service_type, "vivaldi")) {
        if (coverage <= 0 || coverage > 1) {
          throw std::invalid_argument(error_prefix + "Invalid NETWORK_DAEMON_COMMUNICATION_COVERAGE value " +
                                      this->getPropertyValueAsString(
                                              NetworkProximityServiceProperty::NETWORK_DAEMON_COMMUNICATION_COVERAGE) +
                                      " for NETWORK_PROXIMITY_SERVICE_TYPE: " + network_service_type);
        }
      }

      if (this->getPropertyValueAsDouble(NetworkProximityServiceProperty::STOP_DAEMON_MESSAGE_PAYLOAD) < 0) {
        throw std::invalid_argument(error_prefix + "Invalid STOP_DAEMON_MESSAGE_PAYLOAD value " +
                                    this->getPropertyValueAsString(
                                            NetworkProximityServiceProperty::STOP_DAEMON_MESSAGE_PAYLOAD));
      }

      if (this->getPropertyValueAsDouble(NetworkProximityServiceProperty::DAEMON_STOPPED_MESSAGE_PAYLOAD) < 0) {
        throw std::invalid_argument(error_prefix + "Invalid DAEMON_STOPPED_MESSAGE_PAYLOAD value " +
                                    this->getPropertyValueAsString(
                                            NetworkProximityServiceProperty::DAEMON_STOPPED_MESSAGE_PAYLOAD));
      }

      if (this->getPropertyValueAsDouble(NetworkProximityServiceProperty::NETWORK_DB_LOOKUP_MESSAGE_PAYLOAD) < 0) {
        throw std::invalid_argument(error_prefix + "Invalid NETWORK_DB_LOOKUP_MESSAGE_PAYLOAD value " +
                                    this->getPropertyValueAsString(
                                            NetworkProximityServiceProperty::NETWORK_DB_LOOKUP_MESSAGE_PAYLOAD));
      }

      if (this->getPropertyValueAsDouble(NetworkProximityServiceProperty::NETWORK_DAEMON_CONTACT_ANSWER_PAYLOAD) <
          0) {
        throw std::invalid_argument(error_prefix + "Invalid NETWORK_DAEMON_CONTACT_ANSWER_PAYLOAD value " +
                                    this->getPropertyValueAsString(
                                            NetworkProximityServiceProperty::NETWORK_DAEMON_CONTACT_ANSWER_PAYLOAD));
      }

      if (this->getPropertyValueAsDouble(NetworkProximityServiceProperty::LOOKUP_OVERHEAD) < 0) {
        throw std::invalid_argument(error_prefix + "Invalid LOOKUP_OVERHEAD value " +
                                    this->getPropertyValueAsString(
                                            NetworkProximityServiceProperty::LOOKUP_OVERHEAD));
      }

      if (this->getPropertyValueAsDouble(NetworkProximityServiceProperty::NETWORK_PROXIMITY_MESSAGE_SIZE) < 0) {
        throw std::invalid_argument(error_prefix + "Invalid NETWORK_PROXIMITY_MESSAGE_SIZE value " +
                                    this->getPropertyValueAsString(
                                            NetworkProximityServiceProperty::NETWORK_PROXIMITY_MESSAGE_SIZE));
      }

      if (this->getPropertyValueAsDouble(NetworkProximityServiceProperty::NETWORK_PROXIMITY_MEASUREMENT_PERIOD) <= 0) {
        throw std::invalid_argument(error_prefix + "Invalid NETWORK_PROXIMITY_MEASUREMENT_PERIOD value " +
                                    this->getPropertyValueAsString(
                                            NetworkProximityServiceProperty::NETWORK_PROXIMITY_MEASUREMENT_PERIOD));
      }

      if (this->getPropertyValueAsDouble(
              NetworkProximityServiceProperty::NETWORK_PROXIMITY_MEASUREMENT_PERIOD_MAX_NOISE) < 0) {
        throw std::invalid_argument(error_prefix + "Invalid NETWORK_PROXIMITY_MEASUREMENT_PERIOD_MAX_NOISE value " +
                                    this->getPropertyValueAsString(
                                            NetworkProximityServiceProperty::NETWORK_PROXIMITY_MEASUREMENT_PERIOD_MAX_NOISE));
      }
    }

    /**
     * @brief Gets the list of hosts monitored by this service (does not involve simulated network communications with the service)
     * @return a list of hostnames
     */
    std::vector<std::string> NetworkProximityService::getHostnameList() {
        return this->hosts_in_network;
    }
}<|MERGE_RESOLUTION|>--- conflicted
+++ resolved
@@ -48,38 +48,6 @@
                                                      std::map<std::string, std::string> plist) :
             Service(hostname, "network_proximity", "network_proximity") {
 
-<<<<<<< HEAD
-        this->hosts_in_network = std::move(hosts_in_network);
-		
-		if (this->hosts_in_network.size() < 2) {
-			throw std::invalid_argument("NetworkProximityService requires at least 2 hosts to run");
-		}
-
-        this->setProperties(default_property_values, plist);
-
-        validateProperties();
-
-        // Seed the master_rng
-        this->master_rng.seed(this->getPropertyValueAsDouble(wrench::NetworkProximityServiceProperty::NETWORK_PROXIMITY_PEER_LOOKUP_SEED));
-
-        // Create the network daemons
-        std::vector<std::string>::iterator it;
-        for (it = this->hosts_in_network.begin(); it != this->hosts_in_network.end(); it++) {
-            this->network_daemons.push_back(std::shared_ptr<NetworkProximityDaemon>(
-                    new NetworkProximityDaemon(*it, this->mailbox_name,
-                                               this->getPropertyValueAsDouble(
-                                                       NetworkProximityServiceProperty::NETWORK_PROXIMITY_MESSAGE_SIZE),
-                                               this->getPropertyValueAsDouble(
-                                                       NetworkProximityServiceProperty::NETWORK_PROXIMITY_MEASUREMENT_PERIOD),
-                                               this->getPropertyValueAsDouble(
-                                                       NetworkProximityServiceProperty::NETWORK_PROXIMITY_MEASUREMENT_PERIOD_MAX_NOISE))));
-            // if this network service type is 'vivaldi', setup the coordinate lookup table
-            if (boost::iequals(this->getPropertyValueAsString(NetworkProximityServiceProperty::NETWORK_PROXIMITY_SERVICE_TYPE), "vivaldi")) {
-                this->coordinate_lookup_table.insert(std::pair<std::string, std::complex<double>>(*it, (0.0)));
-            }
-        }
-    }
-=======
       this->hosts_in_network = std::move(hosts_in_network);
 
       if (this->hosts_in_network.size() < 2) {
@@ -88,14 +56,10 @@
 
       this->setProperties(default_property_values, plist);
 
-      // TODO: Check all other properties
       validateProperties();
 
       // Seed the master_rng
-      this->master_rng.seed((unsigned int)(this->getPropertyValueAsDouble(wrench::NetworkProximityServiceProperty::NETWORK_PROXIMITY_PEER_LOOKUP_SEED)));
->>>>>>> e11d4ee5
-
-
+      this->master_rng.seed(this->getPropertyValueAsDouble(wrench::NetworkProximityServiceProperty::NETWORK_PROXIMITY_PEER_LOOKUP_SEED));
     }
 
     /**
@@ -216,7 +180,7 @@
 
       WRENCH_INFO("Network Proximity Service starting on host %s!", S4U_Simulation::getHostName().c_str());
 
-      // Create  and stathe network daemons
+      // Create  and start network daemons
       for (auto h : this->hosts_in_network) {
         std::shared_ptr<NetworkProximityDaemon> np_daemon = std::shared_ptr<NetworkProximityDaemon>(
                 new NetworkProximityDaemon(this->simulation, h, this->mailbox_name,
@@ -271,6 +235,7 @@
       WRENCH_INFO("Got a [%s] message", message->getName().c_str());
 
       if (auto msg = dynamic_cast<ServiceStopDaemonMessage *>(message.get())) {
+
         // This is Synchronous
         try {
           //Stop the network daemons
@@ -285,43 +250,23 @@
           S4U_Mailbox::putMessage(msg->ack_mailbox,
                                   new ServiceDaemonStoppedMessage(this->getPropertyValueAsDouble(
                                           NetworkProximityServiceProperty::DAEMON_STOPPED_MESSAGE_PAYLOAD)));
-
-<<<<<<< HEAD
-        } else if (NetworkProximityLookupRequestMessage *msg = dynamic_cast<NetworkProximityLookupRequestMessage *>(message.get())) {
-            double proximityValue = NetworkProximityService::NOT_AVAILABLE;
-=======
         } catch (std::shared_ptr<NetworkError> &cause) {
           return false;
         }
-        return false;
->>>>>>> e11d4ee5
-
-      } else if (auto msg = dynamic_cast<NetworkProximityLookupRequestMessage *>(message.get())) {
-        double proximityValue = -1.0;
+
+      } else if (NetworkProximityLookupRequestMessage *msg = dynamic_cast<NetworkProximityLookupRequestMessage *>(message.get())) {
+        double proximityValue = NetworkProximityService::NOT_AVAILABLE;
 
         std::string network_service_type = this->getPropertyValueAsString("NETWORK_PROXIMITY_SERVICE_TYPE");
 
-<<<<<<< HEAD
-                if (host1 != this->coordinate_lookup_table.end() && host2 != this->coordinate_lookup_table.end()) {
-                    proximityValue = std::sqrt(norm(host2->second - host1->second));
-                }
-            } else {
-                if (this->entries.find(msg->hosts) != this->entries.end()) {
-                    proximityValue = this->entries[msg->hosts];
-                    //this->addEntryToDatabase(msg->hosts,proximityValue);
-                }
-            }
-=======
         if (boost::iequals(network_service_type, "vivaldi")) {
           auto host1 = this->coordinate_lookup_table.find(msg->hosts.first);
           auto host2 = this->coordinate_lookup_table.find(msg->hosts.second);
 
           if (host1 != this->coordinate_lookup_table.end() && host2 != this->coordinate_lookup_table.end()) {
             proximityValue = std::sqrt(norm(host2->second - host1->second));
->>>>>>> e11d4ee5
-
           }
-        } else {
+        } else { // alltoall
           if (this->entries.find(msg->hosts) != this->entries.end()) {
             proximityValue = this->entries[msg->hosts];
             //this->addEntryToDatabase(msg->hosts,proximityValue);
@@ -519,7 +464,7 @@
      * @return a string specifying the network proximity service type
      */
     std::string NetworkProximityService::getNetworkProximityServiceType() {
-        return this->getPropertyValueAsString(NetworkProximityServiceProperty::NETWORK_PROXIMITY_SERVICE_TYPE);
+      return this->getPropertyValueAsString(NetworkProximityServiceProperty::NETWORK_PROXIMITY_SERVICE_TYPE);
     }
 
     /**
@@ -614,6 +559,6 @@
      * @return a list of hostnames
      */
     std::vector<std::string> NetworkProximityService::getHostnameList() {
-        return this->hosts_in_network;
+      return this->hosts_in_network;
     }
 }