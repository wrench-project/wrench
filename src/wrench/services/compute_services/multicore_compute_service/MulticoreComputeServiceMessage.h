/**
 * Copyright (c) 2017. The WRENCH Team.
 *
 * This program is free software: you can redistribute it and/or modify
 * it under the terms of the GNU General Public License as published by
 * the Free Software Foundation, either version 3 of the License, or
 * (at your option) any later version.
 */


#ifndef WRENCH_MULTICORECOMPUTESERVICEMESSAGE_H
#define WRENCH_MULTICORECOMPUTESERVICEMESSAGE_H


#include <services/compute_services/ComputeServiceMessage.h>
#include <vector>
#include "WorkerThread.h"

namespace wrench {

    class WorkflowTask;

    class WorkerThread;

    /***********************/
    /** \cond INTERNAL     */
    /***********************/

    class MulticoreComputeServiceMessage : public ComputeServiceMessage {
    protected:
        MulticoreComputeServiceMessage(std::string name, double payload);
    };

    /**
     * @brief "NOT_ENOUGH_CORES" SimulationMessage class
     */
    class MulticoreComputeServiceNotEnoughCoresMessage : public MulticoreComputeServiceMessage {
    public:
        MulticoreComputeServiceNotEnoughCoresMessage(WorkflowJob *, ComputeService *, double payload);

        WorkflowJob *job;
        ComputeService *compute_service;
    };

    /**
     * @brief "NUM_CORES_REQUEST" SimulationMessage class
     */
    class MulticoreComputeServiceNumCoresRequestMessage : public MulticoreComputeServiceMessage {
    public:
        MulticoreComputeServiceNumCoresRequestMessage(std::string answer_mailbox, double payload);

        std::string answer_mailbox;
    };

    /**
     * @brief "NUM_CORES_CORES_ANSWER" SimulationMessage class
     */
    class MulticoreComputeServiceNumCoresAnswerMessage : public MulticoreComputeServiceMessage {
    public:
        MulticoreComputeServiceNumCoresAnswerMessage(unsigned int num, double payload);

        unsigned int num_cores;
    };

    /**
  * @brief "NUM_IDLE_CORES_REQUEST" SimulationMessage class
  */
    class MulticoreComputeServiceNumIdleCoresRequestMessage : public MulticoreComputeServiceMessage {
    public:
        MulticoreComputeServiceNumIdleCoresRequestMessage(std::string answer_mailbox, double payload);

        std::string answer_mailbox;
    };

    /**
     * @brief "NUM_IDLE_CORES_ANSWER" SimulationMessage class
     */
    class MulticoreComputeServiceNumIdleCoresAnswerMessage : public MulticoreComputeServiceMessage {
    public:
        MulticoreComputeServiceNumIdleCoresAnswerMessage(unsigned int num, double payload);

        unsigned int num_idle_cores;
    };

    /**
     * @brief "TTL_REQUEST" SimulationMessage class
     */
    class MulticoreComputeServiceTTLRequestMessage : public MulticoreComputeServiceMessage {
    public:
        MulticoreComputeServiceTTLRequestMessage(std::string answer_mailbox, double payload);

        std::string answer_mailbox;
    };

    /**
     * @brief "TTL_ANSWER" SimulationMessage class
     */
    class MulticoreComputeServiceTTLAnswerMessage : public MulticoreComputeServiceMessage {
    public:
        MulticoreComputeServiceTTLAnswerMessage(double ttl, double payload);

        double ttl;
    };

    /**
     * @brief "FLOP_RATE_REQUEST" SimulationMessage class
     */
    class MulticoreComputeServiceFlopRateRequestMessage : public MulticoreComputeServiceMessage {
    public:
        MulticoreComputeServiceFlopRateRequestMessage(std::string answer_mailbox, double payload);

        std::string answer_mailbox;
    };

    /**
     * @brief "FLOP_RATE_ANSWER" SimulationMessage class
     */
    class MulticoreComputeServiceFlopRateAnswerMessage : public MulticoreComputeServiceMessage {
    public:
        MulticoreComputeServiceFlopRateAnswerMessage(double flop_rate, double payload);

        double flop_rate;
    };

    /**
     * @brief "WORKER_THREAD_DO_WORK_REQUEST" SimulationMessage class
     */
    class WorkerThreadDoWorkRequestMessage : public MulticoreComputeServiceMessage {
    public:
        WorkerThreadDoWorkRequestMessage(
                WorkUnit *work,
                double payload);

        WorkUnit *work;
    };

    /**
     * @brief "WORKER_THREAD_WORK_DONE" SimulationMessage class
     */
    class WorkerThreadWorkDoneMessage : public MulticoreComputeServiceMessage {
    public:
        WorkerThreadWorkDoneMessage(
                WorkerThread *worker_thread,
                WorkUnit *work_unit,
                double payload);

        WorkerThread *worker_thread;
        WorkUnit *work;

    };

    /**
     * @brief "WORKER_THREAD_WORK_FAILED" SimulationMessage class
     */
    class WorkerThreadWorkFailedMessage : public MulticoreComputeServiceMessage {
    public:
        WorkerThreadWorkFailedMessage(
                WorkerThread *worker_thread,
                WorkUnit *work,
                WorkflowExecutionFailureCause *cause,
                double payload);

        WorkerThread *worker_thread;
        WorkUnit *work;

        WorkflowExecutionFailureCause *cause;
    };

<<<<<<< HEAD

=======
>>>>>>> 95bfc665
    /***********************/
    /** \endcond           */
    /***********************/
};

#endif //WRENCH_MULTICORECOMPUTESERVICEMESSAGE_H<|MERGE_RESOLUTION|>--- conflicted
+++ resolved
@@ -166,10 +166,6 @@
         WorkflowExecutionFailureCause *cause;
     };
 
-<<<<<<< HEAD
-
-=======
->>>>>>> 95bfc665
     /***********************/
     /** \endcond           */
     /***********************/
