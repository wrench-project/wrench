--- conflicted
+++ resolved
@@ -329,20 +329,13 @@
                                                                                       pm_hostname), num_cores);
 
           // create a multicore executor for the VM
-<<<<<<< HEAD
-          this->cs_list[vm_hostname] = std::unique_ptr<ComputeService>(
-                  new MulticoreComputeService(vm_hostname, supports_standard_jobs, supports_pilot_jobs,
-                                              {std::pair<std::string, unsigned long>(vm_hostname, num_cores)},
-                                              default_storage_service, plist));
-          this->cs_list[vm_hostname]->setSimulation(this->simulation);
-=======
           std::unique_ptr<ComputeService> cs(new MulticoreComputeService(vm_hostname, supports_standard_jobs,
                                                                          supports_pilot_jobs,
+									  {std::pair<std::string, unsigned long>(vm_hostname, num_cores)},
                                                                          default_storage_service, plist));
           cs->setSimulation(this->simulation);
 
           this->vm_list[vm_hostname] = std::make_tuple(vm, std::move(cs), num_cores);
->>>>>>> e1de59bc
 
           S4U_Mailbox::dputMessage(
                   answer_mailbox,
@@ -436,16 +429,10 @@
         return;
       }
 
-<<<<<<< HEAD
-      for (auto &cs : cs_list) {
-        if (cs.second->getNumIdleCores() >= job->getMinimumRequiredNumCores()) {
-          cs.second->submitStandardJob(job);
-=======
       for (auto &vm : vm_list) {
         ComputeService *cs = std::get<1>(vm.second).get();
-        if (std::get<2>(vm.second) >= job->getNumCores() && cs->getNumIdleCores() >= job->getNumCores()) {
+        if (std::get<2>(vm.second) >= job->getMinimumRequiredNumCores() && cs->getNumIdleCores() >= job->getMinimumRequiredNumCores()) {
           cs->submitStandardJob(job, service_specific_args);
->>>>>>> e1de59bc
           try {
             S4U_Mailbox::dputMessage(
                     answer_mailbox,
