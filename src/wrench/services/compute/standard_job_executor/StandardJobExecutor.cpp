--- conflicted
+++ resolved
@@ -902,24 +902,8 @@
 //                    std::cerr << "IN LAMBDA2: " << wu1->tasks.size() << "  " << wu2->tasks.size() << "\n";
                       // Non-computational workunits have higher priority
 
-<<<<<<< HEAD
-                    if (wu1->task == nullptr and wu2->task == nullptr) {
-                      return ((uintptr_t) wu1.get() > (uintptr_t) wu2.get());
-                    }
-                    if (wu1->task == nullptr) {
-                      return true;
-                    }
-                    if (wu2->task == nullptr) {
-                      return false;
-                    }
-
-                    if (selection_algorithm == "maximum_flops") {
-                      if (wu1->task->getFlops() == wu2->task->getFlops()) {
-                        return (wu1->task->getID() >  wu2->task->getID());
-=======
                       if (wu1->task == nullptr and wu2->task == nullptr) {
                           return ((uintptr_t) wu1.get() > (uintptr_t) wu2.get());
->>>>>>> aabcdbaf
                       }
                       if (wu1->task == nullptr) {
                           return true;
