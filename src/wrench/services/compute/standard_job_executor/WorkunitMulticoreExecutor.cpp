--- conflicted
+++ resolved
@@ -252,13 +252,9 @@
         WRENCH_INFO("Executing task %s (%lf flops) on %ld cores (%s)", task->getID().c_str(), task->getFlops(), this->num_cores, S4U_Simulation::getHostName().c_str());
 
         try {
-<<<<<<< HEAD
           task->setComputationStartDate(S4U_Simulation::getClock());
           runMulticoreComputation(task->getFlops(), task->getParallelEfficiency());
           task->setComputationEndDate(S4U_Simulation::getClock());
-=======
-          runMulticoreComputation(task->getFlops(), task->getParallelEfficiency(), this->simulate_computation_as_sleep );
->>>>>>> 949093d7
         } catch (WorkflowExecutionEvent &e) {
           task->setInternalState(WorkflowTask::InternalState::TASK_FAILED);
           task->setFailureDate(S4U_Simulation::getClock());
