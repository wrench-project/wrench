--- conflicted
+++ resolved
@@ -1,5 +1,5 @@
 /**
- * Copyright (c) 2017-2019. The WRENCH Team.
+ * Copyright (c) 2017-2018. The WRENCH Team.
  *
  * This program is free software: you can redistribute it and/or modify
  * it under the terms of the GNU General Public License as published by
@@ -19,13 +19,7 @@
 #include "wrench/services/compute/htcondor/HTCondorNegotiatorService.h"
 #include "wrench/simgrid_S4U_util/S4U_Mailbox.h"
 
-<<<<<<< HEAD
-#include <mutex>
-
-XBT_LOG_NEW_DEFAULT_CATEGORY(HTCondorCentralManager, "Log category for HTCondorCentralManagerService");
-=======
 WRENCH_LOG_NEW_DEFAULT_CATEGORY(HTCondorCentralManager, "Log category for HTCondorCentralManagerService");
->>>>>>> a8921d96
 
 namespace wrench {
 
