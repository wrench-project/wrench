/**
 * Copyright (c) 2017. The WRENCH Team.
 *
 * This program is free software: you can redistribute it and/or modify
 * it under the terms of the GNU General Public License as published by
 * the Free Software Foundation, either version 3 of the License, or
 * (at your option) any later version.
 */


#include "wrench/services/compute/ComputeServiceMessage.h"

namespace wrench {

    /**
     * @brief Constructor
     * @param name: message name
     * @param payload: message payload
     */
    ComputeServiceMessage::ComputeServiceMessage(std::string name, double payload) :
            ServiceMessage("ComputeServiceMessage::" + name, payload) {
    }

//    /**
//     * @brief Constructor
//     * @param job: a workflow job
//     * @param cs: a compute service
//     * @param payload: message size in bytes
//     *
//     * @throw std::invalid_argument
//     */
//    ComputeServiceJobTypeNotSupportedMessage::ComputeServiceJobTypeNotSupportedMessage(WorkflowJob *job,
//                                                                                       ComputeService *cs,
//                                                                                       double payload)
//            : ComputeServiceMessage("JOB_TYPE_NOT_SUPPORTED", payload) {
//      if ((job == nullptr) || (cs == nullptr)) {
//        throw std::invalid_argument(
//                "ComputeServiceJobTypeNotSupportedMessage::ComputeServiceJobTypeNotSupportedMessage(): Invalid arguments");
//      }
//      this->job = job;
//      this->compute_service = cs;
//    }

    /**
    * @brief Constructor
    * @param answer_mailbox: mailbox to which the answer message should be sent
    * @param job: a standard job
    * @param payload: message size in bytes
    *
    * @throw std::invalid_arguments
    */
    ComputeServiceSubmitStandardJobRequestMessage::ComputeServiceSubmitStandardJobRequestMessage(
            std::string answer_mailbox,
            StandardJob *job,
            std::map<std::string, std::string> &service_specific_args,
            double payload) :
            ComputeServiceMessage("SUBMIT_STANDARD_JOB_REQUEST", payload),
            service_specific_args(service_specific_args) {
      if ((answer_mailbox.empty()) || (job == nullptr)) {
        throw std::invalid_argument(
                "ComputeServiceSubmitStandardJobRequestMessage::ComputeServiceSubmitStandardJobRequestMessage(): Invalid arguments");
      }
      this->answer_mailbox = answer_mailbox;
      this->job = job;
    }

    /**
     * @brief Constructor
     * @param job: a standard job
     * @param compute_service: the compute service
     * @param success: true on success, false otherwise
     * @param failure_cause: cause of the failure (nullptr is success=true)
     * @param payload: message size in bytes
     *
     * @throw std::invalid_arguments
     */
    ComputeServiceSubmitStandardJobAnswerMessage::ComputeServiceSubmitStandardJobAnswerMessage(StandardJob *job,
                                                                                               ComputeService *compute_service,
                                                                                               bool success,
                                                                                               std::shared_ptr<FailureCause> failure_cause,
                                                                                               double payload) :
            ComputeServiceMessage("SUBMIT_STANDARD_JOB_ANSWER", payload) {
      if ((job == nullptr) || (compute_service == nullptr) ||
              (success && (failure_cause != nullptr)) ||
              (!success && (failure_cause == nullptr))) {
        throw std::invalid_argument(
                "ComputeServiceSubmitStandardJobAnswerMessage::ComputeServiceSubmitStandardJobAnswerMessage(): Invalid arguments");
      }
      this->job = job;
      this->compute_service = compute_service;
      this->success = success;
      this->failure_cause = failure_cause;
    }

    /**
     * @brief Constructor
     * @param job: a standard job
     * @param cs: points to a ComputeService
     * @param payload: message size in bytes
     *
     * @throw std::invalid_arguments
     */
    ComputeServiceStandardJobDoneMessage::ComputeServiceStandardJobDoneMessage(StandardJob *job,
                                                                               ComputeService *cs,
                                                                               double payload)
            : ComputeServiceMessage("STANDARD_JOB_DONE", payload) {
      if ((job == nullptr) || (cs == nullptr)) {
        throw std::invalid_argument(
                "ComputeServiceStandardJobDoneMessage::ComputeServiceStandardJobDoneMessage(): Invalid arguments");
      }
      this->job = job;
      this->compute_service = cs;
    }

    /**
     * @brief Constructor
     * @param job: a standard job
     * @param cs: a compute service
     * @param cause: the cause of the failure
     * @param payload: message size in bytes
     *
     * @throw std::invalid_argument
     */
    ComputeServiceStandardJobFailedMessage::ComputeServiceStandardJobFailedMessage(StandardJob *job,
                                                                                   ComputeService *cs,
                                                                                   std::shared_ptr<FailureCause> cause,
                                                                                   double payload)
            : ComputeServiceMessage("STANDARD_JOB_FAILED", payload) {
      if ((job == nullptr) || (cs == nullptr) || (cause == nullptr)) {
        throw std::invalid_argument(
                "ComputeServiceStandardJobFailedMessage::ComputeServiceStandardJobFailedMessage(): Invalid arguments");
      }
      this->job = job;
      this->compute_service = cs;
      this->cause = cause;
    }

    /**
    * @brief Constructor
    * @param answer_mailbox: mailbox to which the answer message should be sent
    * @param job: a standard job
    * @param payload: message size in bytes
    *
    * @throw std::invalid_arguments
    */
    ComputeServiceTerminateStandardJobRequestMessage::ComputeServiceTerminateStandardJobRequestMessage(
            std::string answer_mailbox,
            StandardJob *job,
            double payload) :
            ComputeServiceMessage("TERMINATE_STANDARD_JOB_REQUEST", payload) {
      if ((answer_mailbox == "") || (job == nullptr)) {
        throw std::invalid_argument(
                "ComputeServiceTerminateStandardJobRequestMessage::ComputeServiceTerminateStandardJobRequestMessage(): Invalid arguments");
      }
      this->answer_mailbox = answer_mailbox;
      this->job = job;
    }

    /**
     * @brief Constructor
     * @param job: a standard job
     * @param compute_service: the compute service
     * @param success: true on success, false otherwise
     * @param failure_cause: cause of the failure (nullptr is success=true)
     * @param payload: message size in bytes
     *
     * @throw std::invalid_arguments
     */
    ComputeServiceTerminateStandardJobAnswerMessage::ComputeServiceTerminateStandardJobAnswerMessage(StandardJob *job,
                                                                                                     ComputeService *compute_service,
                                                                                                     bool success,
                                                                                                     std::shared_ptr<FailureCause> failure_cause,
                                                                                                     double payload) :
            ComputeServiceMessage("TERMINATE_STANDARD_JOB_ANSWER", payload) {
      if ((job == nullptr) || (compute_service == nullptr) ||
              (success && (failure_cause != nullptr)) ||
              (!success && (failure_cause == nullptr))) {
        throw std::invalid_argument(
                "ComputeServiceTerminateStandardJobAnswerMessage::ComputeServiceTerminateStandardJobAnswerMessage(): Invalid arguments");
      }
      this->job = job;
      this->compute_service = compute_service;
      this->success = success;
      this->failure_cause = failure_cause;
    }


    /**
     * @brief Constructor
     * @param answer_mailbox: mailbox to which the answer message should be sent
     * @param job: a pilot job
     * @param payload: message size in bytes
     *
     * @throw std::invalid_argument
     */
    ComputeServiceSubmitPilotJobRequestMessage::ComputeServiceSubmitPilotJobRequestMessage(std::string answer_mailbox,
                                                                                           PilotJob *job,
                                                                                           double payload)
            : ComputeServiceMessage(
            "SUBMIT_PILOT_JOB_REQUEST", payload) {
      if ((job == nullptr) || (answer_mailbox == "")) {
        throw std::invalid_argument(
                "ComputeServiceSubmitPilotJobRequestMessage::ComputeServiceSubmitPilotJobRequestMessage(): Invalid arguments");
      }
      this->answer_mailbox = answer_mailbox;
      this->job = job;
    }

    /**
     * @brief Constructor
     * @param job: the pilot job
     * @param compute_service: the compute service
     * @param success: whether the submission is accepted
     * @param failure_cause: the failure cause (nullptr is success=true)
     * @param payload: message size in bytes
     *
     * @throw std::invalid_argument
     */
    ComputeServiceSubmitPilotJobAnswerMessage::ComputeServiceSubmitPilotJobAnswerMessage(PilotJob *job,
                                                                                         ComputeService *compute_service,
                                                                                         bool success,
                                                                                         std::shared_ptr<FailureCause> failure_cause,
                                                                                         double payload)
            : ComputeServiceMessage(
            "SUBMIT_PILOT_JOB_ANSWER", payload) {
      if ((job == nullptr) || (compute_service == nullptr) ||
              (success && (failure_cause != nullptr)) ||
              (!success && (failure_cause == nullptr))) {
        throw std::invalid_argument(
                "ComputeServiceSubmitPilotJobAnswerMessage::ComputeServiceSubmitPilotJobAnswerMessage(): Invalid arguments");
      }
      this->job = job;
      this->compute_service = compute_service;
      this->success = success;
      this->failure_cause = failure_cause;
    }

    /**
     * @brief Constructor
     * @param job: a pilot job
     * @param cs: a compute service
     * @param payload: message size in bytes
     *
     * @throw std::invalid_argument
     */
    ComputeServicePilotJobStartedMessage::ComputeServicePilotJobStartedMessage(PilotJob *job, ComputeService *cs,
                                                                               double payload)
            : ComputeServiceMessage("PILOT_JOB_STARTED", payload) {

      if ((job == nullptr) || (cs == nullptr)) {
        throw std::invalid_argument(
                "ComputeServicePilotJobStartedMessage::ComputeServicePilotJobStartedMessage(): Invalid arguments");
      }
      this->job = job;
      this->compute_service = cs;
    }

    /**
     * @brief Constructor
     * @param job: a pilot job
     * @param cs: a compute service
     * @param payload: message size in bytes
     *
     * @throw std::invalid_argument
     */
    ComputeServicePilotJobExpiredMessage::ComputeServicePilotJobExpiredMessage(PilotJob *job, ComputeService *cs,
                                                                               double payload)
            : ComputeServiceMessage("PILOT_JOB_EXPIRED", payload) {
      if ((job == nullptr) || (cs == nullptr)) {
        throw std::invalid_argument(
                "ComputeServicePilotJobExpiredMessage::ComputeServicePilotJobExpiredMessage(): Invalid arguments");
      }
      this->job = job;
      this->compute_service = cs;
    }

    /**
     * @brief Constructor
     * @param job: a pilot job
     * @param cs: a compute service
     * @param payload: message size in bytes
     *
     * @throw std::invalid_argument
     */
    ComputeServicePilotJobFailedMessage::ComputeServicePilotJobFailedMessage(PilotJob *job, ComputeService *cs,
                                                                             double payload) : ComputeServiceMessage(
            "PILOT_JOB_FAILED", payload) {
      if ((job == nullptr) || (cs == nullptr)) {
        throw std::invalid_argument(
                "ComputeServicePilotJobFailedMessage::ComputeServicePilotJobFailedMessage(): Invalid arguments");
      }
      this->job = job;
      this->compute_service = cs;
    }

    /**
    * @brief Constructor
    * @param answer_mailbox: mailbox to which the answer message should be sent
    * @param job: a pilot job
    * @param payload: message size in bytes
    *
    * @throw std::invalid_arguments
    */
    ComputeServiceTerminatePilotJobRequestMessage::ComputeServiceTerminatePilotJobRequestMessage(
            std::string answer_mailbox,
            PilotJob *job,
            double payload) :
            ComputeServiceMessage("TERMINATE_PILOT_JOB_REQUEST", payload) {
      if ((answer_mailbox == "") || (job == nullptr)) {
        throw std::invalid_argument(
                "ComputeServiceTerminatePilotJobRequestMessage::ComputeServiceTerminatePilotJobRequestMessage(): Invalid arguments");
      }
      this->answer_mailbox = answer_mailbox;
      this->job = job;
    }

    /**
     * @brief Constructor
     * @param job: a pilot job
     * @param compute_service: the compute service
     * @param success: true on success, false otherwise
     * @param failure_cause: cause of the failure (nullptr is success=true)
     * @param payload: message size in bytes
     *
     * @throw std::invalid_arguments
     */
    ComputeServiceTerminatePilotJobAnswerMessage::ComputeServiceTerminatePilotJobAnswerMessage(PilotJob *job,
                                                                                               ComputeService *compute_service,
                                                                                               bool success,
                                                                                               std::shared_ptr<FailureCause> failure_cause,
                                                                                               double payload) :
            ComputeServiceMessage("TERMINATE_PILOT_JOB_ANSWER", payload) {
      if ((job == nullptr) || (compute_service == nullptr) ||
              (success && (failure_cause != nullptr)) ||
              (!success && (failure_cause == nullptr))) {
        throw std::invalid_argument(
                "ComputeServiceTerminatePilotJobAnswerMessage::ComputeServiceTerminatePilotJobAnswerMessage(): Invalid arguments");
      }
      this->job = job;
      this->compute_service = compute_service;
      this->success = success;
      this->failure_cause = failure_cause;
    }

    /**
     * @brief Constructor
     * @param num: information to reply back
     * @param payload: the message size in bytes
     *
     * @throw std::invalid_argument
     */
    ComputeServiceInformationMessage::ComputeServiceInformationMessage(WorkflowJob* job, std::string information, double payload)
            : ComputeServiceMessage("INFORMATION_REPLY", payload), job(job), information(information) {}


    /**
     * @brief Constructor
     * @param answer_mailbox: the mailbox to which to send the answer
     * @param payload: the message size in bytes
     *
     * @throw std::invalid_argument
     */
    ComputeServiceResourceInformationRequestMessage::ComputeServiceResourceInformationRequestMessage(std::string answer_mailbox,
                                                                                       double payload)
            : ComputeServiceMessage("RESOURCE_DESCRIPTION_REQUEST", payload) {
      if (answer_mailbox.empty()) {
        throw std::invalid_argument(
                "ComputeServiceResourceInformationRequestMessage::ComputeServiceResourceInformationRequestMessage(): Invalid arguments");
      }
      this->answer_mailbox = answer_mailbox;
    }

    /**
     * @brief Constructor
     * @param info: resource description
     * @param payload: the message size in bytes
     *
     * @throw std::invalid_argument
     */
<<<<<<< HEAD
    ComputeServiceNumIdleCoresAnswerMessage::ComputeServiceNumIdleCoresAnswerMessage(unsigned long num, double payload)
            : ComputeServiceMessage("NUM_IDLE_CORES_ANSWER", payload), num_idle_cores(num) {}

    /**
     * @brief Constructor
     * @param num: information to reply back
     * @param payload: the message size in bytes
     *
     * @throw std::invalid_argument
     */
    ComputeServiceInformationMessage::ComputeServiceInformationMessage(WorkflowJob* job, std::string information, double payload)
            : ComputeServiceMessage("INFORMATION_REPLY", payload), job(job), information(std::move(information)) {}
=======
    ComputeServiceResourceInformationAnswerMessage::ComputeServiceResourceInformationAnswerMessage(std::map<std::string, std::vector<double>> info, double payload)
            : ComputeServiceMessage("RESOURCE_DESCRIPTION_ANSWER", payload), info(info) {}
    
    
    
>>>>>>> 6dfe8900
};<|MERGE_RESOLUTION|>--- conflicted
+++ resolved
@@ -350,7 +350,7 @@
      * @throw std::invalid_argument
      */
     ComputeServiceInformationMessage::ComputeServiceInformationMessage(WorkflowJob* job, std::string information, double payload)
-            : ComputeServiceMessage("INFORMATION_REPLY", payload), job(job), information(information) {}
+            : ComputeServiceMessage("INFORMATION_REPLY", payload), job(job), information(std::move(information)) {}
 
 
     /**
@@ -370,6 +370,18 @@
       this->answer_mailbox = answer_mailbox;
     }
 
+
+//    /**
+//     * @brief Constructor
+//     * @param num: information to reply back
+//     * @param payload: the message size in bytes
+//     *
+//     * @throw std::invalid_argument
+//     */
+//    ComputeServiceInformationMessage::ComputeServiceInformationMessage(WorkflowJob* job, std::string information, double payload)
+//            : ComputeServiceMessage("INFORMATION_REPLY", payload), job(job), information(std::move(information)) {}
+
+
     /**
      * @brief Constructor
      * @param info: resource description
@@ -377,24 +389,6 @@
      *
      * @throw std::invalid_argument
      */
-<<<<<<< HEAD
-    ComputeServiceNumIdleCoresAnswerMessage::ComputeServiceNumIdleCoresAnswerMessage(unsigned long num, double payload)
-            : ComputeServiceMessage("NUM_IDLE_CORES_ANSWER", payload), num_idle_cores(num) {}
-
-    /**
-     * @brief Constructor
-     * @param num: information to reply back
-     * @param payload: the message size in bytes
-     *
-     * @throw std::invalid_argument
-     */
-    ComputeServiceInformationMessage::ComputeServiceInformationMessage(WorkflowJob* job, std::string information, double payload)
-            : ComputeServiceMessage("INFORMATION_REPLY", payload), job(job), information(std::move(information)) {}
-=======
     ComputeServiceResourceInformationAnswerMessage::ComputeServiceResourceInformationAnswerMessage(std::map<std::string, std::vector<double>> info, double payload)
             : ComputeServiceMessage("RESOURCE_DESCRIPTION_ANSWER", payload), info(info) {}
-    
-    
-    
->>>>>>> 6dfe8900
 };