--- conflicted
+++ resolved
@@ -268,7 +268,6 @@
         this->compute_service = std::move(cs);
     }
 
-<<<<<<< HEAD
 ///**
 //     * @brief Constructor
 //     * @param job: a pilot job that has failed
@@ -292,31 +291,6 @@
 //        this->compute_service = std::move(cs);
 //        this->cause = std::move(cause);
 //    }
-=======
-    /**
-     * @brief Constructor
-     * @param job: a pilot job that has failed
-     * @param cs: the compute service on which the pilot job has failed
-     * @param cause: the failure cause
-     * @param payload: message size in bytes
-     *
-     * @throw std::invalid_argument
-     */
-    ComputeServicePilotJobFailedMessage::ComputeServicePilotJobFailedMessage(std::shared_ptr<PilotJob> job,
-                                                                             std::shared_ptr<ComputeService> cs,
-                                                                             std::shared_ptr<FailureCause> cause,
-                                                                             double payload) : ComputeServiceMessage(payload) {
-#ifdef WRENCH_INTERNAL_EXCEPTIONS
-        if ((job == nullptr) || (cs == nullptr)) {
-            throw std::invalid_argument(
-                    "ComputeServicePilotJobFailedMessage::ComputeServicePilotJobFailedMessage(): Invalid arguments");
-        }
-#endif
-        this->job = std::move(job);
-        this->compute_service = std::move(cs);
-        this->cause = std::move(cause);
-    }
->>>>>>> 723083be
 
     /**
     * @brief Constructor
