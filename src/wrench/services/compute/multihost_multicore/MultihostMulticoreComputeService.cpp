/**
 * Copyright (c) 2017. The WRENCH Team.
 *
 * This program is free software: you can redistribute it and/or modify
 * it under the terms of the GNU General Public License as published by
 * the Free Software Foundation, either version 3 of the License, or
 * (at your option) any later version.
 */

#include <map>
#include <wrench/util/PointerUtil.h>

#include "wrench/services/ServiceMessage.h"
#include "wrench/services/compute/ComputeServiceMessage.h"
#include "services/compute/multihost_multicore/MulticoreComputeServiceMessage.h"
#include "services/compute/standard_job_executor/StandardJobExecutorMessage.h"
#include "wrench/simgrid_S4U_util/S4U_Mailbox.h"
#include "wrench/exceptions/WorkflowExecutionException.h"
#include "wrench/logging/TerminalOutput.h"
#include "wrench/services/compute/multihost_multicore/MultihostMulticoreComputeService.h"
#include "wrench/services/storage/StorageService.h"
#include "wrench/simulation/Simulation.h"
#include "wrench/workflow/job/PilotJob.h"
#include "wrench/services/helpers/Alarm.h"

XBT_LOG_NEW_DEFAULT_CATEGORY(multicore_compute_service, "Log category for Multicore Compute Service");

namespace wrench {

    /**
     * @brief Submit a standard job to the compute service
     * @param job: a standard job
     * @param service_specific_args: service specific arguments
     *
     * @throw WorkflowExecutionException
     * @throw std::runtime_error
     */
    void MultihostMulticoreComputeService::submitStandardJob(StandardJob *job,
                                                             std::map<std::string, std::string> &service_specific_args) {

      if (this->state == Service::DOWN) {
        throw WorkflowExecutionException(new ServiceIsDown(this));
      }

      std::string answer_mailbox = S4U_Mailbox::generateUniqueMailboxName("submit_standard_job");

      //  send a "run a standard job" message to the daemon's mailbox
      try {
        S4U_Mailbox::putMessage(this->mailbox_name,
                                new ComputeServiceSubmitStandardJobRequestMessage(
                                        answer_mailbox, job, service_specific_args,
                                        this->getPropertyValueAsDouble(
                                                ComputeServiceProperty::SUBMIT_STANDARD_JOB_REQUEST_MESSAGE_PAYLOAD)));
      } catch (std::shared_ptr<NetworkError> &cause) {
        throw WorkflowExecutionException(cause);
      }

      // Get the answer
      std::unique_ptr<SimulationMessage> message = nullptr;
      try {
        message = S4U_Mailbox::getMessage(answer_mailbox);
      } catch (std::shared_ptr<NetworkError> &cause) {
        throw WorkflowExecutionException(cause);
      }

      if (auto *msg = dynamic_cast<ComputeServiceSubmitStandardJobAnswerMessage *>(message.get())) {
        // If no success, throw an exception
        if (not msg->success) {
          throw WorkflowExecutionException(msg->failure_cause);
        }
      } else {
        throw std::runtime_error(
                "ComputeService::submitStandardJob(): Received an unexpected [" + message->getName() + "] message!");
      }
    }


    /**
     * @brief Destructor
     */
    MultihostMulticoreComputeService::~MultihostMulticoreComputeService() {
//      std::cerr << "IN MHMC DESTRUCTOR\n";
      this->default_property_values.clear();
    }

    /**
     * @brief Asynchronously submit a pilot job to the compute service
     *
     * @param job: a pilot job
     * @param service_specific_args: service specific arguments
     *
     * @throw WorkflowExecutionException
     * @throw std::runtime_error
     */
    void
    MultihostMulticoreComputeService::submitPilotJob(PilotJob *job,
                                                     std::map<std::string, std::string> &service_specific_args) {

      if (this->state == Service::DOWN) {
        throw WorkflowExecutionException(new ServiceIsDown(this));
      }

      std::string answer_mailbox = S4U_Mailbox::generateUniqueMailboxName("submit_pilot_job");

      // Send a "run a pilot job" message to the daemon's mailbox
      try {
        S4U_Mailbox::putMessage(
                this->mailbox_name,
                new ComputeServiceSubmitPilotJobRequestMessage(
                        answer_mailbox, job, this->getPropertyValueAsDouble(
                                MultihostMulticoreComputeServiceProperty::SUBMIT_PILOT_JOB_REQUEST_MESSAGE_PAYLOAD)));
      } catch (std::shared_ptr<NetworkError> &cause) {
        throw WorkflowExecutionException(cause);
      }

      // Wait for a reply
      std::unique_ptr<SimulationMessage> message = nullptr;

      try {
        message = S4U_Mailbox::getMessage(answer_mailbox);
      } catch (std::shared_ptr<NetworkError> &cause) {
        throw WorkflowExecutionException(cause);
      }

      if (auto *msg = dynamic_cast<ComputeServiceSubmitPilotJobAnswerMessage *>(message.get())) {
        // If no success, throw an exception
        if (not msg->success) {
          throw WorkflowExecutionException(msg->failure_cause);
        } else {
          return;
        }

      } else {
        throw std::runtime_error(
                "MultihostMulticoreComputeService::submitPilotJob(): Received an unexpected [" + message->getName() +
                "] message!");
      }
    }


    /**
     * @brief Constructor
     *
     * @param hostname: the name of the host on which the job executor should be started
     * @param supports_standard_jobs: true if the compute service should support standard jobs
     * @param supports_pilot_jobs: true if the compute service should support pilot jobs
     * @param compute_resources: compute_resources: a list of <hostname, num_cores, memory> pairs, which represent
     *        the compute resources available to this service.
     *          - num_cores = ComputeService::ALL_CORES: use all cores available on the host
     *          - memory = ComputeService::ALL_RAM: use all RAM available on the host
     * @param default_storage_service: a storage service (or nullptr)
     * @param plist: a property list ({} means "use all defaults")
     */
<<<<<<< HEAD
    MultihostMulticoreComputeService::MultihostMulticoreComputeService(const std::string &hostname,
                                                                       const bool supports_standard_jobs,
                                                                       const bool supports_pilot_jobs,
                                                                       const std::set<std::tuple<std::string, unsigned long, double>> compute_resources,
                                                                       StorageService *default_storage_service,
                                                                       std::map<std::string, std::string> plist) :
=======
    MultihostMulticoreComputeService::MultihostMulticoreComputeService(
            const std::string &hostname,
            bool supports_standard_jobs,
            bool supports_pilot_jobs,
            std::set<std::tuple<std::string, unsigned long, double>> compute_resources,
            StorageService *default_storage_service,
            std::map<std::string, std::string> plist) :
>>>>>>> d326543f
            ComputeService(hostname,
                           "multihost_multicore",
                           "multihost_multicore",
                           supports_standard_jobs,
                           supports_pilot_jobs,
                           default_storage_service) {

      initiateInstance(hostname,
                       supports_standard_jobs,
                       supports_pilot_jobs,
                       std::move(compute_resources),
                       plist, -1, nullptr,
                       default_storage_service);
    }

    /**
     * @brief Constructor
     *
     * @param hostname: the name of the host on which the job executor should be started
     * @param supports_standard_jobs: true if the compute service should support standard jobs
     * @param supports_pilot_jobs: true if the compute service should support pilot jobs
     * @param compute_resources: compute_resources: a set of hostnames (the service
     *        will use all the cores and all the RAM of each host)
     * @param default_storage_service: a storage service (or nullptr)
     * @param plist: a property list ({} means "use all defaults")
     */
    MultihostMulticoreComputeService::MultihostMulticoreComputeService(const std::string &hostname,
                                                                       const bool supports_standard_jobs,
                                                                       const bool supports_pilot_jobs,
                                                                       const std::set<std::string> compute_hosts,
                                                                       StorageService *default_storage_service,
                                                                       std::map<std::string, std::string> plist) :
            ComputeService(hostname,
                           "multihost_multicore",
                           "multihost_multicore",
                           supports_standard_jobs,
                           supports_pilot_jobs,
                           default_storage_service) {

      std::set<std::tuple<std::string, unsigned long, double>> compute_resources;
      for (auto h : compute_hosts) {
        compute_resources.insert(std::make_tuple(h, ComputeService::ALL_CORES, ComputeService::ALL_RAM));
      }

      initiateInstance(hostname,
                       supports_standard_jobs,
                       supports_pilot_jobs,
                       compute_resources,
                       std::move(plist), -1, nullptr,
                       default_storage_service);
    }

/**
     * @brief Internal constructor
     *
     * @param hostname: the name of the host
     * @param supports_standard_jobs: true if the job executor should support standard jobs
     * @param supports_pilot_jobs: true if the job executor should support pilot jobs
     * @param compute_resources: compute_resources: a list of <hostname, num_cores, memory> pairs, which represent
     *        the compute resources available to this service
     * @param plist: a property list
     * @param ttl: the time-to-live, in seconds (-1: infinite time-to-live)
     * @param pj: a containing PilotJob  (nullptr if none)
     * @param suffix: a string to append to the process name
     * @param default_storage_service: a storage service
     *
     * @throw std::invalid_argument
     */
    MultihostMulticoreComputeService::MultihostMulticoreComputeService(
            const std::string &hostname,
            bool supports_standard_jobs,
            bool supports_pilot_jobs,
            std::set<std::tuple<std::string, unsigned long, double>> compute_resources,
            std::map<std::string, std::string> plist,
            double ttl,
            PilotJob *pj,
            std::string suffix,
            StorageService *default_storage_service) : ComputeService(hostname,
                                                                      "multihost_multicore" + suffix,
                                                                      "multihost_multicore" + suffix,
                                                                      supports_standard_jobs,
                                                                      supports_pilot_jobs,
                                                                      default_storage_service) {

      initiateInstance(hostname,
                       supports_standard_jobs,
                       supports_pilot_jobs,
                       std::move(compute_resources),
                       std::move(plist),
                       ttl,
                       pj,
                       default_storage_service);
    }

/**
 * @brief Internal method called by all constructors to initiate instance
 *
 * @param hostname: the name of the host
 * @param supports_standard_jobs: true if the job executor should support standard jobs
 * @param supports_pilot_jobs: true if the job executor should support pilot jobs
 * @param compute_resources: compute_resources: a list of <hostname, num_cores, memory> pairs, which represent
 *        the compute resources available to this service
 * @param plist: a property list
 * @param ttl: the time-to-live, in seconds (-1: infinite time-to-live)
 * @param pj: a containing PilotJob  (nullptr if none)
 * @param default_storage_service: a storage service
 *
 * @throw std::invalid_argument
 */
    void MultihostMulticoreComputeService::initiateInstance(
            const std::string &hostname,
            bool supports_standard_jobs,
            bool supports_pilot_jobs,
            std::set<std::tuple<std::string, unsigned long, double>> compute_resources,
            std::map<std::string, std::string> plist,
            double ttl,
            PilotJob *pj,
            StorageService *default_storage_service) {

      // Set default and specified properties
      this->setProperties(this->default_property_values, plist);

      this->supports_pilot_jobs = supports_pilot_jobs;
      this->supports_standard_jobs = supports_standard_jobs;

      // Check that there is at least one core per host and that hosts have enough cores
      for (auto host : compute_resources) {
        std::string hname = std::get<0>(host);
        unsigned long requested_cores = std::get<1>(host);
        unsigned long available_cores = S4U_Simulation::getNumCores(hname);
        if (requested_cores == ComputeService::ALL_CORES) {
          requested_cores = available_cores;
        }
        if (requested_cores == 0) {
          throw std::invalid_argument(
                  "MultihostMulticoreComputeService::MultihostMulticoreComputeService(): at least 1 core should be requested");
        }
        if (requested_cores > available_cores) {
          throw std::invalid_argument(
                  "MultihostMulticoreComputeService::MultihostMulticoreComputeService(): host " + hname + "only has " +
                  std::to_string(available_cores) + " cores but " +
                  std::to_string(requested_cores) + " are requested");
        }

        double requested_ram = std::get<2>(host);
        double available_ram = S4U_Simulation::getMemoryCapacity(hname);
        if (requested_ram < 0) {
          throw std::invalid_argument(
                  "MultihostMulticoreComputeService::MultihostMulticoreComputeService(): requested ram should be non-negative");
        }
        if (requested_ram == ComputeService::ALL_RAM) {
          requested_ram = available_ram;
        }
        if (requested_ram > available_ram) {
          throw std::invalid_argument(
                  "MultihostMulticoreComputeService::MultihostMulticoreComputeService(): host " + hname + "only has " +
                  std::to_string(available_ram) + " bytes of RAM but " +
                  std::to_string(requested_ram) + " are requested");
        }

        this->compute_resources.insert(std::make_tuple(hname, requested_cores, requested_ram));
      }

      // Compute the total number of cores and set initial core (and ram) availabilities
      this->total_num_cores = 0;
      for (auto host : this->compute_resources) {
        this->total_num_cores += std::get<1>(host);
        this->core_and_ram_availabilities.insert(std::make_pair(std::get<0>(host), std::make_pair(std::get<1>(host),
                                                                                                  S4U_Simulation::getMemoryCapacity(
                                                                                                          std::get<0>(
                                                                                                                  host)))));
      }

      this->ttl = ttl;
      this->has_ttl = (ttl >= 0);
      this->containing_pilot_job = pj;

//      // Start the daemon on the same host
//      try {
//        this->start_daemon(hostname);
//      } catch (std::invalid_argument &e) {
//        throw;
//      }
    }

/**
 * @brief Main method of the daemon
 *
 * @return 0 on termination
 */
    int MultihostMulticoreComputeService::main() {

      TerminalOutput::setThisProcessLoggingColor(WRENCH_LOGGING_COLOR_RED);

      WRENCH_INFO("New Multicore Job Executor starting (%s) on %ld hosts with a total of %ld cores",
                  this->mailbox_name.c_str(), this->compute_resources.size(), this->total_num_cores);

      // Set an alarm for my timely death, if necessary
      if (this->has_ttl) {
        this->death_date = S4U_Simulation::getClock() + this->ttl;
        WRENCH_INFO("Will be terminating at date %lf", this->death_date);
//        std::shared_ptr<SimulationMessage> msg = std::shared_ptr<SimulationMessage>(new ServiceTTLExpiredMessage(0));
        SimulationMessage *msg = new ServiceTTLExpiredMessage(0);
        this->death_alarm = new Alarm(death_date, this->hostname, this->mailbox_name, msg, "service_string");
      } else {
        this->death_date = -1.0;
        this->death_alarm = nullptr;
      }

      /** Main loop **/
      while (this->processNextMessage()) {

        /** Dispatch jobs **/
        while (this->dispatchNextPendingJob());
      }

      WRENCH_INFO("Multicore Job Executor on host %s terminated!", S4U_Simulation::getHostName().c_str());
      return 0;
    }

/**
 * @brief Dispatch one pending job, if possible
 * @return true if a job was dispatched, false otherwise
 */
    bool MultihostMulticoreComputeService::dispatchNextPendingJob() {

      if (this->pending_jobs.empty()) {
        return false;
      }

      WorkflowJob *picked_job = nullptr;

      std::string job_selection_policy =
              this->getPropertyValueAsString(MultihostMulticoreComputeServiceProperty::JOB_SELECTION_POLICY);
      if (job_selection_policy == "FCFS") {
        picked_job = this->pending_jobs.front();
      } else {
        throw std::runtime_error(
                "MultihostMulticoreComputeService::dispatchNextPendingJob(): Unsupported JOB_SELECTION_POLICY '" +
                job_selection_policy + "'");
      }

      bool dispatched = false;
      switch (picked_job->getType()) {
        case WorkflowJob::STANDARD: {
          dispatched = dispatchStandardJob((StandardJob *) picked_job);
          break;
        }
        case WorkflowJob::PILOT: {
          dispatched = dispatchPilotJob((PilotJob *) picked_job);
          break;
        }
      }

      // If we dispatched, take the job out of the pending job list
      if (dispatched) {
        this->pending_jobs.pop_back();
      }
      return dispatched;
    }

/**
 * @brief Compute a resource allocation for a standard job
 * @param job: the job
 * @return the resource allocation
 */
    std::set<std::tuple<std::string, unsigned long, double>>
    MultihostMulticoreComputeService::computeResourceAllocation(StandardJob *job) {

      std::string resource_allocation_policy =
              this->getPropertyValueAsString(MultihostMulticoreComputeServiceProperty::RESOURCE_ALLOCATION_POLICY);

      if (resource_allocation_policy == "aggressive") {
        return computeResourceAllocationAggressive(job);
      } else {
        throw std::runtime_error("MultihostMulticoreComputeService::computeResourceAllocation():"
                                         " Unsupported resource allocation policy '" +
                                 resource_allocation_policy + "'");
      }
    }

/**
 * @brief Compute a resource allocation for a standard job using the "aggressive" policy
 * @param job: the job
 * @return the resource allocation
 */
    std::set<std::tuple<std::string, unsigned long, double>>
    MultihostMulticoreComputeService::computeResourceAllocationAggressive(StandardJob *job) {

      WRENCH_INFO("COMPUTING RESOURCE ALLOCATION: %ld", this->core_and_ram_availabilities.size());
      // Make a copy of core_and_ram_availabilities
      std::map<std::string, std::pair<unsigned long, double>> tentative_core_and_ram_availabilities;
      for (auto r : this->core_and_ram_availabilities) {
        tentative_core_and_ram_availabilities.insert(
                std::make_pair(r.first, std::make_pair(std::get<0>(r.second), std::get<1>(r.second))));
      }

      // Make a copy of the tasks
      std::set<WorkflowTask *> tasks;
      for (auto t : job->getTasks()) {
        tasks.insert(t);
      }

      // Find the task that can use the most cores somewhere, update availabilities, repeat
      bool keep_going = true;
      while (keep_going) {
        keep_going = false;

        WorkflowTask *picked_task = nullptr;
        std::string picked_picked_host;
        unsigned long picked_picked_num_cores = 0;
        double picked_picked_ram = 0.0;

        for (auto t : tasks) {
//          WRENCH_INFO("LOOKING AT TASK %s", t->getId().c_str());
          std::string picked_host;
          unsigned long picked_num_cores = 0;
          double picked_ram = 0.0;

//          WRENCH_INFO("---> %ld", tentative_availabilities.size());
          for (auto r : tentative_core_and_ram_availabilities) {
//            WRENCH_INFO("   LOOKING AT HOST %s", r.first.c_str());
            std::string hostname = r.first;
            unsigned long num_available_cores = std::get<0>(r.second);
            double available_ram = std::get<1>(r.second);

            if ((num_available_cores < t->getMinNumCores()) or (available_ram < t->getMemoryRequirement())) {
//              WRENCH_INFO("      NO DICE");
              continue;
            }

            unsigned long desired_num_cores;
            if (this->getPropertyValueAsString(
                    MultihostMulticoreComputeServiceProperty::TASK_SCHEDULING_CORE_ALLOCATION_ALGORITHM) == "maximum") {
              desired_num_cores = t->getMaxNumCores();
            } else {
              desired_num_cores = t->getMinNumCores();
            }

            if ((picked_num_cores == 0) || (picked_num_cores < MIN(num_available_cores, desired_num_cores))) {
              picked_host = hostname;
              picked_num_cores = MIN(num_available_cores, desired_num_cores);
              picked_ram = t->getMemoryRequirement();
            }
          }

          if (picked_num_cores == 0) {
//            WRENCH_INFO("NOPE");
            continue;
          }

          if (picked_num_cores > picked_picked_num_cores) {
//            WRENCH_INFO("PICKED TASK %s on HOST %s with %ld cores",
//                        t->getId().c_str(), picked_host.c_str(), picked_num_cores);
            picked_task = t;
            picked_picked_num_cores = picked_num_cores;
            picked_picked_ram = picked_ram;
            picked_picked_host = picked_host;
          }
        }

        if (picked_picked_num_cores != 0) {
          // Update availabilities
          std::get<0>(tentative_core_and_ram_availabilities[picked_picked_host]) -= picked_picked_num_cores;
          std::get<1>(tentative_core_and_ram_availabilities[picked_picked_host]) -= picked_picked_ram;
          // Remove the task
          tasks.erase(picked_task);
          // We should keep trying!
          keep_going = true;
        }
      }


      // Come up with allocation based on tentative availabilities!
      std::set<std::tuple<std::string, unsigned long, double>> allocation;
      for (auto r : tentative_core_and_ram_availabilities) {
        std::string hostname = r.first;
        unsigned long num_cores = std::get<0>(r.second);
        double ram = std::get<1>(r.second);

        if ((num_cores <= std::get<0>(this->core_and_ram_availabilities[hostname])) and
            (ram <= std::get<1>(this->core_and_ram_availabilities[hostname]))) {
//          WRENCH_INFO("ALLOCATION %s/%ld-%.2lf", hostname.c_str(), std::get<0>(this->core_and_ram_availabilities[hostname]) - num_cores, std::get<1>(this->core_and_ram_availabilities[hostname]) - ram);
          allocation.insert(
                  std::make_tuple(hostname, std::get<0>(this->core_and_ram_availabilities[hostname]) - num_cores,
                                  std::get<1>(this->core_and_ram_availabilities[hostname]) - ram));
        }
      }

      return allocation;
    }

/**
 * @brief Try to dispatch a standard job
 * @param job: the job
 * @return true is the job was dispatched, false otherwise
 */
    bool MultihostMulticoreComputeService::dispatchStandardJob(StandardJob *job) {

      // Compute the required minimum number of cores
      unsigned long max_min_required_num_cores = 1;
      for (auto t : (job)->getTasks()) {
        max_min_required_num_cores = MAX(max_min_required_num_cores, t->getMinNumCores());
      }

      // Compute the required minimum ram
      double max_min_required_ram = 0.0;
      for (auto t : (job)->getTasks()) {
        max_min_required_ram = MAX(max_min_required_ram, t->getMemoryRequirement());
      }

      // Find the list of hosts with the required number of cores AND the required RAM
      std::set<std::string> possible_hosts;
      for (auto it = this->core_and_ram_availabilities.begin(); it != this->core_and_ram_availabilities.end(); it++) {
//        WRENCH_INFO("%s: %ld %.2lf", it->first.c_str(), std::get<0>(it->second), std::get<1>(it->second));
        if ((std::get<0>(it->second) >= max_min_required_num_cores) and
            (std::get<1>(it->second) >= max_min_required_ram)) {
          possible_hosts.insert(it->first);
        }
      }

      // If not even one host, give up
      if (possible_hosts.empty()) {
//      WRENCH_INFO("*** THERE ARE NOT ENOUGH RESOURCES FOR THIS JOB!!");
        return false;
      }

//      WRENCH_INFO("*** THERE ARE POSSIBLE HOSTS FOR THIS JOB!!");

//      // Compute the max num cores usable by a job task
//      unsigned long maximum_num_cores = 0;
//      for (auto t : job->getTasks()) {
//        WRENCH_INFO("===> %s", this->getPropertyValueAsString(MultihostMulticoreComputeServiceProperty::TASK_SCHEDULING_CORE_ALLOCATION_ALGORITHM).c_str()
//        );
//        if (this->getPropertyValueAsString(MultihostMulticoreComputeServiceProperty::TASK_SCHEDULING_CORE_ALLOCATION_ALGORITHM) == "minimum") {
//          maximum_num_cores = MAX(maximum_num_cores, t->getMinNumCores());
//        } else {
//          maximum_num_cores = MAX(maximum_num_cores, t->getMaxNumCores());
//        }
//      }
//
//      WRENCH_INFO("MAXIMUM NUMBER OF CORES = %ld", maximum_num_cores);

      // Allocate resources for the job based on resource allocation strategies
      std::set<std::tuple<std::string, unsigned long, double>> compute_resources;
      compute_resources = computeResourceAllocation(job);

      // Update core availabilities (and compute total number of cores for printing)
      unsigned long total_cores = 0;
      double total_ram = 0.0;
      for (auto r : compute_resources) {
        std::get<0>(this->core_and_ram_availabilities[std::get<0>(r)]) -= std::get<1>(r);
        std::get<1>(this->core_and_ram_availabilities[std::get<0>(r)]) -= std::get<2>(r);
        total_cores += std::get<1>(r);
        total_ram += std::get<2>(r);
      }

      WRENCH_INFO(
              "Creating a StandardJobExecutor on %ld hosts (total of %ld cores and %.2lf bytes of RAM) for a standard job",
              compute_resources.size(), total_cores, total_ram);
      // Create a standard job executor
      StandardJobExecutor *executor = new StandardJobExecutor(
              this->simulation,
              this->mailbox_name,
              this->hostname,
              job,
              compute_resources,
              this->default_storage_service,
              {{StandardJobExecutorProperty::THREAD_STARTUP_OVERHEAD,   this->getPropertyValueAsString(
                      MultihostMulticoreComputeServiceProperty::THREAD_STARTUP_OVERHEAD)},
               {StandardJobExecutorProperty::CORE_ALLOCATION_ALGORITHM, this->getPropertyValueAsString(
                       MultihostMulticoreComputeServiceProperty::TASK_SCHEDULING_CORE_ALLOCATION_ALGORITHM)},
               {StandardJobExecutorProperty::TASK_SELECTION_ALGORITHM,  this->getPropertyValueAsString(
                       MultihostMulticoreComputeServiceProperty::TASK_SCHEDULING_TASK_SELECTION_ALGORITHM)},
               {StandardJobExecutorProperty::HOST_SELECTION_ALGORITHM,  this->getPropertyValueAsString(
                       MultihostMulticoreComputeServiceProperty::TASK_SCHEDULING_HOST_SELECTION_ALGORITHM)}});

      this->standard_job_executors.insert(std::unique_ptr<StandardJobExecutor>(executor));
      this->running_jobs.insert(job);

      // Tell the caller that a job was dispatched!
      return true;
    }

/**
 * @brief Try to dispatch a pilot job
 * @param job: the job
 * @return true is the job was dispatched, false otherwise
 *
 * @throw std::runtime_error
 */
    bool MultihostMulticoreComputeService::dispatchPilotJob(PilotJob *job) {

      // Find a list of hosts with the required number of cores and ram
      std::vector<std::string> chosen_hosts;
      for (auto &core_availability : this->core_and_ram_availabilities) {
        if ((std::get<0>(core_availability.second) >= job->getNumCoresPerHost()) and
            (std::get<1>(core_availability.second) >= job->getMemoryPerHost())) {
          chosen_hosts.push_back(core_availability.first);
          if (chosen_hosts.size() == job->getNumHosts()) {
            break;
          }
        }
      }

      // If we didn't find enough, give up
      if (chosen_hosts.size() < job->getNumHosts()) {
        return false;
      }

      /* Allocate resources to the job */
      WRENCH_INFO("Allocating %ld/%ld hosts/cores to a pilot job", job->getNumHosts(), job->getNumCoresPerHost());

      // Update core and ram availabilities
      for (auto h : chosen_hosts) {
        std::get<0>(this->core_and_ram_availabilities[h]) -= job->getNumCoresPerHost();
        std::get<1>(this->core_and_ram_availabilities[h]) -= job->getMemoryPerHost();
      }

      // Creates a compute service (that does not support pilot jobs!!)
      std::set<std::tuple<std::string, unsigned long, double>> compute_resources;
      for (auto h : chosen_hosts) {
        compute_resources.insert(std::make_tuple(h, job->getNumCoresPerHost(), job->getMemoryPerHost()));
      }

      ComputeService *cs = new MultihostMulticoreComputeService(this->hostname,
                                                                true, false,
                                                                compute_resources,
                                                                this->property_list,
                                                                job->getDuration(),
                                                                job,
                                                                "_pilot_job",
                                                                this->default_storage_service);

      cs->setSimulation(this->simulation);
      job->setComputeService(cs);

      // Start the compute service
      try {
        cs->start();
      } catch (std::runtime_error &e) {
        throw;
      }

      // Put the job in the running queue
      this->running_jobs.insert((WorkflowJob *) job);

      // Send the "Pilot job has started" callback
      // Note the getCallbackMailbox instead of the popCallbackMailbox, because
      // there will be another callback upon termination.
      try {
        S4U_Mailbox::dputMessage(job->getCallbackMailbox(),
                                 new ComputeServicePilotJobStartedMessage(
                                         job, this, this->getPropertyValueAsDouble(
                                                 MultihostMulticoreComputeServiceProperty::PILOT_JOB_STARTED_MESSAGE_PAYLOAD)));
      } catch (std::shared_ptr<NetworkError> &cause) {
        throw WorkflowExecutionException(cause);
      }

      // Push my own mailbox onto the pilot job!
      job->pushCallbackMailbox(this->mailbox_name);

      // Tell the caller that a job was dispatched!
      return true;
    }

/**
 * @brief Wait for and react to any incoming message
 *
 * @return false if the daemon should terminate, true otherwise
 *
 * @throw std::runtime_error
 */
    bool MultihostMulticoreComputeService::processNextMessage() {

      // Wait for a message
      std::unique_ptr<SimulationMessage> message;

      try {
        message = S4U_Mailbox::getMessage(this->mailbox_name);
      } catch (std::shared_ptr<NetworkError> &cause) {
        WRENCH_INFO("Got a network error while getting some message... ignoring");
        return true;
      }

      if (message == nullptr) {
        WRENCH_INFO("Got a NULL message... Likely this means we're all done. Aborting");
        return false;
      }

      WRENCH_INFO("Got a [%s] message", message->getName().c_str());

      if (auto *msg = dynamic_cast<ServiceTTLExpiredMessage *>(message.get())) {
        WRENCH_INFO("My TTL has expired, terminating and perhaps notify a pilot job submitted");
        this->terminate(true);
        return false;

      } else if (auto *msg = dynamic_cast<ServiceStopDaemonMessage *>(message.get())) {
        this->terminate(false);
        // This is Synchronous
        try {
          S4U_Mailbox::putMessage(msg->ack_mailbox,
                                  new ServiceDaemonStoppedMessage(this->getPropertyValueAsDouble(
                                          MultihostMulticoreComputeServiceProperty::DAEMON_STOPPED_MESSAGE_PAYLOAD)));
        } catch (std::shared_ptr<NetworkError> &cause) {
          return false;
        }
        return false;

      } else if (auto *msg = dynamic_cast<ComputeServiceSubmitStandardJobRequestMessage *>(message.get())) {
        processSubmitStandardJob(msg->answer_mailbox, msg->job, msg->service_specific_args);
        return true;

      } else if (auto *msg = dynamic_cast<ComputeServiceSubmitPilotJobRequestMessage *>(message.get())) {
        processSubmitPilotJob(msg->answer_mailbox, msg->job);
        return true;

      } else if (auto *msg = dynamic_cast<ComputeServicePilotJobExpiredMessage *>(message.get())) {
        processPilotJobCompletion(msg->job);
        return true;

      } else if (auto *msg = dynamic_cast<ComputeServiceResourceInformationRequestMessage *>(message.get())) {

        processGetResourceInformation(msg->answer_mailbox);
        return true;

      } else if (auto *msg = dynamic_cast<ComputeServiceTerminateStandardJobRequestMessage *>(message.get())) {

        processStandardJobTerminationRequest(msg->job, msg->answer_mailbox);
        return true;

      } else if (auto *msg = dynamic_cast<ComputeServiceTerminatePilotJobRequestMessage *>(message.get())) {

        processPilotJobTerminationRequest(msg->job, msg->answer_mailbox);
        return true;

      } else if (auto *msg = dynamic_cast<StandardJobExecutorDoneMessage *>(message.get())) {
        processStandardJobCompletion(msg->executor, msg->job);
        return true;

      } else if (auto *msg = dynamic_cast<StandardJobExecutorFailedMessage *>(message.get())) {
        processStandardJobFailure(msg->executor, msg->job, msg->cause);
        return true;

      } else {
        throw std::runtime_error("Unexpected [" + message->getName() + "] message");
      }
    }

/**
 * @brief Terminate all pilot job compute services
 */
    void MultihostMulticoreComputeService::terminateAllPilotJobs() {
      for (auto job : this->running_jobs) {
        if (job->getType() == WorkflowJob::PILOT) {
          auto *pj = (PilotJob *) job;
          WRENCH_INFO("Terminating pilot job %s", job->getName().c_str());
          pj->getComputeService()->stop();
        }
      }
    }

/**
 * @brief fail a pending standard job
 * @param job: the job
 * @param cause: the failure cause
 */
    void
    MultihostMulticoreComputeService::failPendingStandardJob(StandardJob *job, std::shared_ptr<FailureCause> cause) {
      WRENCH_INFO("Failing pending job %s", job->getName().c_str());
      // Set all tasks back to the READY state and wipe out output files
      for (auto failed_task: job->getTasks()) {
        failed_task->setReady();
        try {
          StorageService::deleteFiles(failed_task->getOutputFiles(), job->getFileLocations(),
                                      this->default_storage_service);
        } catch (WorkflowExecutionException &e) {
          WRENCH_WARN("Warning: %s", e.getCause()->toString().c_str());
        }
      }

      // Send back a job failed message
      WRENCH_INFO("Sending job failure notification to '%s'", job->getCallbackMailbox().c_str());
      // NOTE: This is synchronous so that the process doesn't fall off the end
      try {
        S4U_Mailbox::putMessage(job->popCallbackMailbox(),
                                new ComputeServiceStandardJobFailedMessage(
                                        job, this, cause, this->getPropertyValueAsDouble(
                                                MultihostMulticoreComputeServiceProperty::STANDARD_JOB_FAILED_MESSAGE_PAYLOAD)));
      } catch (std::shared_ptr<NetworkError> &cause) {
        return;
      }
    }

/**
 * @brief fail a running standard job
 * @param job: the job
 * @param cause: the failure cause
 */
    void
    MultihostMulticoreComputeService::failRunningStandardJob(StandardJob *job, std::shared_ptr<FailureCause> cause) {

      WRENCH_INFO("Failing running job %s", job->getName().c_str());

      terminateRunningStandardJob(job);

      // Send back a job failed message (Not that it can be a partial fail)
      WRENCH_INFO("Sending job failure notification to '%s'", job->getCallbackMailbox().c_str());
      // NOTE: This is synchronous so that the process doesn't fall off the end
      try {
        S4U_Mailbox::putMessage(job->popCallbackMailbox(),
                                new ComputeServiceStandardJobFailedMessage(
                                        job, this, cause, this->getPropertyValueAsDouble(
                                                MultihostMulticoreComputeServiceProperty::STANDARD_JOB_FAILED_MESSAGE_PAYLOAD)));
      } catch (std::shared_ptr<NetworkError> &cause) {
        return;
      }
    }

/**
* @brief terminate a running standard job
* @param job: the job
*/
    void MultihostMulticoreComputeService::terminateRunningStandardJob(StandardJob *job) {

      StandardJobExecutor *executor = nullptr;
      for (auto it = this->standard_job_executors.begin();
           it != this->standard_job_executors.end(); it++) {
        if ((*it)->getJob() == job) {
          executor = (*it).get();
        }
      }

      if (executor == nullptr) {
        throw std::runtime_error(
                "MultihostMulticoreComputeService::terminateRunningStandardJob(): Cannot find standard job executor "
                        "corresponding to job being terminated");
      }

      // Terminate the executor
      WRENCH_INFO("Terminating a standard job executor");
      executor->kill();

      // Set all non-COMPLETED tasks back to the READY state and wipe out output files
      // TODO: At some point we'll have to think hard about the task life cycle and make it better/coherent
      for (auto failed_task: job->getTasks()) {
//        WRENCH_INFO("====> %s %s", failed_task->getId().c_str(), WorkflowTask::stateToString(failed_task->getState()).c_str());
        switch (failed_task->getState()) {
          case WorkflowTask::NOT_READY: {
            break;
          }
          case WorkflowTask::READY: {
            break;
          }
          case WorkflowTask::PENDING: {
            failed_task->setReady();
            break;
          }
          case WorkflowTask::RUNNING: {
            failed_task->setFailed();
            failed_task->setReady();
            break;
          }
          case WorkflowTask::COMPLETED: {
            break;
          }
          case WorkflowTask::FAILED: {
            failed_task->setReady();
            break;
          }
          default: {
            throw std::runtime_error(
                    "MultihostMulticoreComputeService::terminateRunningStandardJob(): unexpected task state");
          }
        }
      }
    }

/**
 * @brief Terminate a running pilot job
 * @param job: the job
 *
 * @throw std::runtime_error
 */
    void MultihostMulticoreComputeService::terminateRunningPilotJob(PilotJob *job) {

      // Get the associated compute service
      auto *compute_service = (MultihostMulticoreComputeService *) (job->getComputeService());

      if (compute_service == nullptr) {
        throw std::runtime_error(
                "MultihostMulticoreComputeService::terminateRunningPilotJob(): can't find compute service associated to pilot job");
      }

      // Stop it
      compute_service->stop();

      // Remove the job from the running list
      this->running_jobs.erase(job);

      // Update the number of available cores
      for (auto r : compute_service->compute_resources) {
        std::string hostname = std::get<0>(r);
        unsigned long num_cores = std::get<1>(r);

        std::get<0>(this->core_and_ram_availabilities[hostname]) -= num_cores;
      }
    }

/**
* @brief Declare all current jobs as failed (likely because the daemon is being terminated
* or has timed out (because it's in fact a pilot job))
*/
    void MultihostMulticoreComputeService::failCurrentStandardJobs(std::shared_ptr<FailureCause> cause) {

      for (auto workflow_job : this->running_jobs) {
        if (workflow_job->getType() == WorkflowJob::STANDARD) {
          StandardJob *job = (StandardJob *) workflow_job;
          this->failRunningStandardJob(job, std::move(cause));
        }
      }

      while (not this->pending_jobs.empty()) {
        WorkflowJob *workflow_job = this->pending_jobs.front();
        this->pending_jobs.pop_back();
        if (workflow_job->getType() == WorkflowJob::STANDARD) {
          auto *job = (StandardJob *) workflow_job;
          this->failPendingStandardJob(job, cause);
        }
      }
    }

/**
 * @brief Process a standard job completion
 * @param executor: the standard job executor
 * @param job: the job
 *
 * @throw std::runtime_error
 */
    void
    MultihostMulticoreComputeService::processStandardJobCompletion(StandardJobExecutor *executor, StandardJob *job) {

      // Update core and ram availabilities
      for (auto r : executor->getComputeResources()) {
        std::string hostname = std::get<0>(r);
        unsigned long num_cores = std::get<1>(r);
        double ram = std::get<2>(r);
        std::get<0>(this->core_and_ram_availabilities[hostname]) += num_cores;
        std::get<1>(this->core_and_ram_availabilities[hostname]) += ram;

      }

      // Remove the executor from the executor list
      bool found_it = false;
      for (auto it = this->standard_job_executors.begin();
           it != this->standard_job_executors.end(); it++) {
        if ((*it).get() == executor) {

          PointerUtil::moveUniquePtrFromSetToSet(it, &(this->standard_job_executors), &(this->completed_job_executors));

          found_it = true;
          break;
        }
      }

      if (!found_it) {
        throw std::runtime_error(
                "MultihostMulticoreComputeService::processStandardJobCompletion(): Received a standard job completion, but the executor is not in the executor list");
      }

      // Remove the job from the running job list
      if (this->running_jobs.find(job) == this->running_jobs.end()) {
        throw std::runtime_error(
                "MultihostMulticoreComputeService::processStandardJobCompletion(): Received a standard job completion, but the job is not in the running job list");
      }
      this->running_jobs.erase(job);

      WRENCH_INFO("A standard job executor has completed job %s", job->getName().c_str());


      // Send the callback to the originator
      try {
        S4U_Mailbox::dputMessage(
                job->popCallbackMailbox(), new ComputeServiceStandardJobDoneMessage(
                        job, this, this->getPropertyValueAsDouble(
                                MultihostMulticoreComputeServiceProperty::STANDARD_JOB_DONE_MESSAGE_PAYLOAD)));
      } catch (std::shared_ptr<NetworkError> &cause) {
        return;
      }
    }


/**
 * @brief Process a work failure
 * @param worker_thread: the worker thread that did the work
 * @param work: the work
 * @param cause: the cause of the failure
 */
    void MultihostMulticoreComputeService::processStandardJobFailure(StandardJobExecutor *executor,
                                                                     StandardJob *job,
                                                                     std::shared_ptr<FailureCause> cause) {

      // Update core and ram availabilities
      for (auto r : executor->getComputeResources()) {
        std::string hostname = std::get<0>(r);
        unsigned long num_cores = std::get<1>(r);
        double ram = std::get<2>(r);
        std::get<0>(this->core_and_ram_availabilities[hostname]) += num_cores;
        std::get<1>(this->core_and_ram_availabilities[hostname]) += ram;

      }


      // Remove the executor from the executor list
      bool found_it = false;
      for (auto it = this->standard_job_executors.begin();
           it != this->standard_job_executors.end(); it++) {
        if ((*it).get() == executor) {
          PointerUtil::moveUniquePtrFromSetToSet(it, &(this->standard_job_executors), &(this->completed_job_executors));
          found_it = true;
          break;
        }
      }

      // Remove the executor from the executor list
      if (!found_it) {
        throw std::runtime_error(
                "MultihostMulticoreComputeService::processStandardJobCompletion(): Received a standard job completion, but the executor is not in the executor list");
      }

      // Remove the job from the running job list
      if (this->running_jobs.find(job) == this->running_jobs.end()) {
        throw std::runtime_error(
                "MultihostMulticoreComputeService::processStandardJobCompletion(): Received a standard job completion, but the job is not in the running job list");
      }
      this->running_jobs.erase(job);

      WRENCH_INFO("A standard job executor has failed to perform job %s", job->getName().c_str());

      // Fail the job
      this->failPendingStandardJob(job, cause);

    }

/**
 * @brief Terminate the daemon, dealing with pending/running jobs
 *
 * @param notify_pilot_job_submitters:
 */
    void MultihostMulticoreComputeService::terminate(bool notify_pilot_job_submitters) {

      this->setStateToDown();

      WRENCH_INFO("Failing current standard jobs");
      this->failCurrentStandardJobs(std::shared_ptr<FailureCause>(new ServiceIsDown(this)));

      WRENCH_INFO("Terminate all pilot jobs");
      this->terminateAllPilotJobs();

      // Am I myself a pilot job?
      if (notify_pilot_job_submitters && this->containing_pilot_job) {

        WRENCH_INFO("Letting the level above know that the pilot job has ended on mailbox %s",
                    this->containing_pilot_job->getCallbackMailbox().c_str());
        // NOTE: This is synchronous so that the process doesn't fall off the end
        try {
          S4U_Mailbox::putMessage(this->containing_pilot_job->popCallbackMailbox(),
                                  new ComputeServicePilotJobExpiredMessage(
                                          this->containing_pilot_job, this,
                                          this->getPropertyValueAsDouble(
                                                  MultihostMulticoreComputeServiceProperty::PILOT_JOB_EXPIRED_MESSAGE_PAYLOAD)));
        } catch (std::shared_ptr<NetworkError> &cause) {
          return;
        }
      }
    }

/**
 * @brief Process a pilot job completion
 *
 * @param job: the pilot job
 */
    void MultihostMulticoreComputeService::processPilotJobCompletion(PilotJob *job) {

      // Remove the job from the running list
      this->running_jobs.erase(job);

      auto *cs = (MultihostMulticoreComputeService *) job->getComputeService();

      // Update core and ram availabilities
      for (auto r : cs->compute_resources) {
        std::string hostname = std::get<0>(r);
        unsigned long num_cores = job->getNumCoresPerHost();
        double ram = job->getMemoryPerHost();

        std::get<0>(this->core_and_ram_availabilities[hostname]) += num_cores;
        std::get<1>(this->core_and_ram_availabilities[hostname]) += ram;
      }

      // Forward the notification
      try {
        S4U_Mailbox::dputMessage(job->popCallbackMailbox(), new ComputeServicePilotJobExpiredMessage(
                job, this, this->getPropertyValueAsDouble(
                        MultihostMulticoreComputeServiceProperty::PILOT_JOB_EXPIRED_MESSAGE_PAYLOAD)));
      } catch (std::shared_ptr<NetworkError> &cause) {
        return;
      }
    }

/**
 * @brief Synchronously terminate a standard job previously submitted to the compute service
 *
 * @param job: the standard job
 *
 * @throw WorkflowExecutionException
 * @throw std::runtime_error
 */
    void MultihostMulticoreComputeService::terminateStandardJob(StandardJob *job) {

      if (this->state == Service::DOWN) {
        throw WorkflowExecutionException(new ServiceIsDown(this));
      }

      std::string answer_mailbox = S4U_Mailbox::generateUniqueMailboxName("terminate_standard_job");

      //  send a "terminate a standard job" message to the daemon's mailbox
      try {
        S4U_Mailbox::putMessage(this->mailbox_name,
                                new ComputeServiceTerminateStandardJobRequestMessage(
                                        answer_mailbox, job, this->getPropertyValueAsDouble(
                                                MultihostMulticoreComputeServiceProperty::TERMINATE_STANDARD_JOB_REQUEST_MESSAGE_PAYLOAD)));
      } catch (std::shared_ptr<NetworkError> &cause) {
        throw WorkflowExecutionException(cause);
      }

      // Get the answer
      std::unique_ptr<SimulationMessage> message = nullptr;
      try {
        message = S4U_Mailbox::getMessage(answer_mailbox);
      } catch (std::shared_ptr<NetworkError> &cause) {
        throw WorkflowExecutionException(cause);
      }

      if (auto *msg = dynamic_cast<ComputeServiceTerminateStandardJobAnswerMessage *>(message.get())) {
        // If no success, throw an exception
        if (not msg->success) {
          throw WorkflowExecutionException(msg->failure_cause);
        }
      } else {
        throw std::runtime_error(
                "MultihostMulticoreComputeService::terminateStandardJob(): Received an unexpected [" +
                message->getName() + "] message!");
      }
    }

/**
 * @brief Synchronously terminate a pilot job to the compute service
 *
 * @param job: a pilot job
 *
 * @throw WorkflowExecutionException
 * @throw std::runtime_error
 */
    void MultihostMulticoreComputeService::terminatePilotJob(PilotJob *job) {

      if (this->state == Service::DOWN) {
        throw WorkflowExecutionException(new ServiceIsDown(this));
      }

      std::string answer_mailbox = S4U_Mailbox::generateUniqueMailboxName("terminate_pilot_job");

      // Send a "terminate a pilot job" message to the daemon's mailbox
      try {
        S4U_Mailbox::putMessage(this->mailbox_name,
                                new ComputeServiceTerminatePilotJobRequestMessage(
                                        answer_mailbox, job, this->getPropertyValueAsDouble(
                                                MultihostMulticoreComputeServiceProperty::TERMINATE_PILOT_JOB_REQUEST_MESSAGE_PAYLOAD)));
      } catch (std::shared_ptr<NetworkError> &cause) {
        throw WorkflowExecutionException(cause);
      }

      // Get the answer
      std::unique_ptr<SimulationMessage> message = nullptr;

      try {
        message = S4U_Mailbox::getMessage(answer_mailbox);
      } catch (std::shared_ptr<NetworkError> &cause) {
        throw WorkflowExecutionException(cause);
      }

      if (auto *msg = dynamic_cast<ComputeServiceTerminatePilotJobAnswerMessage *>(message.get())) {
        // If no success, throw an exception
        if (not msg->success) {
          throw WorkflowExecutionException(msg->failure_cause);
        }

      } else {
        throw std::runtime_error(
                "MultihostMulticoreComputeService::terminatePilotJob(): Received an unexpected ["
                + message->getName() + "] message!");
      }
    }

/**
 * @brief Process a standard job termination request
 *
 * @param job: the job to terminate
 * @param answer_mailbox: the mailbox to which the answer message should be sent
 */
    void MultihostMulticoreComputeService::processStandardJobTerminationRequest(StandardJob *job,
                                                                                std::string answer_mailbox) {

      // Check whether job is pending
      for (auto it = this->pending_jobs.begin(); it < this->pending_jobs.end(); it++) {
        if (*it == job) {
          this->pending_jobs.erase(it);
          ComputeServiceTerminateStandardJobAnswerMessage *answer_message = new ComputeServiceTerminateStandardJobAnswerMessage(
                  job, this, true, nullptr,
                  this->getPropertyValueAsDouble(
                          MultihostMulticoreComputeServiceProperty::TERMINATE_STANDARD_JOB_ANSWER_MESSAGE_PAYLOAD));
          try {
            S4U_Mailbox::dputMessage(answer_mailbox, answer_message);
          } catch (std::shared_ptr<NetworkError> &cause) {
            return;
          }
          return;
        }
      }

      // Check whether the job is running
      if (this->running_jobs.find(job) != this->running_jobs.end()) {
        // Remove the job from the list of running jobs
        this->running_jobs.erase(job);
        // terminate it
        terminateRunningStandardJob(job);
        // reply
        ComputeServiceTerminateStandardJobAnswerMessage *answer_message = new ComputeServiceTerminateStandardJobAnswerMessage(
                job, this, true, nullptr,
                this->getPropertyValueAsDouble(
                        MultihostMulticoreComputeServiceProperty::TERMINATE_STANDARD_JOB_ANSWER_MESSAGE_PAYLOAD));
        try {
          S4U_Mailbox::dputMessage(answer_mailbox, answer_message);
        } catch (std::shared_ptr<NetworkError> &cause) {
          return;
        }
        return;
      }

      // If we got here, we're in trouble
      WRENCH_INFO("Trying to terminate a standard job that's neither pending nor running!");
      ComputeServiceTerminateStandardJobAnswerMessage *answer_message = new ComputeServiceTerminateStandardJobAnswerMessage(
              job, this, false, std::shared_ptr<FailureCause>(new JobCannotBeTerminated(job)),
              this->getPropertyValueAsDouble(
                      MultihostMulticoreComputeServiceProperty::TERMINATE_STANDARD_JOB_ANSWER_MESSAGE_PAYLOAD));
      try {
        S4U_Mailbox::dputMessage(answer_mailbox, answer_message);
      } catch (std::shared_ptr<NetworkError> &cause) {
        return;
      }
    }

/**
 * @brief Process a pilot job termination request
 *
 * @param job: the job to terminate
 * @param answer_mailbox: the mailbox to which the answer message should be sent
 */
    void
    MultihostMulticoreComputeService::processPilotJobTerminationRequest(PilotJob *job, std::string answer_mailbox) {

      // Check whether job is pending
      for (auto it = this->pending_jobs.begin(); it < this->pending_jobs.end(); it++) {
        if (*it == job) {
          this->pending_jobs.erase(it);
          ComputeServiceTerminatePilotJobAnswerMessage *answer_message = new ComputeServiceTerminatePilotJobAnswerMessage(
                  job, this, true, nullptr,
                  this->getPropertyValueAsDouble(
                          MultihostMulticoreComputeServiceProperty::TERMINATE_PILOT_JOB_ANSWER_MESSAGE_PAYLOAD));
          try {
            S4U_Mailbox::dputMessage(answer_mailbox, answer_message);
          } catch (std::shared_ptr<NetworkError> &cause) {
            return;
          }
          return;
        }
      }

      // Check whether the job is running
      if (this->running_jobs.find(job) != this->running_jobs.end()) {
        this->running_jobs.erase(job);
        terminateRunningPilotJob(job);
        ComputeServiceTerminatePilotJobAnswerMessage *answer_message = new ComputeServiceTerminatePilotJobAnswerMessage(
                job, this, true, nullptr,
                this->getPropertyValueAsDouble(
                        MultihostMulticoreComputeServiceProperty::TERMINATE_PILOT_JOB_ANSWER_MESSAGE_PAYLOAD));
        try {
          S4U_Mailbox::dputMessage(answer_mailbox, answer_message);
        } catch (std::shared_ptr<NetworkError> &cause) {
          return;
        }
        return;
      }

      // If we got here, we're in trouble
      WRENCH_INFO("Trying to terminate a pilot job that's neither pending nor running!");
      ComputeServiceTerminatePilotJobAnswerMessage *answer_message = new ComputeServiceTerminatePilotJobAnswerMessage(
              job, this, false, std::shared_ptr<FailureCause>(new JobCannotBeTerminated(job)),
              this->getPropertyValueAsDouble(
                      MultihostMulticoreComputeServiceProperty::TERMINATE_PILOT_JOB_ANSWER_MESSAGE_PAYLOAD));
      try {
        S4U_Mailbox::dputMessage(answer_mailbox, answer_message);
      } catch (std::shared_ptr<NetworkError> &cause) {
        return;
      }
    }

//    /**
//     * @brief Process a get number of cores request
//     *
//     * @param answer_mailbox: the mailbox to which the answer message should be sent
//     *
//     * @throw std::runtime_error
//     */
//    void MultihostMulticoreComputeService::processGetNumCores(const std::string &answer_mailbox) {
//      ComputeServiceNumCoresAnswerMessage *answer_message = new ComputeServiceNumCoresAnswerMessage(
//              this->total_num_cores,
//              this->getPropertyValueAsDouble(
//                      ComputeServiceProperty::NUM_CORES_ANSWER_MESSAGE_PAYLOAD));
//      try {
//        S4U_Mailbox::dputMessage(answer_mailbox, answer_message);
//      } catch (std::shared_ptr<NetworkError> &cause) {
//        return;
//      }
//    }

//    /**
//     * @brief Process a get number of idle cores request
//     *
//     * @param answer_mailbox: the mailbox to which the answer message should be sent
//     */
//    void MultihostMulticoreComputeService::processGetNumIdleCores(const std::string &answer_mailbox) {
//      unsigned long num_available_cores = 0;
//      for (auto r : this->core_and_ram_availabilities) {
//        num_available_cores += r.second;
//      }
//      ComputeServiceNumIdleCoresAnswerMessage *answer_message = new ComputeServiceNumIdleCoresAnswerMessage(
//              num_available_cores,
//              this->getPropertyValueAsDouble(
//                      MultihostMulticoreComputeServiceProperty::NUM_IDLE_CORES_ANSWER_MESSAGE_PAYLOAD));
//      try {
//        S4U_Mailbox::dputMessage(answer_mailbox, answer_message);
//      } catch (std::shared_ptr<NetworkError> &cause) {
//        return;
//      }
//    }

/**
 * @brief Process a submit standard job request
 *
 * @param answer_mailbox: the mailbox to which the answer message should be sent
 * @param job: the job
 * @param service_specific_args: service specific arguments
 *
 * @throw std::runtime_error
 */
    void MultihostMulticoreComputeService::processSubmitStandardJob(
            const std::string &answer_mailbox, StandardJob *job,
            std::map<std::string, std::string> &service_specific_arguments) {
      WRENCH_INFO("Asked to run a standard job with %ld tasks", job->getNumTasks());

      // Do we support standard jobs?
      if (not this->supportsStandardJobs()) {
        try {
          S4U_Mailbox::dputMessage(
                  answer_mailbox,
                  new ComputeServiceSubmitStandardJobAnswerMessage(
                          job, this, false, std::shared_ptr<FailureCause>(new JobTypeNotSupported(job, this)),
                          this->getPropertyValueAsDouble(
                                  ComputeServiceProperty::SUBMIT_STANDARD_JOB_ANSWER_MESSAGE_PAYLOAD)));
        } catch (std::shared_ptr<NetworkError> &cause) {
          return;
        }
        return;
      }

      // Can we run this job assuming the whole set of resources is available?
      // Let's check for each task
      bool enough_resources = false;
      for (auto t : job->getTasks()) {
        unsigned long required_num_cores = t->getMinNumCores();
        double required_ram = t->getMemoryRequirement();

        for (auto r : this->compute_resources) {
          unsigned long num_cores = std::get<1>(r);
          double ram = std::get<2>(r);
          if ((num_cores >= required_num_cores) and (ram >= required_ram)) {
            enough_resources = true;
          }
        }
      }

      if (!enough_resources) {
        try {
          S4U_Mailbox::dputMessage(
                  answer_mailbox,
                  new ComputeServiceSubmitStandardJobAnswerMessage(
                          job, this, false, std::shared_ptr<FailureCause>(new NotEnoughComputeResources(job, this)),
                          this->getPropertyValueAsDouble(
                                  MultihostMulticoreComputeServiceProperty::NOT_ENOUGH_CORES_MESSAGE_PAYLOAD)));
        } catch (std::shared_ptr<NetworkError> &cause) {
          return;
        }
        return;
      }

      // Since we can run, add the job to the list of pending jobs
      this->pending_jobs.push_front((WorkflowJob *) job);

      try {
        S4U_Mailbox::dputMessage(
                answer_mailbox,
                new ComputeServiceSubmitStandardJobAnswerMessage(
                        job, this, true, nullptr, this->getPropertyValueAsDouble(
                                ComputeServiceProperty::SUBMIT_STANDARD_JOB_ANSWER_MESSAGE_PAYLOAD)));
      } catch (std::shared_ptr<NetworkError> &cause) {
        return;
      }
    }

/**
 * @brief Process a submit pilot job request
 *
 * @param answer_mailbox: the mailbox to which the answer message should be sent
 * @param job: the job
 *
 * @throw std::runtime_error
 */
    void MultihostMulticoreComputeService::processSubmitPilotJob(const std::string &answer_mailbox, PilotJob *job) {
      WRENCH_INFO("Asked to run a pilot job with %ld hosts and %ld cores per host for %lf seconds",
                  job->getNumHosts(), job->getNumCoresPerHost(), job->getDuration());

      if (not this->supportsPilotJobs()) {
        try {
          S4U_Mailbox::dputMessage(
                  answer_mailbox, new ComputeServiceSubmitPilotJobAnswerMessage(
                          job, this, false, std::shared_ptr<FailureCause>(new JobTypeNotSupported(job, this)),
                          this->getPropertyValueAsDouble(
                                  MultihostMulticoreComputeServiceProperty::SUBMIT_PILOT_JOB_ANSWER_MESSAGE_PAYLOAD)));
        } catch (std::shared_ptr<NetworkError> &cause) {
          return;
        }
        return;
      }

      // count the number of hosts that have enough cores
      unsigned long num_possible_hosts = 0;
      for (const auto &compute_resource : this->compute_resources) {
        if (std::get<1>(compute_resource) >= job->getNumCoresPerHost()) {
          num_possible_hosts++;
        }
      }

      // Do we have enough hosts?
      if (num_possible_hosts < job->getNumHosts()) {
        try {
          S4U_Mailbox::dputMessage(
                  answer_mailbox, new ComputeServiceSubmitPilotJobAnswerMessage(
                          job, this, false, std::shared_ptr<FailureCause>(new NotEnoughComputeResources(job, this)),
                          this->getPropertyValueAsDouble(
                                  MultihostMulticoreComputeServiceProperty::SUBMIT_PILOT_JOB_ANSWER_MESSAGE_PAYLOAD)));
        } catch (std::shared_ptr<NetworkError> &cause) {
          return;
        }
        return;
      }

      // success
      this->pending_jobs.push_front((WorkflowJob *) job);
      try {
        S4U_Mailbox::dputMessage(
                answer_mailbox, new ComputeServiceSubmitPilotJobAnswerMessage(
                        job, this, true, nullptr,
                        this->getPropertyValueAsDouble(
                                MultihostMulticoreComputeServiceProperty::SUBMIT_PILOT_JOB_ANSWER_MESSAGE_PAYLOAD)));
      } catch (std::shared_ptr<NetworkError> &cause) {
        return;
      }
    }

/**
 * @brief Process a "get resource description message"
 * @param answer_mailbox: the mailbox to which the description message should be sent
 */
    void MultihostMulticoreComputeService::processGetResourceInformation(const std::string &answer_mailbox) {
      // Build a dictionary
      std::map<std::string, std::vector<double>> dict;

      // Num cores per hosts
      std::vector<double> num_cores;
      for (auto r : this->compute_resources) {
        num_cores.push_back((double) (std::get<1>(r)));
      }
      dict.insert(std::make_pair("num_cores", num_cores));

      // Num idle cores per hosts
      std::vector<double> num_idle_cores;
      for (auto r : this->core_and_ram_availabilities) {
        num_idle_cores.push_back(std::get<0>(r.second));
      }
      dict.insert(std::make_pair("num_idle_cores", num_idle_cores));

      // Flop rate per host
      std::vector<double> flop_rates;
      for (auto h : this->compute_resources) {
        flop_rates.push_back(S4U_Simulation::getFlopRate(std::get<0>(h)));
      }
      dict.insert(std::make_pair("flop_rates", flop_rates));

      // RAM capacity per host
      std::vector<double> ram_capacities;
      for (auto h : this->compute_resources) {
        ram_capacities.push_back(S4U_Simulation::getMemoryCapacity(std::get<0>(h)));
      }
      dict.insert(std::make_pair("ram_capacities", ram_capacities));

      // RAM availability per host
      std::vector<double> ram_availabilities;
      for (auto r : this->core_and_ram_availabilities) {
        ram_availabilities.push_back(std::get<1>(r.second));
      }
      dict.insert(std::make_pair("ram_availabilities", ram_availabilities));

      std::vector<double> ttl;
      if (this->has_ttl) {
        ttl.push_back(this->death_date - S4U_Simulation::getClock());
      } else {
        ttl.push_back(ComputeService::ALL_RAM);
      }
      dict.insert(std::make_pair("ttl", ttl));


      // Send the reply
      ComputeServiceResourceInformationAnswerMessage *answer_message = new ComputeServiceResourceInformationAnswerMessage(
              dict,
              this->getPropertyValueAsDouble(
                      ComputeServiceProperty::RESOURCE_DESCRIPTION_ANSWER_MESSAGE_PAYLOAD));
      try {
        S4U_Mailbox::dputMessage(answer_mailbox, answer_message);
      } catch (std::shared_ptr<NetworkError> &cause) {
        return;
      }
    }


};<|MERGE_RESOLUTION|>--- conflicted
+++ resolved
@@ -151,14 +151,6 @@
      * @param default_storage_service: a storage service (or nullptr)
      * @param plist: a property list ({} means "use all defaults")
      */
-<<<<<<< HEAD
-    MultihostMulticoreComputeService::MultihostMulticoreComputeService(const std::string &hostname,
-                                                                       const bool supports_standard_jobs,
-                                                                       const bool supports_pilot_jobs,
-                                                                       const std::set<std::tuple<std::string, unsigned long, double>> compute_resources,
-                                                                       StorageService *default_storage_service,
-                                                                       std::map<std::string, std::string> plist) :
-=======
     MultihostMulticoreComputeService::MultihostMulticoreComputeService(
             const std::string &hostname,
             bool supports_standard_jobs,
@@ -166,7 +158,6 @@
             std::set<std::tuple<std::string, unsigned long, double>> compute_resources,
             StorageService *default_storage_service,
             std::map<std::string, std::string> plist) :
->>>>>>> d326543f
             ComputeService(hostname,
                            "multihost_multicore",
                            "multihost_multicore",
