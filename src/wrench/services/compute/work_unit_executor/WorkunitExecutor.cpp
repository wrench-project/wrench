/**
 * Copyright (c) 2017. The WRENCH Team.
 *
 * This program is free software: you can redistribute it and/or modify
 * it under the terms of the GNU General Public License as published by
 * the Free Software Foundation, either version 3 of the License, or
 * (at your option) any later version.
 */


#include <wrench/services/storage/StorageService.h>
#include <wrench/simgrid_S4U_util/S4U_Mailbox.h>
#include <wrench/services/ServiceMessage.h>
#include <wrench/logging/TerminalOutput.h>
#include <wrench/exceptions/WorkflowExecutionException.h>
#include <wrench/simgrid_S4U_util/S4U_Simulation.h>
#include "wrench/services/compute/workunit_executor/WorkunitExecutor.h"
#include "services/compute/standard_job_executor/StandardJobExecutorMessage.h"
#include <wrench/workflow/WorkflowTask.h>
#include <wrench/workflow/job/StandardJob.h>
#include <wrench/simulation/SimulationTimestampTypes.h>
#include "wrench/services/compute/workunit_executor/Workunit.h"
#include "ComputeThread.h"
#include "wrench/simulation/Simulation.h"

#include <xbt.h>
#include <wrench/services/compute/ComputeService.h>


XBT_LOG_NEW_DEFAULT_CATEGORY(workunit_executor, "Log category for Multicore Workunit Executor");

//#define S4U_KILL_JOIN_WORKS

namespace wrench {

    /**
     * @brief Constructor
     *
     * @param simulation: a pointer to the simulation object
     * @param hostname: the name of the host on which the workunit execution will run
     * @param num_cores: the number of cores available to the workunit executor
     * @param ram_utilization: the number of bytes of RAM used by the service
     * @param callback_mailbox: the callback mailbox to which a "work done" or "work failed" message will be sent
     * @param workunit: the work unit to perform
     * @param scratch_space: the service's scratch storage service (nullptr if none)
     * @param job: the SandardJob the workunit corresponds to
     * @param thread_startup_overhead: the thread_startup overhead, in seconds
     * @param simulate_computation_as_sleep: simulate computation as a sleep instead of an actual compute thread (for simulation scalability reasons)
     */
    WorkunitExecutor::WorkunitExecutor(
            Simulation *simulation,
            std::string hostname,
            unsigned long num_cores,
            double ram_utilization,
            std::string callback_mailbox,
            std::shared_ptr<Workunit> workunit,
            StorageService *scratch_space,
            StandardJob* job,
            double thread_startup_overhead,
            bool simulate_computation_as_sleep) :
            Service(hostname, "workunit_executor", "workunit_executor") {

        if (thread_startup_overhead < 0) {
            throw std::invalid_argument("WorkunitExecutor::WorkunitExecutor(): thread_startup_overhead must be >= 0");
        }
        if (num_cores < 1) {
            throw std::invalid_argument("WorkunitExecutor::WorkunitExecutor(): num_cores must be >= 1");
        }

        this->simulation = simulation;
        this->callback_mailbox = callback_mailbox;
        this->workunit = workunit;
        this->thread_startup_overhead = thread_startup_overhead;
        this->simulate_computation_as_sleep = simulate_computation_as_sleep;
        this->num_cores = num_cores;
        this->ram_utilization = ram_utilization;
        this->scratch_space = scratch_space;
        this->files_stored_in_scratch = {};
        this->job = job;
    }

    void WorkunitExecutor::cleanup(bool has_returned_from_main, int return_value) {
        WRENCH_INFO("In on_exit.cleanup(): WorkunitExecutor: %s has_returned_from_main = %d (return_value = %d, job terminated = %d)",
                     this->getName().c_str(), has_returned_from_main, return_value, this->terminated_due_job_being_forcefully_terminated);
        if ((not has_returned_from_main) and (this->task_start_timestamp_has_been_inserted) and
            (not this->task_failure_time_stamp_has_already_been_generated)) {
            if (this->workunit->task != nullptr) {
                WorkflowTask *task = this->workunit->task;
                task->setInternalState(WorkflowTask::InternalState::TASK_FAILED);
                if (not this->terminated_due_job_being_forcefully_terminated) {
                    task->setFailureDate(S4U_Simulation::getClock());
                    this->simulation->getOutput().addTimestamp<SimulationTimestampTaskFailure>(
                            new SimulationTimestampTaskFailure(task));
                } else {
                    task->setTerminationDate(S4U_Simulation::getClock());
                    this->simulation->getOutput().addTimestamp<SimulationTimestampTaskTermination>(
                            new SimulationTimestampTaskTermination(task));
                }
            }
        }
    }

    /**
     * @brief Kill the worker thread
     *
     * @param job_termination: if the reason for being killed is that the job was terminated by the submitter
     * (as opposed to being terminated becuase the above service was also terminated).
     */
    void WorkunitExecutor::kill(bool job_termination) {

        this->acquireDaemonLock();


        // Then kill all compute threads, if any
        WRENCH_INFO("Killing %ld compute threads", this->compute_threads.size());
        for (auto const &compute_thread : this->compute_threads) {
            WRENCH_INFO("Killing compute thread [%s]", compute_thread->getName().c_str());
            compute_thread->kill();
        }

        this->terminated_due_job_being_forcefully_terminated = job_termination;
        this->killActor();

        this->releaseDaemonLock();

    }



    /**
    * @brief Main method of the worker thread daemon
    *
    * @return 1 if a task failure timestamp should be generated, 0 otherwise
    *
    * @throw std::runtime_error
    */
    int WorkunitExecutor::main() {


        TerminalOutput::setThisProcessLoggingColor(TerminalOutput::COLOR_BLUE);
        WRENCH_INFO("New work_unit_executor starting (%s) to do: %ld pre file copies, %d tasks, %ld post file copies",
                    this->mailbox_name.c_str(),
                    this->workunit->pre_file_copies.size(),
                    (this->workunit->task != nullptr) ? 1 : 0,
                    this->workunit->post_file_copies.size());

        SimulationMessage *msg_to_send_back = nullptr;
        bool success;

        try {
            S4U_Simulation::computeZeroFlop();

            performWork(this->workunit.get());

            // build "success!" message
            success = true;
            msg_to_send_back = new WorkunitExecutorDoneMessage(
                    this,
                    this->workunit,
                    0.0);

        } catch (WorkflowExecutionException &e) {

            // build "failed!" message
            WRENCH_INFO("Got an exception while performing work: %s", e.getCause()->toString().c_str());
            success = false;
            msg_to_send_back = new WorkunitExecutorFailedMessage(
                    this,
                    this->workunit,
                    e.getCause(),
                    0.0);
        }

        WRENCH_INFO("Work unit executor on host %s terminating!", S4U_Simulation::getHostName().c_str());
        if (this->failure_timestamp_should_be_generated) {
            if (this->workunit->task != nullptr) {
                WorkflowTask *task = this->workunit->task;
                task->setInternalState(WorkflowTask::InternalState::TASK_FAILED);
                task->setFailureDate(S4U_Simulation::getClock());
                auto ts = new SimulationTimestampTaskFailure(task);
                this->simulation->getOutput().addTimestamp<SimulationTimestampTaskFailure>(ts);
                this->task_failure_time_stamp_has_already_been_generated = true;
            }
        }

        // Send the callback
        if (success) {
            WRENCH_INFO("Notifying mailbox_name %s that work has completed",
                        this->callback_mailbox.c_str());
        } else {
            WRENCH_INFO("Notifying mailbox_name %s that work has failed",
                        this->callback_mailbox.c_str());
        }

        try {
            S4U_Mailbox::putMessage(this->callback_mailbox, msg_to_send_back);
        } catch (std::shared_ptr<NetworkError> &cause) {
            WRENCH_INFO("Work unit executor on can't report back due to network error.. oh well!");
        } catch (std::shared_ptr<HostError> &e) {
            WRENCH_INFO("Work unit executor on can't report back due to hosterror error.. oh well!");
        } catch (simgrid::HostFailureException &e) {
            WRENCH_INFO("Work unit executor on can't report back due to SimGrid HostFailureException error.. oh well!");
        }

        return 0;

    }


    /**
     * @brief Simulate work execution
     *
     * @param work: the work to perform
     *
     */
    void
    WorkunitExecutor::performWork(Workunit *work) {

//      std::set<WorkflowFile* > files_stored_in_scratch = {};

        /** Perform all pre file copies operations */
        for (auto file_copy : work->pre_file_copies) {
            WorkflowFile *file = std::get<0>(file_copy);
            //Even in the pre-file copies, the src can be the scratch itself???
            StorageService *src = std::get<1>(file_copy);
            if (src == ComputeService::SCRATCH) {
                if (this->scratch_space == nullptr) {
                    throw WorkflowExecutionException(std::shared_ptr<FailureCause>(new NoScratchSpace("WorkunitExecutor::performWork(): Scratch Space was asked to be used as source but is null")));
                }
                src = this->scratch_space;
            }
            StorageService *dst = std::get<2>(file_copy);
            if (dst == ComputeService::SCRATCH) {
                if (this->scratch_space == nullptr) {
                    throw WorkflowExecutionException(std::shared_ptr<FailureCause>(new NoScratchSpace("WorkunitExecutor::performWork(): Scratch Space was asked to be used as destination but is null")));
                } else {
                    dst = this->scratch_space;
                }
            }

            if ((file == nullptr) || (src == nullptr) || (dst == nullptr)) {
                throw std::runtime_error("WorkunitExecutor::performWork(): internal error: malformed workunit");
            }

            try {
                WRENCH_INFO("Copying file %s from %s to %s",
                            file->getID().c_str(),
                            src->getName().c_str(),
                            dst->getName().c_str());

                S4U_Simulation::sleep(this->thread_startup_overhead);
                if (dst == this->scratch_space) {
                    dst->copyFile(file, src, nullptr, job);
                } else {
                    dst->copyFile(file, src, nullptr, nullptr); // if there is no scratch space, then there is no notion of job's partition, it is always to / partition in such case
                }
            } catch (WorkflowExecutionException &e) {

                throw;
            }

            if (dst == this->scratch_space) {
                files_stored_in_scratch.insert(file);
            }
        }

        /** Perform the computational task if any **/
        if (this->workunit->task != nullptr) {
            auto task = this->workunit->task;

            task->setInternalState(WorkflowTask::InternalState::TASK_RUNNING);

            task->setStartDate(S4U_Simulation::getClock());
            task->setExecutionHost(this->hostname);
            task->setNumCoresAllocated(this->num_cores);

            this->simulation->getOutput().addTimestamp<SimulationTimestampTaskStart>(new
                                                                                             SimulationTimestampTaskStart(task));
            this->task_start_timestamp_has_been_inserted = true;

            // Read  all input files
            WRENCH_INFO("Reading the %ld input files for task %s", task->getInputFiles().size(), task->getID().c_str());
            try {
                task->setReadInputStartDate(S4U_Simulation::getClock());
                StorageService::readFiles(task->getInputFiles(),
                                          work->file_locations,
                                          this->scratch_space, files_stored_in_scratch, job);
                task->setReadInputEndDate(S4U_Simulation::getClock());
            } catch (WorkflowExecutionException &e) {
                WRENCH_INFO("I AM HERE AND IT'S UNCLEAR WHAT TO DO (SIMGRID BUG: I SHOULD BE IN ON_EXIT AND NOT IN HERE!!");
                this->failure_timestamp_should_be_generated = true;
                throw;
            }

            // Run the task's computation (which can be multicore)
            WRENCH_INFO("Executing task %s (%lf flops) on %ld cores (%s)", task->getID().c_str(), task->getFlops(),
                        this->num_cores, S4U_Simulation::getHostName().c_str());

            try {
                task->setComputationStartDate(S4U_Simulation::getClock());
                runMulticoreComputation(task->getFlops(), task->getParallelEfficiency(), this->simulate_computation_as_sleep);
                task->setComputationEndDate(S4U_Simulation::getClock());
            } catch (WorkflowExecutionEvent &e) {
                this->failure_timestamp_should_be_generated = true;

                throw;
            }

            WRENCH_INFO("Writing the %ld output files for task %s", task->getOutputFiles().size(), task->getID().c_str());

            // Write all output files
            try {
                task->setWriteOutputStartDate(S4U_Simulation::getClock());
                StorageService::writeFiles(task->getOutputFiles(), work->file_locations, this->scratch_space,
                                           files_stored_in_scratch, job);
                task->setWriteOutputEndDate(S4U_Simulation::getClock());
            } catch (WorkflowExecutionException &e) {
                this->failure_timestamp_should_be_generated = true;
                throw;
            }

            WRENCH_INFO("Setting the internal state of %s to TASK_COMPLETED", task->getID().c_str());
            task->setInternalState(WorkflowTask::InternalState::TASK_COMPLETED);
            this->simulation->getOutput().addTimestamp<SimulationTimestampTaskCompletion>(
                    new SimulationTimestampTaskCompletion(task));
            task->setEndDate(S4U_Simulation::getClock());

            // Deal with Children
            for (auto child : task->getWorkflow()->getTaskChildren(task)) {
                bool all_parents_completed = true;
                for (auto parent : child->getWorkflow()->getTaskParents(child)) {
                    if (parent->getInternalState() != WorkflowTask::InternalState::TASK_COMPLETED) {
                        all_parents_completed = false;
                        break;
                    }
                }
                if (all_parents_completed) {
                    child->setInternalState(WorkflowTask::InternalState::TASK_READY);
                }
            }
        }

        WRENCH_INFO("Done with the task's computation");


        /** Perform all post file copies operations */
        // TODO: This is sequential right now, but probably it should be concurrent in some fashion
        for (auto file_copy : work->post_file_copies) {
            WorkflowFile *file = std::get<0>(file_copy);
            StorageService *src = std::get<1>(file_copy);
            if (src == ComputeService::SCRATCH) {
                src = this->scratch_space;
            }
            StorageService *dst = std::get<2>(file_copy);
            if (dst == ComputeService::SCRATCH) {
                dst = this->scratch_space;
                files_stored_in_scratch.insert(file);
                WRENCH_WARN(
                        "WARNING: WorkunitExecutor::performWork(): Post copying files to the scratch space: Can cause implicit deletion afterwards"
                );
            }

            try {
                S4U_Simulation::sleep(this->thread_startup_overhead);
                if (src == this->scratch_space) {
                    dst->copyFile(file, src, job, nullptr);
                } else {
                    dst->copyFile(file, src, nullptr, nullptr);
                }

            } catch (WorkflowExecutionException &e) {
                throw;
            }
        }

        /** Perform all cleanup file deletions */
        for (auto cleanup : work->cleanup_file_deletions) {
            WorkflowFile *file = std::get<0>(cleanup);
            StorageService *storage_service = std::get<1>(cleanup);
            try {
                S4U_Simulation::sleep(this->thread_startup_overhead);
                if (storage_service == this->scratch_space) {
                    storage_service->deleteFile(file, job, nullptr);
                } else {
                    storage_service->deleteFile(file, nullptr, nullptr);
                }
            } catch (WorkflowExecutionException &e) {
                throw;
            }
        }

    }


    /**
     * @brief Simulate the execution of a multicore computation
     * @param flops: the number of flops
     * @param parallel_efficiency: the parallel efficiency
     */
    void WorkunitExecutor::runMulticoreComputation(double flops, double parallel_efficiency, bool simulate_computation_as_sleep) {
        double effective_flops = (flops / (this->num_cores * parallel_efficiency));

        std::string tmp_mailbox = S4U_Mailbox::generateUniqueMailboxName("workunit_executor");

        if (simulate_computation_as_sleep) {

            /** Simulate computation as sleep **/

            // Still sleep for the thread startup overhead
            S4U_Simulation::sleep(this->num_cores * this->thread_startup_overhead);

<<<<<<< HEAD
            // Then sleep for the computation duration
            double sleep_time = flops / Simulation::getFlopRate();
            Simulation::sleep(sleep_time);
=======
        // Then sleep for the computation duration
        double sleep_time = (flops / (this->num_cores  * parallel_efficiency)) / Simulation::getFlopRate();
        Simulation::sleep(sleep_time);
>>>>>>> bac9d4a8

        } else {
            /** Simulate computation with actual compute threads **/

            // Nobody kills me while I am starting compute threads!
            this->acquireDaemonLock();

            WRENCH_INFO("Launching %ld compute threads", this->num_cores);

            // Create a compute thread to run the computation on each core
            bool success = true;
            for (unsigned long i = 0; i < this->num_cores; i++) {
//        WRENCH_INFO("Creating compute thread %ld", i);
                try {
                    S4U_Simulation::sleep(this->thread_startup_overhead);
                } catch (std::exception &e) {
                    WRENCH_INFO("Got an exception while sleeping... perhaps I am being killed?");
                    this->releaseDaemonLock();
                    throw WorkflowExecutionException(std::shared_ptr<FailureCause>(new FatalFailure()));
                }
                std::shared_ptr<ComputeThread> compute_thread;
                try {
                    compute_thread = std::shared_ptr<ComputeThread>(
                            new ComputeThread(this->simulation, S4U_Simulation::getHostName(), effective_flops, tmp_mailbox));
                    compute_thread->start(compute_thread, true, false); // Daemonized, no auto-restart
                } catch (std::exception &e) {
                    // Some internal SimGrid exceptions...????
                    WRENCH_INFO("Could not create compute thread... perhaps I am being killed?");
                    success = false;
                    break;
                }
//                WRENCH_INFO("Launched compute thread [%s]", compute_thread->getName().c_str());
                this->compute_threads.push_back(compute_thread);
            }


            if (!success) {
                WRENCH_INFO("Failed to create some compute threads...");
                // TODO: Dangerous to kill these now? (this was commented out before, but seems legit, so Henri uncommented them)
                for (auto const &ct : this->compute_threads) {
                    ct->kill();
                }
                this->releaseDaemonLock();
                throw WorkflowExecutionException(std::shared_ptr<FailureCause>(new ComputeThreadHasDied()));
            }
            WRENCH_INFO("Waiting for completion of all compute threads");

            this->releaseDaemonLock();  // People can kill me now

            success = true;
            // Wait for all actors to complete
#ifndef S4U_KILL_JOIN_WORKS
            for (unsigned long i = 0; i < this->compute_threads.size(); i++) {
                try {
                    S4U_Mailbox::getMessage(tmp_mailbox);
                } catch (std::shared_ptr<NetworkError> &e) {
                    WRENCH_INFO("Got a network error when trying to get completion message from compute thread");
                    // Do nothing, perhaps the child has died
                    success = false;
                    continue;
                }
            }
#else
            for (unsigned long i=0; i < this->compute_threads.size(); i++) {
            WRENCH_INFO("JOINING WITH A COMPUTE THREAD %s", this->compute_threads[i]->process_name.c_str());
          try {
            this->compute_threads[i]->join();
          } catch (std::shared_ptr<FatalFailure> &e) {
            WRENCH_INFO("EXCEPTION WHILE JOINED");
            // Do nothing, perhaps the child has died...
            continue;
          }
          WRENCH_INFO("JOINED with COMPUTE THREAD %s", this->compute_threads[i]->process_name.c_str());

        }
#endif

            if (!success) {
                throw WorkflowExecutionException(std::shared_ptr<FailureCause>(new ComputeThreadHasDied()));
            }
        }
    }

    /**
     * @brief Returns the number of cores the service has been allocated
     * @return a number of cores
     */
    unsigned long WorkunitExecutor::getNumCores() {
        return this->num_cores;
    }

    /**
     * @brief Returns the RAM the service has been allocated
     * @return a number of bytes
     */
    double WorkunitExecutor::getMemoryUtilization() {
        return this->ram_utilization;
    }

    /**
     * @brief Retrieve the list of files stored in scratch space storage
     * @return  a list of files
     */
    std::set<WorkflowFile *> WorkunitExecutor::getFilesStoredInScratch() {
        return this->files_stored_in_scratch;
    }

    /**
     * @brief Retrieve the job the WorkunitExecutor is working for
     * @return a job
     */
    StandardJob *WorkunitExecutor::getJob() {
        return this->job;
    }

};<|MERGE_RESOLUTION|>--- conflicted
+++ resolved
@@ -409,15 +409,9 @@
             // Still sleep for the thread startup overhead
             S4U_Simulation::sleep(this->num_cores * this->thread_startup_overhead);
 
-<<<<<<< HEAD
             // Then sleep for the computation duration
-            double sleep_time = flops / Simulation::getFlopRate();
+            double sleep_time = (flops / (this->num_cores  * parallel_efficiency)) / Simulation::getFlopRate();
             Simulation::sleep(sleep_time);
-=======
-        // Then sleep for the computation duration
-        double sleep_time = (flops / (this->num_cores  * parallel_efficiency)) / Simulation::getFlopRate();
-        Simulation::sleep(sleep_time);
->>>>>>> bac9d4a8
 
         } else {
             /** Simulate computation with actual compute threads **/
