/**
 * Copyright (c) 2017-2019. The WRENCH Team.
 *
 * This program is free software: you can redistribute it and/or modify
 * it under the terms of the GNU General Public License as published by
 * the Free Software Foundation, either version 3 of the License, or
 * (at your option) any later version.
 */

#include <nlohmann/json.hpp>
#include <boost/algorithm/string.hpp>

#include <wrench/services/compute/cloud/CloudComputeService.h>
#include <wrench/wms/WMS.h>
#include "helper_services/standard_job_executor/StandardJobExecutorMessage.h"
#include "wrench/exceptions/WorkflowExecutionException.h"
#include "wrench/logging/TerminalOutput.h"
#include "wrench/services/compute/batch/BatchComputeService.h"
#include "wrench/services/compute/batch/BatchComputeServiceMessage.h"
#include "wrench/services/compute/bare_metal/BareMetalComputeService.h"
#include "wrench/simgrid_S4U_util/S4U_Mailbox.h"
#include "wrench/simgrid_S4U_util/S4U_Simulation.h"
#include "wrench/simulation/Simulation.h"
#include "wrench/util/PointerUtil.h"
#include "wrench/util/TraceFileLoader.h"
#include "wrench/workflow/job/PilotJob.h"
#include "services/compute/batch/workload_helper_classes/WorkloadTraceFileReplayer.h"
#include "batch_schedulers/homegrown/fcfs/FCFSBatchScheduler.h"
#include "batch_schedulers/homegrown/conservative_bf/CONSERVATIVEBFBatchScheduler.h"
#include "batch_schedulers/homegrown/conservative_bf_core_level/CONSERVATIVEBFBatchSchedulerCoreLevel.h"
#include "batch_schedulers/batsched/BatschedBatchScheduler.h"
#include "wrench/workflow/failure_causes/JobTypeNotSupported.h"
#include "wrench/workflow/failure_causes/FunctionalityNotAvailable.h"
#include "wrench/workflow/failure_causes/JobKilled.h"
#include "wrench/workflow/failure_causes/NetworkError.h"
#include "wrench/workflow/failure_causes/NotEnoughResources.h"
#include "wrench/workflow/failure_causes/JobTimeout.h"
#include "wrench/workflow/failure_causes/NotAllowed.h"


WRENCH_LOG_CATEGORY(wrench_core_batch_service, "Log category for Batch Service");

namespace wrench {

    // Do not remove
    BatchComputeService::~BatchComputeService() {}


    /**
     * @brief Constructor
     *
     * @param hostname: the hostname on which to start the service
     * @param compute_hosts: the list of names of the available compute hosts
     *                 - the hosts must be homogeneous (speed, number of cores, and RAM size)
     *                 - all cores are usable by the batch service on each host
     *                 - all RAM is usable by the batch service on each host
     * @param scratch_space_mount_point: the mount point of the scratch storage space for the service ("" means "no scratch space")
     * @param property_list: a property list that specifies BatchComputeServiceProperty values ({} means "use all defaults")
     * @param messagepayload_list: a message payload list that specifies BatchComputeServiceMessagePayload values ({} means "use all defaults")
     */
    BatchComputeService::BatchComputeService(const std::string &hostname,
                                             std::vector<std::string> compute_hosts,
                                             std::string scratch_space_mount_point,
                                             std::map<std::string, std::string> property_list,
                                             std::map<std::string, double> messagepayload_list
    ) :
            BatchComputeService(hostname, std::move(compute_hosts), ComputeService::ALL_CORES,
                                ComputeService::ALL_RAM, scratch_space_mount_point, std::move(property_list),
                                std::move(messagepayload_list), "") {}

    /**
     * @brief Constructor
     *
     * @param hostname: the hostname on which to start the service
     * @param compute_hosts: the list of names of the available compute hosts
     * @param cores_per_host: number of cores used per host
     *              - ComputeService::ALL_CORES to use all cores
     * @param ram_per_host: RAM per host (
     *              - ComputeService::ALL_RAM to use all RAM
     * @param scratch_space_mount_point: the mount point og the scratch storage space for the service ("" means "no scratch space")
     * @param property_list: a property list ({} means "use all defaults")
     * @param messagepayload_list: a message payload list ({} means "use all defaults")
     * @param suffix: suffix to append to the service name and mailbox
     *
     * @throw std::invalid_argument
     */
    BatchComputeService::BatchComputeService(const std::string hostname,
                                             std::vector<std::string> compute_hosts,
                                             unsigned long cores_per_host,
                                             double ram_per_host,
                                             std::string scratch_space_mount_point,
                                             std::map<std::string, std::string> property_list,
                                             std::map<std::string, double> messagepayload_list,
                                             std::string suffix) :
            ComputeService(hostname,
                           "batch" + suffix,
                           "batch" + suffix,
                           scratch_space_mount_point) {


        // Set default and specified properties
        this->setProperties(this->default_property_values, std::move(property_list));

        // Set default and specified message payloads
        this->setMessagePayloads(this->default_messagepayload_values, std::move(messagepayload_list));

        // Basic checks
        if (compute_hosts.empty()) {
            throw std::invalid_argument(
                    "BatchComputeService::BatchComputeService(): at least one compute hosts must be provided");
        }

        // Check Platform homogeneity
        double num_cores_available = Simulation::getHostNumCores(*(compute_hosts.begin()));
        double speed = Simulation::getHostFlopRate(*(compute_hosts.begin()));
        double ram_available = Simulation::getHostMemoryCapacity(*(compute_hosts.begin()));

        for (auto const &h : compute_hosts) {
            // Compute speed
            if (std::abs(speed - Simulation::getHostFlopRate(h)) > DBL_EPSILON) {
                throw std::invalid_argument(
                        "BatchComputeService::BatchComputeService(): Compute hosts for a batch service need to be homogeneous (different flop rates detected)");
            }
            // RAM
            if (std::abs(ram_available - Simulation::getHostMemoryCapacity(h)) > DBL_EPSILON) {

                throw std::invalid_argument(
                        "BatchComputeService::BatchComputeService(): Compute hosts for a batch service need to be homogeneous (different RAM capacities detected)");
            }
            // Num cores

            if (Simulation::getHostNumCores(h) != num_cores_available) {
                throw std::invalid_argument(
                        "BatchComputeService::BatchComputeService(): Compute hosts for a batch service need to be homogeneous (different RAM capacities detected)");

            }
        }

        //create a map for host to cores
        int i = 0;
        for (auto h : compute_hosts) {
            this->nodes_to_cores_map.insert({h, num_cores_available});
            this->available_nodes_to_cores.insert({h, num_cores_available});
            this->host_id_to_names[i++] = h;
        }
        this->compute_hosts = compute_hosts;

        this->num_cores_per_node = this->nodes_to_cores_map.begin()->second;
        this->total_num_of_nodes = compute_hosts.size();

        // Check that the workload file is valid
        std::string workload_file = this->getPropertyValueAsString(
                BatchComputeServiceProperty::SIMULATED_WORKLOAD_TRACE_FILE);
        if (not workload_file.empty()) {
            try {

                this->workload_trace = TraceFileLoader::loadFromTraceFile(workload_file,
                                                                          this->getPropertyValueAsBoolean(BatchComputeServiceProperty::IGNORE_INVALID_JOBS_IN_WORKLOAD_TRACE_FILE),
                                                                          this->getPropertyValueAsDouble(BatchComputeServiceProperty::SUBMIT_TIME_OF_FIRST_JOB_IN_WORKLOAD_TRACE_FILE));
            } catch (std::exception &e) {
                throw;
            }
            // Fix value
            for (auto &j : this->workload_trace) {
                std::string id = std::get<0>(j);
                double submit_time = std::get<1>(j);
                double flops = std::get<2>(j);
                double requested_flops = std::get<3>(j);
                double requested_ram = std::get<4>(j);
                unsigned int num_nodes = std::get<5>(j);

                // Capping to max number of nodes, silently
                if (num_nodes > this->total_num_of_nodes) {
                    std::get<5>(j) = this->total_num_of_nodes;
                }
                // Capping to ram, silently
                if (requested_ram > ram_available) {
                    std::get<4>(j) = ram_available;
                }
            }
        }

        // Create a scheduler
#ifdef ENABLE_BATSCHED
        this->scheduler = std::unique_ptr<BatchScheduler>(new BatschedBatchScheduler(this));
#else
        auto batch_scheduling_alg = this->getPropertyValueAsString(BatchComputeServiceProperty::BATCH_SCHEDULING_ALGORITHM);
        if (this->scheduling_algorithms.find(batch_scheduling_alg) == this->scheduling_algorithms.end()) {
            throw std::invalid_argument(
                    " BatchComputeService::BatchComputeService(): unsupported scheduling algorithm " +  batch_scheduling_alg);
        }

        if (batch_scheduling_alg == "fcfs") {
            this->scheduler = std::unique_ptr<BatchScheduler>(new FCFSBatchScheduler(this));
        } else if (batch_scheduling_alg == "conservative_bf") {
            this->scheduler = std::unique_ptr<BatchScheduler>(new CONSERVATIVEBFBatchScheduler(this));
        } else if (batch_scheduling_alg == "conservative_bf_core_level") {
            this->scheduler = std::unique_ptr<BatchScheduler>(new CONSERVATIVEBFBatchSchedulerCoreLevel(this));
        }
#endif

        // Initialize it
        this->scheduler->init();

    }

    /**
     * @brief Retrieve start time estimates for a set of job configurations
     *
     * @param set_of_jobs: the set of job configurations, each of them with an id. Each configuration
     *         is a tuple as follows:
     *             - a configuration id (std::string)
     *             - a number of hosts (unsigned long)
     *             - a number of cores per host (unsigned long)
     *             - a duration in seconds (double)
     *
     * @return start date predictions in seconds (as a map of ids). A prediction that's negative
     *         means that the job configuration can not run on the service (e.g., not enough hosts,
     *         not enough cores per host)
     */
    std::map<std::string, double>
    BatchComputeService::getStartTimeEstimates(
            std::set<std::tuple<std::string, unsigned long, unsigned long, double>> set_of_jobs) {

        try {
            auto estimates = this->scheduler->getStartTimeEstimates(set_of_jobs);
            return estimates;
        } catch (WorkflowExecutionException &e) {
            throw;
        } catch (std::exception &e) {
            throw WorkflowExecutionException(std::shared_ptr<FunctionalityNotAvailable>(
                    new FunctionalityNotAvailable(this->getSharedPtr<BatchComputeService>(), "start time estimates")));
        }
    }

    /**
    * @brief Gets the state of the batch queue
    * @return A vector of tuples:
    *              - std::string: username
    *              - int: job id
    *              - int: num hosts
    *              - int: num cores per host
    *              - int: time in seconds
    *              - double: submit time
    *              - double: start time (-1.0 if not started yet)
    */
    std::vector<std::tuple<std::string, int, int, int, int, double, double>> BatchComputeService::getQueue() {

        // Go through the currently running jobs
        std::vector<std::tuple<std::string, int, int, int, int, double, double>> queue_state;
        for (auto const &j : this->running_jobs) {
            auto tuple = std::make_tuple(
                    j->getUsername(),
                    j->getJobID(),
                    j->getRequestedNumNodes(),
                    j->getRequestedCoresPerNode(),
                    j->getRequestedTime(),
                    j->getArrivalTimestamp(),
                    j->getBeginTimestamp()
            );
            queue_state.push_back(tuple);
        }

        //  Go through the waiting jobs (BATSCHED only)
        for (auto const &j : this->waiting_jobs) {
            auto tuple = std::make_tuple(
                    j->getUsername(),
                    j->getJobID(),
                    j->getRequestedNumNodes(),
                    j->getRequestedCoresPerNode(),
                    j->getRequestedTime(),
                    j->getArrivalTimestamp(),
                    -1.0
            );
            queue_state.push_back(tuple);
        }

        // Go through the pending jobs
        for (auto const &j : this->batch_queue) {
            auto tuple = std::make_tuple(
                    j->getUsername(),
                    j->getJobID(),
                    j->getRequestedNumNodes(),
                    j->getRequestedCoresPerNode(),
                    j->getRequestedTime(),
                    j->getArrivalTimestamp(),
                    -1.0
            );
            queue_state.push_back(tuple);
        }

        // Sort all jobs by  arrival  time
        std::sort(queue_state.begin(), queue_state.end(),
                  [](const std::tuple<std::string, int, int, int, int, double, double> j1,
                     const std::tuple<std::string, int, int, int, int, double, double> j2) -> bool {
                      if (std::get<6>(j1) == std::get<6>(j2)) {
                          return (std::get<1>(j1) > std::get<1>(j2));
                      } else {
                          return (std::get<6>(j1) > std::get<6>(j2));
                      }
                  });

        return queue_state;
    }


    /**
     * @brief Helper function for service-specific job arguments
     * @param key: the argument key ("-N", "-c", "-t")
     * @param args: the argument map
     * @return the value of the argument
     * @throw std::invalid_argument
     */
    unsigned long BatchComputeService::parseUnsignedLongServiceSpecificArgument(std::string key,
                                                                                const std::map<std::string, std::string> &args) {
        unsigned long value = 0;
        auto it = args.find(key);
        if (it != args.end()) {
            if (sscanf((*it).second.c_str(), "%lu", &value) != 1) {
                throw std::invalid_argument(
                        "BatchComputeService::parseUnsignedLongServiceSpecificArgument(): Invalid " + key + " value '" + (*it).second + "'");
            }
        } else {
            throw std::invalid_argument(
                    "BatchComputeService::parseUnsignedLongServiceSpecificArgument(): Batch Service requires " + key + " argument to be specified for job submission"
            );
        }
        return value;
    }

    /**
     * @brief Helper function called by submitStandardJob() and submitWorkJob() to process a job submission
     * @param job
     * @param batch_job_args
     */
    void BatchComputeService::submitWorkflowJob(std::shared_ptr<WorkflowJob> job, const std::map<std::string, std::string> &batch_job_args) {

        assertServiceIsUp();

        // Get all arguments
        unsigned long num_hosts = 0;
        unsigned long num_cores_per_host = 0;
        unsigned long time_asked_for_in_minutes = 0;
        try {
            num_hosts = BatchComputeService::parseUnsignedLongServiceSpecificArgument("-N", batch_job_args);
            num_cores_per_host = BatchComputeService::parseUnsignedLongServiceSpecificArgument("-c", batch_job_args);
            time_asked_for_in_minutes = BatchComputeService::parseUnsignedLongServiceSpecificArgument("-t",
                                                                                                      batch_job_args);
        } catch (std::invalid_argument &e) {
            throw;
        }

        std::string username = "you";
        if (batch_job_args.find("-u") != batch_job_args.end()) {
            username = batch_job_args.at("-u");
        }

        //sleep to match real world behavior in communication lag between HTCondor and Batch service (slurm)
        if (this->grid_execution_start) {
            S4U_Simulation::sleep(this->getPropertyValueAsDouble(BatchComputeServiceProperty::GRID_PRE_EXECUTION_DELAY));
            this->grid_execution_start = false;
        }

        // Sanity check
        if ((num_hosts == 0) or (num_cores_per_host == 0) or  (time_asked_for_in_minutes == 0)) {
            throw std::invalid_argument("BatchComputeService::submitWorkflowJob(): service-specific arguments should have non-zero values");
        }

        // Create a Batch Job
        unsigned long jobid = this->generateUniqueJobID();
        auto batch_job = std::shared_ptr<BatchJob>(new BatchJob(job, jobid, time_asked_for_in_minutes,
                                                                num_hosts, num_cores_per_host, username,-1, S4U_Simulation::getClock()));

        // Set job display color for csv output
        auto it = batch_job_args.find("-color");
        if (it != batch_job_args.end()) {
            batch_job->csv_metadata = "color:" + (*it).second;
        }

        // Send a "run a batch job" message to the daemon's mailbox_name
        std::string answer_mailbox = S4U_Mailbox::generateUniqueMailboxName("batch_standard_job_mailbox");
        try {
            S4U_Mailbox::dputMessage(this->mailbox_name,
                                     new BatchComputeServiceJobRequestMessage(
                                             answer_mailbox, batch_job,
                                             this->getMessagePayloadValue(
                                                     BatchComputeServiceMessagePayload::SUBMIT_STANDARD_JOB_REQUEST_MESSAGE_PAYLOAD)));
        } catch (std::shared_ptr<NetworkError> &cause) {
            throw WorkflowExecutionException(cause);
        }

        // Get the answer
        std::unique_ptr<SimulationMessage> message = nullptr;
        try {
            message = S4U_Mailbox::getMessage(answer_mailbox, this->network_timeout);
        } catch (std::shared_ptr<NetworkError> &cause) {
            throw WorkflowExecutionException(cause);
        }

        // Standard Job?
        if (std::dynamic_pointer_cast<StandardJob>(job)) {
            if (auto msg = dynamic_cast<ComputeServiceSubmitStandardJobAnswerMessage*>(message.get())) {
                // If no success, throw an exception
                if (not msg->success) {
                    throw WorkflowExecutionException(msg->failure_cause);
                }
                return;
            }
        }

        // Pilot Job?
        if (std::dynamic_pointer_cast<PilotJob>(job)) {
            if (auto msg = dynamic_cast<ComputeServiceSubmitPilotJobAnswerMessage*>(message.get())) {
                // If no success, throw an exception
                if (not msg->success) {
                    throw WorkflowExecutionException(msg->failure_cause);
                }
                return;
            }
        }

        throw std::runtime_error(
                "BatchComputeService::submitWorkflowJob(): Received an unexpected [" + message->getName() +
                "] message!");
    }


    /**
     * @brief Synchronously submit a standard job to the batch service
     *
     * @param job: a standard job
     * @param batch_job_args: batch-specific arguments
     *      - "-N": number of hosts
     *      - "-c": number of cores on each host
     *      - "-t": duration (in seconds)
     *      - "-u": username (optional)
     *
     * @throw WorkflowExecutionException
     * @throw std::runtime_error
     * @throw std::invalid_argument
     *
     */
<<<<<<< HEAD
    void BatchComputeService::submitStandardJob(StandardJob *job, const std::map<std::string, std::string> &batch_job_args) {
        if(batch_job_args.find("universe") != batch_job_args.end()){
            this->grid_execution = true;
        }
        if(batch_job_args.find("grid_start") != batch_job_args.end()) {
            this->grid_execution_start = true;
        }
        if(batch_job_args.find("grid_end") != batch_job_args.end()) {
            this->grid_execution_end = true;
        }
        /**
         * Problem here was just overwriting properties with default because I was switching them one at a time. Also was removing any set when creating service.
        if(batch_job_args.find("grid_pre_delay") != batch_job_args.end()){
            //std::cerr << "Triggered property change: " << batch_job_args.at("grid_pre_delay") << std::endl;
            this->setProperties(this->default_property_values, {{BatchComputeServiceProperty::GRID_PRE_EXECUTION_DELAY, batch_job_args.at("grid_pre_delay")}});
        }
        if(batch_job_args.find("grid_post_delay") != batch_job_args.end()){
            //std::cerr << "Triggered property change: " << batch_job_args.at("grid_post_delay") << std::endl;
            this->setProperties(this->default_property_values, {{BatchComputeServiceProperty::GRID_POST_EXECUTION_DELAY, batch_job_args.at("grid_post_delay")}});
        }
        std::cerr << "Supports Grid Universe before submitting to workflow: " << this->getPropertyValueAsString(BatchComputeServiceProperty::SUPPORTS_GRID_UNIVERSE)<< std::endl;
        std::cerr << "Pre delay: " << this->getPropertyValueAsString(BatchComputeServiceProperty::GRID_PRE_EXECUTION_DELAY) << std::endl;
        std::cerr << "Post Delay: " << this->getPropertyValueAsString(BatchComputeServiceProperty::GRID_POST_EXECUTION_DELAY) << std::endl;
        */
=======
    void BatchComputeService::submitStandardJob(std::shared_ptr<StandardJob> job, const std::map<std::string, std::string> &batch_job_args) {

>>>>>>> cad2f850
        try {
            this->submitWorkflowJob(job, batch_job_args);
        } catch (std::exception &e) {
            throw;
        }
    }

    /**
     * @brief Synchronously submit a pilot job to the compute service
     *
     * @param job: a pilot job
     * @param batch_job_args: batch-specific arguments
     *      - "-N": number of hosts
     *      - "-c": number of cores on each host
     *      - "-t": duration (in seconds)
     *      - "-u": username (optional)
     *
     * @throw WorkflowExecutionException
     * @throw std::runtime_error
     */
    void BatchComputeService::submitPilotJob(std::shared_ptr<PilotJob> job, const std::map<std::string, std::string> &batch_job_args) {

        try {
            this->submitWorkflowJob(job, batch_job_args);
        } catch (std::exception &e) {
            throw;
        }
    }


    /**
     * @brief Helper function called by terminateStandardJob() and terminatePilotJob() to process a job submission
     * @param job
     */
    void BatchComputeService::terminateWorkflowJob(std::shared_ptr<WorkflowJob> job) {

        assertServiceIsUp();

        std::string answer_mailbox = S4U_Mailbox::generateUniqueMailboxName("terminate_standard_job");

        // Send a "terminate a  job" message to the daemon's mailbox_name
        try {
            if (auto sjob = std::dynamic_pointer_cast<StandardJob>(job)) {
                S4U_Mailbox::putMessage(this->mailbox_name,
                                        new ComputeServiceTerminateStandardJobRequestMessage(
                                                answer_mailbox,
                                                sjob,
                                                this->getMessagePayloadValue(
                                                        BatchComputeServiceMessagePayload::TERMINATE_STANDARD_JOB_REQUEST_MESSAGE_PAYLOAD)));
            } else if (auto pjob = std::dynamic_pointer_cast<PilotJob>(job)) {
                S4U_Mailbox::putMessage(this->mailbox_name,
                                        new ComputeServiceTerminatePilotJobRequestMessage(
                                                answer_mailbox,
                                                pjob,
                                                this->getMessagePayloadValue(
                                                        BatchComputeServiceMessagePayload::TERMINATE_PILOT_JOB_REQUEST_MESSAGE_PAYLOAD)));
            }
        } catch (std::shared_ptr<NetworkError> &cause) {
            throw WorkflowExecutionException(cause);
        }

        // Get the answer
        std::unique_ptr<SimulationMessage> message = nullptr;

        try {
            message = S4U_Mailbox::getMessage(answer_mailbox, this->network_timeout);
        } catch (std::shared_ptr<NetworkError> &cause) {
            throw WorkflowExecutionException(cause);
        }

        if (std::dynamic_pointer_cast<StandardJob>(job)) {
            if (auto msg = dynamic_cast<ComputeServiceTerminateStandardJobAnswerMessage*>(message.get())) {
// If no success, throw an exception
                if (not msg->success) {
                    throw WorkflowExecutionException(msg->failure_cause);
                }
                return;
            }
        } else if (std::dynamic_pointer_cast<PilotJob>(job)) {
            if (auto msg = dynamic_cast<ComputeServiceTerminatePilotJobAnswerMessage*>(message.get())) {
// If no success, throw an exception
                if (not msg->success) {
                    throw WorkflowExecutionException(msg->failure_cause);
                }
                return;
            }
        }

        throw std::runtime_error("BatchComputeService::terminateWorkflowJob(): Received an unexpected [" +
                                 message->getName() +
                                 "] message!");
    }


/**
 * @brief Terminate a standard job submitted to the compute service. Will throw a
 *        std::runtime_error exception if the job cannot be terminated, including
 *        if the cause is that the job is neither pending not running (perhaps alread
 *        terminated)
 *
 * @param job: the job
 *
 * @throw std::runtime_error
 */
    void BatchComputeService::terminateStandardJob(std::shared_ptr<StandardJob> job) {

        try {
            this->terminateWorkflowJob(job);
        } catch (std::exception &e) {
            throw;
        }
    }


/**
* @brief Synchronously terminate a pilot job to the compute service
*
* @param job: a pilot job
*
* @throw WorkflowExecutionException
* @throw std::runtime_error
*/
    void BatchComputeService::terminatePilotJob(std::shared_ptr<PilotJob> job) {

        try {
            this->terminateWorkflowJob(job);
        } catch (std::exception &e) {
            throw;
        }
    }


/**
 * @brief Main method of the daemon
 *
 * @return 0 on termination
 */
    int BatchComputeService::main() {

        TerminalOutput::setThisProcessLoggingColor(TerminalOutput::COLOR_MAGENTA);

        WRENCH_INFO("Batch Service starting");

        this->scheduler->launch();

        // Start the workload trace replayer if needed
        if (not this->workload_trace.empty()) {
            try {
                startBackgroundWorkloadProcess();
            } catch (std::runtime_error &e) {
                throw;
            }
        }

        /** Main loop **/
        while (processNextMessage()) {
            this->scheduler->processQueuedJobs();
        }

        return 0;
    }

/**
 * @brief Send back notification that a pilot job has expired
 * @param job
 */
    void BatchComputeService::sendPilotJobExpirationNotification(std::shared_ptr<PilotJob> job) {
        S4U_Mailbox::dputMessage(job->popCallbackMailbox(),
                                 new ComputeServicePilotJobExpiredMessage(
                                         job, this->getSharedPtr<BatchComputeService>(),
                                         this->getMessagePayloadValue(
                                                 BatchComputeServiceMessagePayload::PILOT_JOB_EXPIRED_MESSAGE_PAYLOAD)));
    }

/**
 * @brief Send back notification that a standard job has failed
 * @param job
 */
    void BatchComputeService::sendStandardJobFailureNotification(std::shared_ptr<StandardJob> job, std::string job_id,
                                                                 std::shared_ptr<FailureCause> cause) {
        WRENCH_INFO("A standard job executor has failed because of timeout %s", job->getName().c_str());

        std::shared_ptr<BatchJob> batch_job = nullptr;
        for (auto const &j : this->all_jobs) {
            if (j->getWorkflowJob() == job) {
                batch_job = j;
                break;
            }
        }

        this->scheduler->processJobFailure(batch_job);

        try {
            S4U_Mailbox::putMessage(job->popCallbackMailbox(),
                                    new ComputeServiceStandardJobFailedMessage(
                                            job, this->getSharedPtr<BatchComputeService>(), cause,
                                            this->getMessagePayloadValue(
                                                    BatchComputeServiceMessagePayload::STANDARD_JOB_FAILED_MESSAGE_PAYLOAD)));
        } catch (std::shared_ptr<NetworkError> &cause) {
            return; // ignore
        }
    }

/**
 * @brief Increase resource availabilities based on freed resources
 * @param resources: a set of tuples as follows:
 *              - hostname (string)
 *              - number of cores (unsigned long)
 *              - bytes of RAM (double)
 */
    void BatchComputeService::freeUpResources(std::map<std::string, std::tuple<unsigned long, double>> resources) {
        for (auto r : resources) {
            this->available_nodes_to_cores[r.first] += std::get<0>(r.second);
        }
    }

/**
 * @brief ...
 * @param job
 */
    void BatchComputeService::removeJobFromRunningList(std::shared_ptr<BatchJob> job) {
        if (this->running_jobs.find(job) == this->running_jobs.end()) {
            throw std::runtime_error("BatchComputeService::removeJobFromRunningList(): Cannot find job!");
        }
        this->running_jobs.erase(job);
    }

/**
 *
 * @param job
 */
    void BatchComputeService::removeBatchJobFromJobsList(std::shared_ptr<BatchJob> job) {
        if (job == nullptr) {
            return;
        }

        for (auto const &j: this->all_jobs) {
            if (j->getWorkflowJob() == job->getWorkflowJob()) {
                this->all_jobs.erase(j);
                break;
            }
        }
    }

/**
 *
 * @param job
 */
    void BatchComputeService::processPilotJobTimeout(std::shared_ptr<PilotJob> job) {
        auto cs = job->getComputeService();
        if (cs == nullptr) {
            throw std::runtime_error(
                    "BatchComputeService::terminate(): can't find compute service associated to pilot job");
        }
        try {
            cs->stop();
        } catch (wrench::WorkflowExecutionException &e) {
            return;
        }
    }

/**
 *
 * @param job
 */
    void BatchComputeService::processStandardJobTimeout(std::shared_ptr<StandardJob> job) {

        for (auto it = this->running_standard_job_executors.begin();
             it != this->running_standard_job_executors.end(); it++) {
            if ((*it)->getJob() == job) {
                (*it)->kill(false);
                // Make failed tasks ready again
                for (auto task : job->tasks) {
                    switch (task->getInternalState()) {
                        case WorkflowTask::InternalState::TASK_NOT_READY:
                        case WorkflowTask::InternalState::TASK_READY:
                        case WorkflowTask::InternalState::TASK_COMPLETED:
                            break;

                        case WorkflowTask::InternalState::TASK_RUNNING:
                            throw std::runtime_error(
                                    "BatchComputeService::processStandardJobTimeout: task state shouldn't be 'RUNNING'"
                                    "after a StandardJobExecutor was killed!");
                        case WorkflowTask::InternalState::TASK_FAILED:
                            // Making failed task READY again
                            task->setInternalState(WorkflowTask::InternalState::TASK_READY);
                            break;

                        default:
                            throw std::runtime_error(
                                    "bare_metal::terminateRunningStandardJob(): unexpected task state");

                    }
                }
                PointerUtil::moveSharedPtrFromSetToSet(it, &(this->running_standard_job_executors),
                                                       &(this->finished_standard_job_executors));
                break;
            }
        }
        this->finished_standard_job_executors.clear();

    }

/**
* @brief terminate a running standard job
* @param job: the job
*/
    void BatchComputeService::terminateRunningStandardJob(std::shared_ptr<StandardJob> job) {

        StandardJobExecutor *executor = nullptr;
        std::set<std::shared_ptr<StandardJobExecutor>>::iterator it;
        for (it = this->running_standard_job_executors.begin();
             it != this->running_standard_job_executors.end(); it++) {
            if (((*it))->getJob() == job) {
                executor = (it->get());
            }
        }
        if (executor == nullptr) {
            throw std::runtime_error(
                    "BatchComputeService::terminateRunningStandardJob(): Cannot find standard job executor corresponding to job being terminated");
        }

        // Terminate the executor
        WRENCH_INFO("Terminating a standard job executor");
        executor->kill(true);
        // Do not update the resource availability, because this is done at a higher level

    }


/**
* @brief Declare all current jobs as failed (likely because the daemon is being terminated
* or has timed out (because it's in fact a pilot job))
*/
    void BatchComputeService::failCurrentStandardJobs() {

        // LOCK
        this->acquireDaemonLock();

        WRENCH_INFO("Failing current standard jobs");

        {
            std::vector<std::shared_ptr<BatchJob>> to_erase;
            for (auto const &j : this->running_jobs) {
                std::shared_ptr<WorkflowJob> workflow_job = j->getWorkflowJob();
                if (auto sjob = std::dynamic_pointer_cast<StandardJob>(workflow_job)) {
                    terminateRunningStandardJob(sjob);
                    this->sendStandardJobFailureNotification(sjob, std::to_string(j->getJobID()),
                                                             std::shared_ptr<FailureCause>(new JobKilled(workflow_job,
                                                                                                         this->getSharedPtr<BatchComputeService>())));
                    to_erase.push_back(j);
                }
            }

            for (auto const &j : to_erase) {
                this->running_jobs.erase(j);
                this->removeBatchJobFromJobsList(j);
            }
            to_erase.clear();
        }


        {
            std::vector<std::deque<std::shared_ptr<BatchJob>>::iterator> to_erase;

            for (auto it1 = this->batch_queue.begin(); it1 != this->batch_queue.end(); it1++) {
                std::shared_ptr<WorkflowJob> workflow_job = (*it1)->getWorkflowJob();
                if (auto sjob = std::dynamic_pointer_cast<StandardJob>(workflow_job)) {
                    to_erase.push_back(it1);
                    this->sendStandardJobFailureNotification(sjob, std::to_string((*it1)->getJobID()),
                                                             std::shared_ptr<FailureCause>(new JobKilled(workflow_job,
                                                                                                         this->getSharedPtr<BatchComputeService>())));
                }
            }

            for (auto const &j : to_erase) {
                this->batch_queue.erase(j);
                this->removeBatchJobFromJobsList(*j);
            }
            to_erase.clear();
        }

        {
            std::vector<std::shared_ptr<BatchJob>> to_erase;

            for (auto const &wj : this->waiting_jobs) {
                std::shared_ptr<WorkflowJob> workflow_job = wj->getWorkflowJob();
                if (auto sjob = std::dynamic_pointer_cast<StandardJob>(workflow_job)) {
                    to_erase.push_back(wj);
                    this->sendStandardJobFailureNotification(sjob, std::to_string(wj->getJobID()),
                                                             std::shared_ptr<FailureCause>(new JobKilled(workflow_job,
                                                                                                         this->getSharedPtr<BatchComputeService>())));
                }
            }

            for (auto const &j : to_erase) {
                this->waiting_jobs.erase(j);
                this->removeBatchJobFromJobsList(j);
            }
            to_erase.clear();
        }

        // UNLOCK
        this->releaseDaemonLock();
    }

/**
 * @brief Cleanup method
 *
 * @param has_returned_from_main: whether main() returned
 * @param return_value: the return value (if main() returned)
 */
    void BatchComputeService::cleanup(bool has_returned_from_main, int return_value) {

        this->scheduler->shutdown();

        // Do the default behavior (which will throw as this is not a fault-tolerant service)
        Service::cleanup(has_returned_from_main, return_value);
    }


/**
 * @brief Terminate all running pilot jobs
 */
    void BatchComputeService::terminateRunningPilotJobs() {
        if (getPropertyValueAsBoolean(BatchComputeServiceProperty::SUPPORTS_PILOT_JOBS)) {
            WRENCH_INFO("Failing running pilot jobs");
            std::vector<std::shared_ptr<BatchJob>> to_erase;

            // LOCK
            this->acquireDaemonLock();

            // Stopping services
            for (auto &job : this->running_jobs) {
                if (auto pjob = std::dynamic_pointer_cast<PilotJob>(job->getWorkflowJob())) {
                    auto cs = pjob->getComputeService();
                    if (cs == nullptr) {
                        throw std::runtime_error(
                                "BatchComputeService::terminate(): can't find compute service associated to pilot job");
                    }
                    try {
                        cs->stop();
                    } catch (wrench::WorkflowExecutionException &e) {
                        // ignore
                    }
                    to_erase.push_back(job);
                }
            }

            // Cleaning up data structures
            for (auto &job : to_erase) {
                this->running_jobs.erase(job);
                this->removeBatchJobFromJobsList(job);
            }

            // UNLOCK
            this->releaseDaemonLock();
        }
    }

/**
 * @brief Wait for and procress the next message
 * @return true if the service should keep going, false otherwise
 */
    bool BatchComputeService::processNextMessage() {

        S4U_Simulation::computeZeroFlop();

        // Wait for a message
        std::unique_ptr<SimulationMessage> message = nullptr;

        try {
            message = S4U_Mailbox::getMessage(this->mailbox_name);
        } catch (std::shared_ptr<NetworkError> &cause) {
            return true;
        }

        if (message == nullptr) {
            WRENCH_INFO("Got a NULL message... Likely this means we're all done. Aborting!");
            return false;
        }


        WRENCH_DEBUG("Got a [%s] message", message->getName().c_str());


        if (auto msg = dynamic_cast<ServiceStopDaemonMessage*>(message.get())) {
            this->setStateToDown();
            this->failCurrentStandardJobs();
            this->terminateRunningPilotJobs();

            // Send back a synchronous reply!
            try {
                S4U_Mailbox::putMessage(msg->ack_mailbox,
                                        new ServiceDaemonStoppedMessage(this->getMessagePayloadValue(
                                                BatchComputeServiceMessagePayload::DAEMON_STOPPED_MESSAGE_PAYLOAD)));

            } catch (std::shared_ptr<NetworkError> &cause) {
                return false;
            }
            return false;

        } else if (auto msg = dynamic_cast<ComputeServiceResourceInformationRequestMessage*>(message.get())) {
            processGetResourceInformation(msg->answer_mailbox);
            return true;

        } else if (auto msg = dynamic_cast<BatchComputeServiceJobRequestMessage*>(message.get())) {
            processJobSubmission(msg->job, msg->answer_mailbox);
            return true;

        } else if (auto msg = dynamic_cast<StandardJobExecutorDoneMessage*>(message.get())) {
            processStandardJobCompletion(msg->executor, msg->job);
            return true;

        } else if (auto msg = dynamic_cast<StandardJobExecutorFailedMessage*>(message.get())) {
            processStandardJobFailure(msg->executor, msg->job, msg->cause);
            return true;

        } else if (auto msg = dynamic_cast<ComputeServiceTerminateStandardJobRequestMessage*>(message.get())) {
            processStandardJobTerminationRequest(msg->job, msg->answer_mailbox);
            return true;

        } else if (auto msg = dynamic_cast<ComputeServicePilotJobExpiredMessage*>(message.get())) {
            processPilotJobCompletion(msg->job);
            return true;

        } else if (auto msg = dynamic_cast<ComputeServiceTerminatePilotJobRequestMessage*>(message.get())) {
            processPilotJobTerminationRequest(msg->job, msg->answer_mailbox);
            return true;

        } else if (auto msg = dynamic_cast<AlarmJobTimeOutMessage*>(message.get())) {
            processAlarmJobTimeout(msg->job);
            return true;
        } else if (auto msg = dynamic_cast<BatchExecuteJobFromBatSchedMessage*>(message.get())) {
            processExecuteJobFromBatSched(msg->batsched_decision_reply);
            return true;
        } else {
            throw std::runtime_error(
                    "BatchComputeService::processNextMessage(): Unexpected [" + message->getName() + "] message");
            return false;
        }
    }

/**
 * @brief Process a job submission
 *
 * @param job: the batch job object
 * @param answer_mailbox: the mailbox to which answer messages should be sent
 */
    void BatchComputeService::processJobSubmission(std::shared_ptr<BatchJob> job, std::string answer_mailbox) {

        WRENCH_INFO("Asked to run a batch job with id %ld", job->getJobID());

        // Check whether the job type is supported
        if ((std::dynamic_pointer_cast<StandardJob>(job->getWorkflowJob())) and
            (not getPropertyValueAsBoolean(BatchComputeServiceProperty::SUPPORTS_STANDARD_JOBS))) {
            S4U_Mailbox::dputMessage(answer_mailbox,
                                     new ComputeServiceSubmitStandardJobAnswerMessage(
                                             std::dynamic_pointer_cast<StandardJob>(job->getWorkflowJob()),
                                             this->getSharedPtr<BatchComputeService>(),
                                             false,
                                             std::shared_ptr<FailureCause>(
                                                     new JobTypeNotSupported(
                                                             job->getWorkflowJob(),
                                                             this->getSharedPtr<BatchComputeService>())),
                                             this->getMessagePayloadValue(
                                                     BatchComputeServiceMessagePayload::SUBMIT_STANDARD_JOB_ANSWER_MESSAGE_PAYLOAD)));
            return;
        } else if (std::dynamic_pointer_cast<PilotJob>(job->getWorkflowJob()) and
                   (not getPropertyValueAsBoolean(BatchComputeServiceProperty::SUPPORTS_PILOT_JOBS)
                   )) {
            S4U_Mailbox::dputMessage(answer_mailbox,
                                     new ComputeServiceSubmitPilotJobAnswerMessage(
                                             std::dynamic_pointer_cast<PilotJob>(job->getWorkflowJob()),
                                             this->getSharedPtr<BatchComputeService>(),
                                             false,
                                             std::shared_ptr<FailureCause>(
                                                     new JobTypeNotSupported(
                                                             job->getWorkflowJob(),
                                                             this->getSharedPtr<BatchComputeService>())),
                                             this->getMessagePayloadValue(
                                                     BatchComputeServiceMessagePayload::SUBMIT_PILOT_JOB_ANSWER_MESSAGE_PAYLOAD)));
            return;
        }

        // Check that the job can be admitted in terms of resources:
        //      - number of nodes,
        //      - number of cores per host
        //      - RAM (only for standard jobs)
        unsigned long requested_hosts = job->getRequestedNumNodes();
        unsigned long requested_num_cores_per_host = job->getRequestedCoresPerNode();

        // Standard job check
        if (auto sjob = std::dynamic_pointer_cast<StandardJob>(job->getWorkflowJob())) {

            double required_ram_per_host = job->getMemoryRequirement();

            if ((requested_hosts > this->available_nodes_to_cores.size()) or
                (requested_num_cores_per_host >
                 Simulation::getHostNumCores(this->available_nodes_to_cores.begin()->first)) or
                (required_ram_per_host >
                 Simulation::getHostMemoryCapacity(this->available_nodes_to_cores.begin()->first))) {

                {
                    S4U_Mailbox::dputMessage(
                            answer_mailbox,
                            new ComputeServiceSubmitStandardJobAnswerMessage(
                                    sjob,
                                    this->getSharedPtr<BatchComputeService>(),
                                    false,
                                    std::shared_ptr<FailureCause>(
                                            new NotEnoughResources(
                                                    job->getWorkflowJob(),
                                                    this->getSharedPtr<BatchComputeService>())),
                                    this->getMessagePayloadValue(
                                            BatchComputeServiceMessagePayload::SUBMIT_STANDARD_JOB_ANSWER_MESSAGE_PAYLOAD)));
                    return;
                }
            }

        } else if (auto pjob = std::dynamic_pointer_cast<PilotJob>(job->getWorkflowJob())) { // Pilot job check

            // Same as above, but no RAM check
            if ((requested_hosts > this->available_nodes_to_cores.size()) or
                (requested_num_cores_per_host >
                 Simulation::getHostNumCores(this->available_nodes_to_cores.begin()->first))) {
                S4U_Mailbox::dputMessage(answer_mailbox,
                                         new ComputeServiceSubmitPilotJobAnswerMessage(
                                                 std::dynamic_pointer_cast<PilotJob>(job->getWorkflowJob()),
                                                 this->getSharedPtr<BatchComputeService>(),
                                                 false,
                                                 std::shared_ptr<FailureCause>(
                                                         new NotEnoughResources(
                                                                 job->getWorkflowJob(),
                                                                 this->getSharedPtr<BatchComputeService>())),
                                                 this->getMessagePayloadValue(
                                                         BatchComputeServiceMessagePayload::SUBMIT_PILOT_JOB_ANSWER_MESSAGE_PAYLOAD)));
                return;
            }
        }

        // SUCCESS!
        if (auto sjob = std::dynamic_pointer_cast<StandardJob>(job->getWorkflowJob())) {

            S4U_Mailbox::dputMessage(answer_mailbox,
                                     new ComputeServiceSubmitStandardJobAnswerMessage(
                                             sjob,
                                             this->getSharedPtr<BatchComputeService>(),
                                             true,
                                             nullptr,
                                             this->getMessagePayloadValue(
                                                     BatchComputeServiceMessagePayload::SUBMIT_STANDARD_JOB_ANSWER_MESSAGE_PAYLOAD)));
        } else if (auto pjob = std::dynamic_pointer_cast<PilotJob>(job->getWorkflowJob())) {
            S4U_Mailbox::dputMessage(answer_mailbox,
                                     new ComputeServiceSubmitPilotJobAnswerMessage(
                                             pjob,
                                             this->getSharedPtr<BatchComputeService>(),
                                             true,
                                             nullptr,
                                             this->getMessagePayloadValue(
                                                     BatchComputeServiceMessagePayload::SUBMIT_PILOT_JOB_ANSWER_MESSAGE_PAYLOAD)));
        }

        // Add the RJMS delay to the job's requested time
        job->setRequestedTime(job->getRequestedTime() +
                              this->getPropertyValueAsUnsignedLong(BatchComputeServiceProperty::BATCH_RJMS_PADDING_DELAY));
        this->all_jobs.insert(job);
        this->batch_queue.push_back(job);

        this->scheduler->processJobSubmission(job);
    }

/**
 * @brief Process a pilot job completion
 *
 * @param job: the pilot job
 */
    void BatchComputeService::processPilotJobCompletion(std::shared_ptr<PilotJob> job) {

        // Remove the job from the running job list
        std::shared_ptr<BatchJob> batch_job = nullptr;
        for (auto const &rj : this->running_jobs) {
            if (rj->getWorkflowJob() == job) {
                batch_job = rj;
                break;
            }
        }

        if (batch_job == nullptr) {
            throw std::runtime_error(
                    "BatchComputeService::processPilotJobCompletion():  Pilot job completion message recevied but no such pilot jobs found in queue"
            );
        }

        this->removeJobFromRunningList(batch_job);
        this->freeUpResources(batch_job->getResourcesAllocated());
        if (this->pilot_job_alarms[job->getName()] != nullptr) {
            this->pilot_job_alarms[job->getName()]->kill();
            this->pilot_job_alarms.erase(job->getName());
        }

        // Let the scheduler know about the job completion
        this->scheduler->processJobCompletion(batch_job);

        // Forward the notification
        try {
            this->sendPilotJobExpirationNotification(job);
        } catch (std::runtime_error &e) {
            return;
        }
        return;
    }

/**
 * @brief Process a pilot job termination request
 *
 * @param job: the job to terminate
 * @param answer_mailbox: the mailbox to which the answer message should be sent
 */
    void BatchComputeService::processPilotJobTerminationRequest(std::shared_ptr<PilotJob> job, std::string answer_mailbox) {

        std::string job_id;
        for (auto it = this->batch_queue.begin(); it != this->batch_queue.end(); it++) {
            if ((*it)->getWorkflowJob() == job) {
                ComputeServiceTerminatePilotJobAnswerMessage *answer_message = new ComputeServiceTerminatePilotJobAnswerMessage(
                        job, this->getSharedPtr<BatchComputeService>(), true, nullptr,
                        this->getMessagePayloadValue(
                                BatchComputeServiceMessagePayload::TERMINATE_PILOT_JOB_ANSWER_MESSAGE_PAYLOAD));
                S4U_Mailbox::dputMessage(answer_mailbox, answer_message);

                // notify scheduler of job termination
                this->scheduler->processJobTermination(*it);

                std::shared_ptr<BatchJob> to_erase = *it;
                this->batch_queue.erase(it);
                this->removeBatchJobFromJobsList(to_erase);
                return;
            }
        }

        for (auto it2 = this->waiting_jobs.begin(); it2 != this->waiting_jobs.end(); it2++) {
            if ((*it2)->getWorkflowJob() == job) {
                auto answer_message = new ComputeServiceTerminatePilotJobAnswerMessage(
                        job, this->getSharedPtr<BatchComputeService>(), true, nullptr,
                        this->getMessagePayloadValue(
                                BatchComputeServiceMessagePayload::TERMINATE_PILOT_JOB_ANSWER_MESSAGE_PAYLOAD));
                S4U_Mailbox::dputMessage(answer_mailbox, answer_message);
                // forward this notification to batsched
                this->scheduler->processJobTermination(*it2);
                auto to_erase = *it2;
                this->waiting_jobs.erase(it2);
                this->removeBatchJobFromJobsList(to_erase);
                return;
            }
        }

        for (auto it1 = this->running_jobs.begin(); it1 != this->running_jobs.end();) {
            if ((*it1)->getWorkflowJob() == job) {
                this->processPilotJobTimeout(std::dynamic_pointer_cast<PilotJob>((*it1)->getWorkflowJob()));
                // Update the cores count in the available resources
                std::map<std::string, std::tuple<unsigned long, double>> resources = (*it1)->getResourcesAllocated();
                for (auto r : resources) {
                    this->available_nodes_to_cores[r.first] += std::get<0>(r.second);
                }
                auto answer_message = new ComputeServiceTerminatePilotJobAnswerMessage(
                        job, this->getSharedPtr<BatchComputeService>(), true, nullptr,
                        this->getMessagePayloadValue(
                                BatchComputeServiceMessagePayload::TERMINATE_PILOT_JOB_ANSWER_MESSAGE_PAYLOAD));
                S4U_Mailbox::dputMessage(answer_mailbox, answer_message);


                this->scheduler->processJobTermination(*it1);

                //this is the list of unique pointers
                auto to_erase = *it1;
                this->running_jobs.erase(it1);
                this->removeBatchJobFromJobsList(to_erase);
                return;
            } else {
                ++it1;
            }
        }

        // If we got here, we're in trouble
        WRENCH_INFO("Trying to terminate a pilot job that's neither pending nor running!");
        std::string msg = "Job cannot be terminated because it's neither pending nor running";
        auto answer_message = new ComputeServiceTerminatePilotJobAnswerMessage(
                job, this->getSharedPtr<BatchComputeService>(), false,
                std::shared_ptr<FailureCause>(new NotAllowed(this->getSharedPtr<BatchComputeService>(), msg)),
                this->getMessagePayloadValue(
                        BatchComputeServiceMessagePayload::TERMINATE_PILOT_JOB_ANSWER_MESSAGE_PAYLOAD));
        S4U_Mailbox::dputMessage(answer_mailbox, answer_message);
    }

/**
 * @brief Process a standard job completion
 * @param executor: the standard job executor
 * @param job: the job
 *
 * @throw std::runtime_error
 */
    void
    BatchComputeService::processStandardJobCompletion(std::shared_ptr<StandardJobExecutor> executor, std::shared_ptr<StandardJob> job) {
        bool executor_on_the_list = false;
        std::set<std::shared_ptr<StandardJobExecutor>>::iterator it;

        for (it = this->running_standard_job_executors.begin();
             it != this->running_standard_job_executors.end(); it++) {
            if (*it == executor) {
                PointerUtil::moveSharedPtrFromSetToSet(it, &(this->running_standard_job_executors),
                                                       &(this->finished_standard_job_executors));
                executor_on_the_list = true;
                this->standard_job_alarms[job->getName()]->kill();
                this->standard_job_alarms.erase(job->getName());
                break;
            }
        }
        this->finished_standard_job_executors.clear();

        //sleep to match real world behavior in communication lag between HTCondor and Batch service (slurm)
        //This flag should only be active for last grid job in sequence.
        if(this->grid_execution_end) {
            S4U_Simulation::sleep(this->getPropertyValueAsDouble(BatchComputeServiceProperty::GRID_POST_EXECUTION_DELAY));
            this->grid_execution_end = false;
        }

        if (not executor_on_the_list) {
            WRENCH_WARN("BatchComputeService::processStandardJobCompletion(): Received a standard job completion, but the executor is not in the executor list - Likely getting wires crossed due to concurrent completion and time-outs.. ignoring")
            return;
//            throw std::runtime_error(
//                    "BatchComputeService::processStandardJobCompletion(): Received a standard job completion, but the executor is not in the executor list");
        }

        // Look for the corresponding batch job
        std::shared_ptr<BatchJob> batch_job = nullptr;
        for (auto const &rj : this->running_jobs) {
            if (rj->getWorkflowJob() == job) {
                batch_job = rj;
                break;
            }
        }

        if (batch_job == nullptr) {
            throw std::runtime_error(
                    "BatchComputeService::processStandardJobCompletion(): Received a standard job completion, but the job is not in the running job list");
        }

        WRENCH_INFO("A standard job executor has completed job %s", job->getName().c_str());

//        std::cerr << "BEFORE FREEING UP RES\n";
//        for (auto r : this->compute_hosts) {
//            std::cerr << "-----> " << this->available_nodes_to_cores[r]  << "\n";
//        }

        // Free up resources (by finding the corresponding BatchJob)
        this->freeUpResources(batch_job->getResourcesAllocated());

        // Remove the job from the running job list
        this->removeJobFromRunningList(batch_job);



//        std::cerr << "AFTER FREEING UP RES\n";
//        for (auto r : this->compute_hosts) {
//            std::cerr << "-----> " << this->available_nodes_to_cores[r]  << "\n";
//        }
        // notify the scheduled of the job completion
        this->scheduler->processJobCompletion(batch_job);

        // Send the callback to the originator
        S4U_Mailbox::dputMessage(job->popCallbackMailbox(),
                                 new ComputeServiceStandardJobDoneMessage(
                                         job, this->getSharedPtr<BatchComputeService>(),
                                         this->getMessagePayloadValue(
                                                 BatchComputeServiceMessagePayload::STANDARD_JOB_DONE_MESSAGE_PAYLOAD)));

        //Free the job from the global (pending, running, waiting) job list, (doing this at the end of this method to make sure
        // this job is not used anymore anywhere)
        this->removeBatchJobFromJobsList(batch_job);

        return;
    }


/**
 * @brief Helper function to remove a job from the batch queue
 * @param job: the job to remove
 */
    void BatchComputeService::removeJobFromBatchQueue(std::shared_ptr<BatchJob> job) {
        for (auto it = this->batch_queue.begin(); it != this->batch_queue.end(); it++) {
            if ((*it) == job) {
                this->batch_queue.erase(it);
                return;
            }
        }
    }

/**
 * @brief Process a work failure
 * @param worker_thread: the worker thread that did the work
 * @param work: the work
 * @param cause: the cause of the failure
 */
    void BatchComputeService::processStandardJobFailure(std::shared_ptr<StandardJobExecutor> executor,
                                                        std::shared_ptr<StandardJob> job,
                                                        std::shared_ptr<FailureCause> cause) {

        bool executor_on_the_list = false;
        std::set<std::shared_ptr<StandardJobExecutor>>::iterator it;
        for (it = this->running_standard_job_executors.begin();
             it != this->running_standard_job_executors.end(); it++) {
            if ((*it) == executor) {
                PointerUtil::moveSharedPtrFromSetToSet(it, &(this->running_standard_job_executors),
                                                       &(this->finished_standard_job_executors));
                executor_on_the_list = true;
                this->standard_job_alarms[job->getName()]->kill();
                this->standard_job_alarms.erase(job->getName());
                break;
            }
        }
        this->finished_standard_job_executors.clear();

        if (not executor_on_the_list) {
            throw std::runtime_error(
                    "BatchComputeService::processStandardJobCompletion(): Received a standard job completion, but the executor is not in the executor list");
        }

        // Free up resources (by finding the corresponding BatchJob)
        std::shared_ptr<BatchJob> batch_job = nullptr;
        for (auto const &rj : this->running_jobs) {
            if (rj->getWorkflowJob() == job) {
                batch_job = rj;
            }
        }

        if (batch_job == nullptr) {
            throw std::runtime_error(
                    "BatchComputeService::processStandardJobFailure(): Received a standard job completion, but the job is not in the running job list");
        }

        this->freeUpResources(batch_job->getResourcesAllocated());
        this->removeJobFromRunningList(batch_job);

        WRENCH_INFO("A standard job executor has failed to perform job %s", job->getName().c_str());

        // notify the scheduler of the failure
        this->scheduler->processJobFailure(batch_job);

        this->sendStandardJobFailureNotification(job, std::to_string((batch_job->getJobID())), cause);
        //Free the job from the global (pending, running, waiting) job list, (doing this at the end of this method to make sure
        // this job is not used anymore anywhere)
        this->removeBatchJobFromJobsList(batch_job);

    }

/**
 * @brief
 * @return
 */
    unsigned long BatchComputeService::generateUniqueJobID() {
        static unsigned long jobid = 1;
        return jobid++;
    }

/**
 *
 * @param resources
 * @param workflow_job
 * @param batch_job
 * @param num_nodes_allocated
 * @param allocated_time: in seconds
 * @param cores_per_node_asked_for
 */
    void
    BatchComputeService::startJob(std::map<std::string, std::tuple<unsigned long, double>> resources,
                                  std::shared_ptr<WorkflowJob> workflow_job,
                                  std::shared_ptr<BatchJob> batch_job, unsigned long num_nodes_allocated,
                                  unsigned long allocated_time,
                                  unsigned long cores_per_node_asked_for) {


        if (auto sjob = std::dynamic_pointer_cast<StandardJob>(workflow_job)) {
            WRENCH_INFO("Creating a StandardJobExecutor for a standard job on %ld nodes with %ld cores per node",
                        num_nodes_allocated, cores_per_node_asked_for);
            // Create a standard job executor
            std::shared_ptr<StandardJobExecutor> executor = std::shared_ptr<StandardJobExecutor>(
                    new StandardJobExecutor(
                            this->simulation,
                            this->mailbox_name,
                            std::get<0>(*resources.begin()),
                            sjob,
                            resources,
                            this->getScratch(),
                            false,
                            nullptr,
                            {{StandardJobExecutorProperty::TASK_STARTUP_OVERHEAD,
                                     this->getPropertyValueAsString(
                                             BatchComputeServiceProperty::TASK_STARTUP_OVERHEAD)},
                             {StandardJobExecutorProperty::SIMULATE_COMPUTATION_AS_SLEEP,
                                     this->getPropertyValueAsString(
                                             BatchComputeServiceProperty::SIMULATE_COMPUTATION_AS_SLEEP)},
                             {StandardJobExecutorProperty::TASK_SELECTION_ALGORITHM,
                                     this->getPropertyValueAsString(
                                             BatchComputeServiceProperty::TASK_SELECTION_ALGORITHM)}
                            },
                            {}));
            executor->start(executor, true, false); // Daemonized, no auto-restart
            batch_job->setBeginTimestamp(S4U_Simulation::getClock());
            batch_job->setEndingTimestamp(S4U_Simulation::getClock() + allocated_time);
            this->running_standard_job_executors.insert(executor);

//          this->running_jobs.insert(std::move(batch_job_ptr));
            this->timeslots.push_back(batch_job->getEndingTimestamp());
            //remember the allocated resources for the job
            batch_job->setAllocatedResources(resources);

            SimulationMessage *msg =
                    new AlarmJobTimeOutMessage(batch_job, 0);

            std::shared_ptr<Alarm> alarm_ptr = Alarm::createAndStartAlarm(this->simulation,
                                                                          batch_job->getEndingTimestamp(),
                                                                          this->hostname,
                                                                          this->mailbox_name, msg,
                                                                          "batch_standard");
            standard_job_alarms[sjob->getName()] = alarm_ptr;


            return;
        } else if (auto pjob = std::dynamic_pointer_cast<PilotJob>(workflow_job)) {
            WRENCH_INFO("Allocating %ld nodes with %ld cores per node to a pilot job for %lu seconds",
                        num_nodes_allocated, cores_per_node_asked_for, allocated_time);

            std::vector<std::string> nodes_for_pilot_job = {};
            for (auto r : resources) {
                nodes_for_pilot_job.push_back(std::get<0>(r));
            }
            std::string host_to_run_on = nodes_for_pilot_job[0];

            //set the ending timestamp of the batchjob (pilotjob)

            // Create and launch a compute service for the pilot job
            // (We use a TTL for user information purposes, but an alarm will take care of this)
            std::shared_ptr<ComputeService> cs = std::shared_ptr<ComputeService>(
                    new BareMetalComputeService(host_to_run_on,
                                                resources,
                                                {{BareMetalComputeServiceProperty::SUPPORTS_STANDARD_JOBS, "true"},
                                                 {BareMetalComputeServiceProperty::SUPPORTS_PILOT_JOBS,    "false"}},
                                                {},
                                                allocated_time, pjob, "pilot_job", getScratch()
                    ));
            cs->simulation = this->simulation;
            pjob->setComputeService(cs);

            try {
                cs->start(cs, true, false); // Daemonized, no auto-restart
                batch_job->setBeginTimestamp(S4U_Simulation::getClock());
                double ending_timestamp = S4U_Simulation::getClock() + (double)allocated_time;
                batch_job->setEndingTimestamp(ending_timestamp);
            } catch (std::runtime_error &e) {
                throw;
            }

            // Put the job in the running queue
//          this->running_jobs.insert(std::move(batch_job_ptr));
            this->timeslots.push_back(batch_job->getEndingTimestamp());

            //remember the allocated resources for the job
            batch_job->setAllocatedResources(resources);


            // Send the "Pilot job has started" callback
            // Note the getCallbackMailbox instead of the popCallbackMailbox, because
            // there will be another callback upon termination.
            S4U_Mailbox::dputMessage(pjob->getCallbackMailbox(),
                                     new ComputeServicePilotJobStartedMessage(
                                             pjob, this->getSharedPtr<BatchComputeService>(),
                                             this->getMessagePayloadValue(
                                                     BatchComputeServiceMessagePayload::PILOT_JOB_STARTED_MESSAGE_PAYLOAD)));

            SimulationMessage *msg =
                    new AlarmJobTimeOutMessage(batch_job, 0);

            std::shared_ptr<Alarm> alarm_ptr = Alarm::createAndStartAlarm(this->simulation,
                                                                          batch_job->getEndingTimestamp(),
                                                                          host_to_run_on,
                                                                          this->mailbox_name, msg,
                                                                          "batch_pilot");

            this->pilot_job_alarms[pjob->getName()] = alarm_ptr;

            return;
        }
    }

/**
* @brief Process a "get resource description message"
* @param answer_mailbox: the mailbox to which the description message should be sent
*/
    void BatchComputeService::processGetResourceInformation(const std::string &answer_mailbox) {
        // Build a dictionary
        std::map<std::string, std::map<std::string, double>> dict;

        // Num hosts
        std::map<std::string, double> num_hosts;
        num_hosts.insert(std::make_pair(this->getName(), (double) (this->nodes_to_cores_map.size())));
        dict.insert(std::make_pair("num_hosts", num_hosts));

        // Num cores per hosts
        std::map<std::string, double> num_cores;
        for (auto h : this->nodes_to_cores_map) {
            num_cores.insert(std::make_pair(h.first, (double) (h.second)));
        }
        dict.insert(std::make_pair("num_cores", num_cores));

        // Num idle cores per hosts
        std::map<std::string, double> num_idle_cores;
        for (auto h : this->available_nodes_to_cores) {
            num_idle_cores.insert(std::make_pair(h.first, (double) (h.second)));
        }
        dict.insert(std::make_pair("num_idle_cores", num_idle_cores));

        // Flop rate per host
        std::map<std::string, double> flop_rates;
        for (auto h : this->nodes_to_cores_map) {
            flop_rates.insert(std::make_pair(h.first, S4U_Simulation::getHostFlopRate(h.first)));
        }
        dict.insert(std::make_pair("flop_rates", flop_rates));

        // RAM capacity per host
        std::map<std::string, double> ram_capacities;
        for (auto h : this->nodes_to_cores_map) {
            ram_capacities.insert(std::make_pair(h.first, S4U_Simulation::getHostMemoryCapacity(h.first)));
        }
        dict.insert(std::make_pair("ram_capacities", ram_capacities));

        // RAM availability per host  (0 if something is running, full otherwise)
        std::map<std::string, double> ram_availabilities;
        for (auto h : this->available_nodes_to_cores) {
            if (h.second < S4U_Simulation::getHostMemoryCapacity(h.first)) {
                ram_availabilities.insert(std::make_pair(h.first, 0.0));
            } else {
                ram_availabilities.insert(std::make_pair(h.first, S4U_Simulation::getHostMemoryCapacity(h.first)));
            }
        }
        dict.insert(std::make_pair("ram_availabilities", ram_availabilities));

        std::map<std::string, double> ttl;
        ttl.insert(std::make_pair(this->getName(), DBL_MAX));
        dict.insert(std::make_pair("ttl", ttl));

        // Send the reply
        ComputeServiceResourceInformationAnswerMessage *answer_message = new ComputeServiceResourceInformationAnswerMessage(
                dict,
                this->getMessagePayloadValue(
                        ComputeServiceMessagePayload::RESOURCE_DESCRIPTION_ANSWER_MESSAGE_PAYLOAD));
        S4U_Mailbox::dputMessage(answer_mailbox, answer_message);
    }

/**
 * @brief Start the process that will replay the background load
 *
 * @throw std::runtime_error
 */
    void BatchComputeService::startBackgroundWorkloadProcess() {
        if (this->workload_trace.empty()) {
            throw std::runtime_error(
                    "BatchComputeService::startBackgroundWorkloadProcess(): no workload trace file specified");
        }

        // Create the trace replayer process
        this->workload_trace_replayer = std::shared_ptr<WorkloadTraceFileReplayer>(
                new WorkloadTraceFileReplayer(S4U_Simulation::getHostName(),
                                              this->getSharedPtr<BatchComputeService>(),
                                              this->num_cores_per_node,
                                              this->getPropertyValueAsBoolean(
                                                      BatchComputeServiceProperty::USE_REAL_RUNTIMES_AS_REQUESTED_RUNTIMES_IN_WORKLOAD_TRACE_FILE),
                                              this->workload_trace)
        );
        try {
            this->workload_trace_replayer->simulation = this->simulation;
            this->workload_trace_replayer->start(this->workload_trace_replayer, true,
                                                 false); // Daemonized, no auto-restart
        } catch (std::runtime_error &e) {
            throw;
        }
        return;
    }


/**
 * @brief Process a "terminate standard job message"
 *
 * @param job: the job to terminate
 * @param answer_mailbox: the mailbox to which the answer message should be sent
 */
    void BatchComputeService::processStandardJobTerminationRequest(std::shared_ptr<StandardJob> job,
                                                                   std::string answer_mailbox) {

        std::shared_ptr<BatchJob> batch_job = nullptr;
        // Is it running?
        bool is_running = false;
        for (auto const &j : this->running_jobs) {
            auto workflow_job = j->getWorkflowJob();
            if (std::dynamic_pointer_cast<StandardJob>(workflow_job) == job) {
                batch_job = j;
                is_running = true;
            }
        }

        bool is_pending = false;
        auto batch_pending_it = this->batch_queue.end();
        if (batch_job == nullptr) {
            // Is it pending?
            for (auto it1 = this->batch_queue.begin(); it1 != this->batch_queue.end(); it1++) {
                std::shared_ptr<WorkflowJob> workflow_job = (*it1)->getWorkflowJob();
                if (std::dynamic_pointer_cast<StandardJob>(workflow_job) == job) {
                    batch_pending_it = it1;
                    is_pending = true;
                }
            }
        }

        bool is_waiting = false;

        if (batch_job == nullptr && batch_pending_it == this->batch_queue.end()) {
            // Is it waiting?
            for (auto const &j : this->waiting_jobs) {
                std::shared_ptr<WorkflowJob> workflow_job = j->getWorkflowJob();
                if (std::dynamic_pointer_cast<StandardJob>(workflow_job) == job) {
                    batch_job = j;
                    is_waiting = true;
                }
            }
        }

        if (!is_pending && !is_running && !is_waiting) {
            std::string msg = "Job cannot be terminated because it is neither pending, not running, not waiting";
            // Send a failure reply
            auto answer_message =
                    new ComputeServiceTerminateStandardJobAnswerMessage(
                            job, this->getSharedPtr<BatchComputeService>(), false, std::shared_ptr<FailureCause>(
                                    new NotAllowed(this->getSharedPtr<BatchComputeService>(),
                                                   msg)),
                            this->getMessagePayloadValue(
                                    BatchComputeServiceMessagePayload::TERMINATE_STANDARD_JOB_ANSWER_MESSAGE_PAYLOAD));
            S4U_Mailbox::dputMessage(answer_mailbox, answer_message);
            return;
        }

        // Notify the scheduler of the failuire
        this->scheduler->processJobFailure(batch_job);

        // Is it running?
        if (is_running) {
            terminateRunningStandardJob(job);
            this->running_jobs.erase(batch_job);
            this->removeBatchJobFromJobsList(batch_job);
        }
        if (is_pending) {
            auto to_free = *batch_pending_it;
            this->batch_queue.erase(batch_pending_it);
            this->removeBatchJobFromJobsList(to_free);
        }
        if (is_waiting) {
            this->waiting_jobs.erase(batch_job);
            this->removeBatchJobFromJobsList(batch_job);
        }
        auto answer_message =
                new ComputeServiceTerminateStandardJobAnswerMessage(
                        job, this->getSharedPtr<BatchComputeService>(), true, nullptr,
                        this->getMessagePayloadValue(
                                BatchComputeServiceMessagePayload::TERMINATE_STANDARD_JOB_ANSWER_MESSAGE_PAYLOAD));
        S4U_Mailbox::dputMessage(answer_mailbox, answer_message);

    }


/**
 * @brief Process a Batch job timeout
 * @param job: the batch job
 */
    void BatchComputeService::processAlarmJobTimeout(std::shared_ptr<BatchJob> job) {

        if (this->running_jobs.find(job) == this->running_jobs.end()) {
            WRENCH_INFO("BatchComputeService::processAlarmJobTimeout(): Received a time out message for an unknown batch job (%ld)... ignoring",
                        (unsigned long) job.get());
            return;
        }
        if (auto sjob = std::dynamic_pointer_cast<StandardJob>(job->getWorkflowJob())) {
            this->processStandardJobTimeout(sjob);
            this->removeJobFromRunningList(job);
            this->freeUpResources(job->getResourcesAllocated());
            this->sendStandardJobFailureNotification(sjob,
                                                     std::to_string(job->getJobID()),
                                                     std::shared_ptr<FailureCause>(
                                                             new JobTimeout(job->getWorkflowJob())));
            return;
        } else if (auto pilot_job = std::dynamic_pointer_cast<PilotJob>(job->getWorkflowJob())) {
            WRENCH_INFO("Terminating pilot job %s", job->getWorkflowJob()->getName().c_str());
            auto cs = pilot_job->getComputeService();
            try {
                cs->stop();
            } catch (wrench::WorkflowExecutionException &e) {
                throw std::runtime_error(
                        "BatchComputeService::processAlarmJobTimeout(): Not able to terminate the pilot job"
                );
            }
            this->processPilotJobCompletion(pilot_job);
            return;
        } else {
            throw std::runtime_error(
                    "BatchComputeService::processAlarmJobTimeout(): Alarm about unknown job type ");
        }
    }

/**
 * @brief Method to hand incoming batsched message
 *
 * @param bat_sched_reply
 */
    void BatchComputeService::processExecuteJobFromBatSched(std::string bat_sched_reply) {
        nlohmann::json execute_events = nlohmann::json::parse(bat_sched_reply);
        std::shared_ptr<WorkflowJob> workflow_job = nullptr;
        std::shared_ptr<BatchJob> batch_job = nullptr;
        for (auto it1 = this->waiting_jobs.begin(); it1 != this->waiting_jobs.end(); it1++) {
            if (std::to_string((*it1)->getJobID()) == execute_events["job_id"]) {
                batch_job = (*it1);
                workflow_job = batch_job->getWorkflowJob();
                this->waiting_jobs.erase(batch_job);
                this->running_jobs.insert(batch_job);
                break;
            }
        }
        if (workflow_job == nullptr) {
            //throw std::runtime_error("BatchComputeService::processExecuteJobFromBatSched(): Job received from batsched that does not belong to the list of jobs batchservice has");
            WRENCH_WARN("BatchComputeService::processExecuteJobFromBatSched(): Job received from batsched that does not belong to the list of known jobs... ignoring (Batsched seems to send this back even when a job has been actively terminated)");
            return;
        }

        /* Get the nodes and cores per nodes asked for */

        std::string nodes_allocated_by_batsched = execute_events["alloc"];
        batch_job->csv_allocated_processors = nodes_allocated_by_batsched;
        std::vector<std::string> allocations;
        boost::split(allocations, nodes_allocated_by_batsched, boost::is_any_of(" "));
        std::vector<unsigned long> node_resources;
        for (auto alloc:allocations) {
            std::vector<std::string> each_allocations;
            boost::split(each_allocations, alloc, boost::is_any_of("-"));
            if (each_allocations.size() < 2) {
                std::string start_node = each_allocations[0];
                std::string::size_type sz;
                unsigned long start = std::stoul(start_node, &sz);
                node_resources.push_back(start);
            } else {
                std::string start_node = each_allocations[0];
                std::string end_node = each_allocations[1];
                std::string::size_type sz;
                unsigned long start = std::stoul(start_node, &sz);
                unsigned long end = std::stoul(end_node, &sz);
                for (unsigned long i = start; i <= end; i++) {
                    node_resources.push_back(i);
                }
            }
        }

        unsigned long num_nodes_allocated = node_resources.size();
        unsigned long time_in_seconds = batch_job->getRequestedTime();
        unsigned long cores_per_node_asked_for = batch_job->getRequestedCoresPerNode();

        std::map<std::string, std::tuple<unsigned long, double>> resources = {};
        std::vector<std::string> hosts_assigned = {};
        std::map<std::string, unsigned long>::iterator it;

        for (auto node:node_resources) {
            double ram_capacity = S4U_Simulation::getHostMemoryCapacity(this->host_id_to_names[node]); // Use the whole RAM
            this->available_nodes_to_cores[this->host_id_to_names[node]] -= cores_per_node_asked_for;
            resources.insert(std::make_pair(this->host_id_to_names[node],std::make_tuple( cores_per_node_asked_for,
                                                                                          ram_capacity)));
        }

        startJob(resources, workflow_job, batch_job, num_nodes_allocated, time_in_seconds,
                 cores_per_node_asked_for);
    }


};<|MERGE_RESOLUTION|>--- conflicted
+++ resolved
@@ -440,8 +440,7 @@
      * @throw std::invalid_argument
      *
      */
-<<<<<<< HEAD
-    void BatchComputeService::submitStandardJob(StandardJob *job, const std::map<std::string, std::string> &batch_job_args) {
+    void BatchComputeService::submitStandardJob(std::shared_ptr<StandardJob> job, const std::map<std::string, std::string> &batch_job_args) {
         if(batch_job_args.find("universe") != batch_job_args.end()){
             this->grid_execution = true;
         }
@@ -465,10 +464,6 @@
         std::cerr << "Pre delay: " << this->getPropertyValueAsString(BatchComputeServiceProperty::GRID_PRE_EXECUTION_DELAY) << std::endl;
         std::cerr << "Post Delay: " << this->getPropertyValueAsString(BatchComputeServiceProperty::GRID_POST_EXECUTION_DELAY) << std::endl;
         */
-=======
-    void BatchComputeService::submitStandardJob(std::shared_ptr<StandardJob> job, const std::map<std::string, std::string> &batch_job_args) {
-
->>>>>>> cad2f850
         try {
             this->submitWorkflowJob(job, batch_job_args);
         } catch (std::exception &e) {
