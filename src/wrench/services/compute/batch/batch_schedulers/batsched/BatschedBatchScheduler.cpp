--- conflicted
+++ resolved
@@ -64,13 +64,8 @@
 //                std::cerr << "Couldn't bind socket to port (errno=" << errno << " - EADDRINUSE = " << EADDRINUSE << ". Retrying...\n";
                 continue;
             } else {
-<<<<<<< HEAD
-//                std::cerr << "Was able to bind socket to port, unbinding and proceedings\n";
+//                std::cerr << "Was able to bind socket to port, unbinding and proceeding\n";
                 zmq_unbind (socket, address.c_str());
-=======
-                std::cerr << "Was able to bind socket to port, unbinding and proceedings\n";
-                zmq_unbind(socket, address.c_str());
->>>>>>> e4e8b787
                 break;
             }
         }
