/**
 * Copyright (c) 2017. The WRENCH Team.
 *
 * This program is free software: you can redistribute it and/or modify
 * it under the terms of the GNU General Public License as published by
 * the Free Software Foundation, either version 3 of the License, or
 * (at your option) any later version.
 */

#include "wrench/exceptions/WorkflowExecutionException.h"
#include "wrench/logging/TerminalOutput.h"
#include "wrench/services/compute/batch/BatchServiceMessage.h"
#include "wrench/services/compute/batch/BatchServiceProperty.h"
#include "wrench/services/compute/batch/BatchNetworkListener.h"
#include "wrench/simgrid_S4U_util/S4U_Mailbox.h"
#include "wrench/simgrid_S4U_util/S4U_Simulation.h"
#include <json.hpp>
#ifdef ENABLE_BATSCHED
#include <zmq.hpp>
#include <zmq.h>
#endif

XBT_LOG_NEW_DEFAULT_CATEGORY(batch_network_listener_service, "Log category for Batch Network Listener Service");

class context_t;
namespace wrench {

    /**
    * @brief Constructor
    * @param hostname: the hostname on which to start the service
    * @param self_port the port to listen to messages from scheduler
    * @param sched_port the port to send messages to scheduler
    */
    BatchNetworkListener::BatchNetworkListener(std::string hostname, std::string batch_service_mailbox,
                                               std::string self_port, std::string sched_port,
                                               NETWORK_LISTENER_TYPE MY_TYPE, std::string data_to_send,
                                               std::map<std::string, std::string> plist) :
            BatchNetworkListener(hostname, batch_service_mailbox, self_port,
                                 sched_port, MY_TYPE, data_to_send, plist, "") {
    }


    /**
    * @brief Constructor
    * @param hostname: the hostname on which to start the service
    * @param self_port the port to listen to messages from scheduler
    * @param sched_port the port to send messages to scheduler
    * @param suffix the suffix to append
    */
    BatchNetworkListener::BatchNetworkListener(
            std::string hostname, std::string batch_service_mailbox, std::string self_port, std::string sched_port,
            NETWORK_LISTENER_TYPE MY_TYPE, std::string data_to_send, std::map<std::string, std::string> plist,
            std::string suffix = "") :
            Service(hostname, "batch_network_listener" + suffix, "batch_network_listener" + suffix) {

      // Start the daemon on the same host
      this->self_port = self_port;
      this->sched_port = sched_port;
      this->MY_LISTENER_TYPE = MY_TYPE;
      this->data_to_send = data_to_send;
      this->batch_service_mailbox = batch_service_mailbox;
      // Set default and specified properties
      this->setProperties(this->default_property_values, plist);

    }

    int BatchNetworkListener::main() {
      TerminalOutput::setThisProcessLoggingColor(WRENCH_LOGGING_COLOR_CYAN);

#ifdef ENABLE_BATSCHED

      WRENCH_INFO("Batch Network Listener Service starting on host %s!", S4U_Simulation::getHostName().c_str());

      /** Main loop **/
      if (MY_LISTENER_TYPE == NETWORK_LISTENER_TYPE::SENDER_RECEIVER) {
        if (this->data_to_send.empty()) {
          throw std::runtime_error(
                  "BatchNetworkListener::BatchNetworkListener():Network sending process has no data to send"
          );
        }
        this->send_receive();
      } else {
        throw std::runtime_error(
                "BatchNetworkListener::BatchNetworkListener():Invalid Network Listener type given"
        );
      }

#endif

      WRENCH_INFO("Batch Network Listener Service on host %s terminated!", S4U_Simulation::getHostName().c_str());
      return 0;
    }


    void BatchNetworkListener::sendExecuteMessageToBatchService(std::string answer_mailbox, std::string execute_job_reply_data) {
      try {
        S4U_Mailbox::putMessage(this->batch_service_mailbox,
                                new BatchExecuteJobFromBatSchedMessage(answer_mailbox, execute_job_reply_data,
                                                                       this->getPropertyValueAsDouble(
                                                                               BatchServiceProperty::BATCH_SCHED_READY_PAYLOAD)));
      } catch (std::shared_ptr<NetworkError> &cause) {
        throw WorkflowExecutionException(cause);
      }
    }

    void BatchNetworkListener::sendQueryAnswerMessageToBatchService(double estimated_waiting_time) {
      try {
        S4U_Mailbox::putMessage(this->batch_service_mailbox,
                                new BatchQueryAnswerMessage(estimated_waiting_time,
<<<<<<< HEAD
                                                                       this->getPropertyValueAsDouble(
                                                                               BatchServiceProperty::BATCH_SCHED_READY_PAYLOAD)));
=======
                                                            this->getPropertyValueAsDouble(
                                                                    BatchServiceProperty::BATCH_SCHED_READY_PAYLOAD)));
>>>>>>> ccef6c4b
      } catch (std::shared_ptr<NetworkError> &cause) {
        throw WorkflowExecutionException(cause);
      }
    }

    void BatchNetworkListener::send_receive() {
#ifdef ENABLE_BATSCHED
      zmq::context_t context(1);
      zmq::socket_t socket(context, ZMQ_REQ);
      socket.connect("tcp://localhost:" + this->sched_port);

      zmq::message_t request(strlen(this->data_to_send.c_str()));
      memcpy(request.data(), this->data_to_send.c_str(), strlen(this->data_to_send.c_str()));
      socket.send(request);

      //  Get the reply.
      zmq::message_t reply;
      socket.recv(&reply);

      std::string reply_data;
      reply_data = std::string(static_cast<char *>(reply.data()), reply.size());

      nlohmann::json reply_decisions;
      nlohmann::json decision_events;
      reply_decisions = nlohmann::json::parse(reply_data);
      decision_events = reply_decisions["events"];

      std::string answer_mailbox = S4U_Mailbox::generateUniqueMailboxName("batch_network_listener_mailbox");
      for (auto decisions:decision_events) {
        std::string decision_type = decisions["type"];
        double decision_timestamp = decisions["timestamp"];
        double time_to_sleep = S4U_Simulation::getClock() - decision_timestamp;
        nlohmann::json execute_json_data = decisions["data"];
        std::string job_reply_data = execute_json_data.dump();
        if (time_to_sleep > 0) {
          S4U_Simulation::sleep(time_to_sleep);
        }
        if (strcmp(decision_type.c_str(), "EXECUTE_JOB") == 0) {
          sendExecuteMessageToBatchService(answer_mailbox, job_reply_data);
        } else if (strcmp(decision_type.c_str(), "ANSWER") == 0) {
          double estimated_waiting_time = execute_json_data["estimate_waiting_time"]["estimated_waiting_time"];
          sendQueryAnswerMessageToBatchService(estimated_waiting_time);
        }
      }

      double decision_now = reply_decisions["now"];
      double time_to_sleep_again = S4U_Simulation::getClock() - decision_now;
      if (time_to_sleep_again > 0) {
        S4U_Simulation::sleep(time_to_sleep_again);
      }


      try {
        S4U_Mailbox::putMessage(this->batch_service_mailbox,
                                new BatchSchedReadyMessage(answer_mailbox,
                                                           this->getPropertyValueAsDouble(
                                                                   BatchServiceProperty::BATCH_SCHED_READY_PAYLOAD)));
      } catch (std::shared_ptr<NetworkError> &cause) {
        throw WorkflowExecutionException(cause);
      }
#endif
    }


}<|MERGE_RESOLUTION|>--- conflicted
+++ resolved
@@ -107,13 +107,8 @@
       try {
         S4U_Mailbox::putMessage(this->batch_service_mailbox,
                                 new BatchQueryAnswerMessage(estimated_waiting_time,
-<<<<<<< HEAD
                                                                        this->getPropertyValueAsDouble(
                                                                                BatchServiceProperty::BATCH_SCHED_READY_PAYLOAD)));
-=======
-                                                            this->getPropertyValueAsDouble(
-                                                                    BatchServiceProperty::BATCH_SCHED_READY_PAYLOAD)));
->>>>>>> ccef6c4b
       } catch (std::shared_ptr<NetworkError> &cause) {
         throw WorkflowExecutionException(cause);
       }
