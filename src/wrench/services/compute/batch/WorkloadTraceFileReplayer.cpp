/**
 * Copyright (c) 2017. The WRENCH Team.
 *
 * This program is free software: you can redistribute it and/or modify
 * it under the terms of the GNU General Public License as published by
 * the Free Software Foundation, either version 3 of the License, or
 * (at your option) any later version.
 */


#include <wrench/simgrid_S4U_util/S4U_Simulation.h>
#include <wrench/services/compute/batch/BatchService.h>
#include <wrench-dev.h>
#include "WorkloadTraceFileReplayer.h"
#include "WorkloadTraceFileReplayerEventReceiver.h"

XBT_LOG_NEW_DEFAULT_CATEGORY(workload_trace_file_replayer, "Log category for Trace File Replayer");

namespace wrench {

    /**
     * @brief Constructor
     * @param simulation: a pointer to the simulation object
     * @param hostname: the name of the host on which the trace file replayer will be started
     * @param batch_service: the batch service to which it submits jobs
     * @param num_cores_per_node: the number of cores per host on the batch service
     * @param workload_trace: the workload trace to be replayed
     */
    WorkloadTraceFileReplayer::WorkloadTraceFileReplayer(Simulation *simulation,
                                                         std::string hostname,
                                                         BatchService *batch_service,
                                                         unsigned long num_cores_per_node,
                                                         std::vector<std::tuple<std::string, double, double, double, double, unsigned int>> &workload_trace
    ) :
            WMS(nullptr, nullptr,
                {batch_service}, {},
                {},
                nullptr, hostname,
                "workload_tracefile_replayer"),
            workload_trace(workload_trace),
            batch_service(batch_service),
            num_cores_per_node(num_cores_per_node) {}


    int WorkloadTraceFileReplayer::main() {

      // Create a Job Manager
      std::shared_ptr<JobManager> job_manager = this->createJobManager();

      // Create and handle a bogus workflow
      auto workflow = new Workflow();
      this->addWorkflow(workflow);

      // Create the dual WMS that will just receive workflow execution events so that I don't have to
      std::shared_ptr<WorkloadTraceFileReplayerEventReceiver> event_receiver = std::shared_ptr<WorkloadTraceFileReplayerEventReceiver>(
              new WorkloadTraceFileReplayerEventReceiver(this->hostname, job_manager));

      // Start the WorkloadTraceFileReplayerEventReceiver
      event_receiver->addWorkflow(workflow, S4U_Simulation::getClock());
      event_receiver->simulation = this->simulation;
      event_receiver->start(event_receiver, true); // Daemonize!

<<<<<<< HEAD

      double core_flop_rate = (*(this->batch_service->getCoreFlopRate().begin())).second;
=======
      double core_flop_rate = *(this->batch_service->getCoreFlopRate().begin());
>>>>>>> 4480f43e

      unsigned long job_count = 0;

      // Record the start time of the current time (submission times will be just offsets from this time)
      double real_start_time = S4U_Simulation::getClock();

      for (auto job : this->workload_trace) {

        // Sleep until the submission time
        double sub_time = real_start_time + std::get<1>(job);
        double curtime = S4U_Simulation::getClock();
        double sleeptime = sub_time - curtime;
        if (sleeptime > 0)
          wrench::S4U_Simulation::sleep(sleeptime);

        // Get job information
        std::string job_id = std::get<0>(job);
        double time = std::get<2>(job);
        double requested_time = std::get<3>(job);
        double requested_ram = std::get<4>(job);
        int num_nodes = std::get<5>(job);


        // Create the set of tasks
        std::vector<WorkflowTask *> to_submit;
        for (int i = 0; i < num_nodes; i++) {
          double time_fudge = 1; // 1 second seems to make it all work!
          double task_flops = num_cores_per_node * (core_flop_rate * (time - time_fudge));
          double parallel_efficiency = 1.0;
          WorkflowTask *task = workflow->addTask(this->getName() + "_job_" + std::to_string(job_count) + "_task_" + std::to_string(i),
                            task_flops,
                            num_cores_per_node, num_cores_per_node, parallel_efficiency,
                            requested_ram);
          to_submit.push_back(task);
        }

        // Create a Standard Job with only the tasks
        StandardJob *standard_job = job_manager->createStandardJob(to_submit, {});
        job_count++;

        // Create the batch-specific argument
        std::map<std::string, std::string> batch_job_args;
        batch_job_args["-N"] = std::to_string(num_nodes); // Number of nodes/taks
        batch_job_args["-t"] = std::to_string(1 + requested_time / 60); // Time in minutes (note the +1)
        batch_job_args["-c"] = std::to_string(num_cores_per_node); //number of cores per task
        batch_job_args["-color"] = "green";

        // Submit this job to the batch service
        WRENCH_INFO("Submitting a [-N:%s, -t:%s, -c:%s] job",
                    batch_job_args["-N"].c_str(), batch_job_args["-t"].c_str(), batch_job_args["-c"].c_str());
        try {
          job_manager->submitJob(standard_job, this->batch_service, batch_job_args);
        } catch (WorkflowExecutionException &e) {
          WRENCH_INFO("Couldn't submit a replayed job: %s (ignoring)", e.getCause()->toString().c_str());
        }

      }

      // Memory leak: workflow
      // Not clear how to fix this since we can't delete it until all tasks are completed...
      // And yet when we get there there are still running tasks...
      return 0;
    }

};<|MERGE_RESOLUTION|>--- conflicted
+++ resolved
@@ -60,12 +60,7 @@
       event_receiver->simulation = this->simulation;
       event_receiver->start(event_receiver, true); // Daemonize!
 
-<<<<<<< HEAD
-
       double core_flop_rate = (*(this->batch_service->getCoreFlopRate().begin())).second;
-=======
-      double core_flop_rate = *(this->batch_service->getCoreFlopRate().begin());
->>>>>>> 4480f43e
 
       unsigned long job_count = 0;
 
