/**
 * Copyright (c) 2017. The WRENCH Team.
 *
 * This program is free software: you can redistribute it and/or modify
 * it under the terms of the GNU General Public License as published by
 * the Free Software Foundation, either version 3 of the License, or
 * (at your option) any later version.
 */


#include "wrench/logging/TerminalOutput.h"
#include "wrench/simgrid_S4U_util/S4U_Simulation.h"
#include "wrench/services/compute/batch/BatchService.h"
#include <wrench/simgrid_S4U_util/S4U_Mailbox.h>
#include <wrench/services/ServiceMessage.h>
#include <wrench/services/compute/multihost_multicore/MultihostMulticoreComputeService.h>
#include <wrench/util/PointerUtil.h>
#include "wrench/exceptions/WorkflowExecutionException.h"
#include "wrench/services/compute/ComputeServiceMessage.h"
#include "services/compute/standard_job_executor/StandardJobExecutorMessage.h"
#include "wrench/simulation/Simulation.h"
#include "wrench/workflow/job/PilotJob.h"
#include "wrench/services/compute/batch/BatchServiceMessage.h"
#include <json.hpp>
#include <boost/algorithm/string.hpp>
#include <wrench/util/MessageManager.h>

#ifdef ENABLE_BATSCHED
#include <zmq.hpp>
#include <zmq.h>

#endif

#include <signal.h>
#include <sys/types.h>
#include <sys/wait.h>


XBT_LOG_NEW_DEFAULT_CATEGORY(batch_service, "Log category for Batch Service");

namespace wrench {

    BatchService::~BatchService() {
      MessageManager::cleanUpMessages(this->mailbox_name);
    }


    std::map<std::string,double> BatchService::getQueueWaitingTimeEstimate(std::set<std::tuple<std::string,unsigned int,double>> set_of_jobs) {
//      std::string job_id,unsigned int num_nodes, double walltime_seconds
#ifdef ENABLE_BATSCHED
      nlohmann::json batch_submission_data;
      batch_submission_data["now"] = S4U_Simulation::getClock();

      int idx = 0;
      batch_submission_data["events"] = nlohmann::json::array();
      for (auto job : set_of_jobs) {
        batch_submission_data["events"][idx]["timestamp"] = S4U_Simulation::getClock();
        batch_submission_data["events"][idx]["type"] = "QUERY";
        batch_submission_data["events"][idx]["data"]["requests"]["estimate_waiting_time"]["job_id"] = std::get<0>(job);
        batch_submission_data["events"][idx]["data"]["requests"]["estimate_waiting_time"]["job"]["id"] = std::get<0>(job);
        batch_submission_data["events"][idx]["data"]["requests"]["estimate_waiting_time"]["job"]["res"] = std::get<1>(job);
        batch_submission_data["events"][idx++]["data"]["requests"]["estimate_waiting_time"]["job"]["walltime"] = std::get<2>(job);
      }


      std::string batchsched_query_mailbox = S4U_Mailbox::generateUniqueMailboxName("batchsched_query_mailbox");
      std::string data = batch_submission_data.dump();
      std::shared_ptr<BatchNetworkListener> network_listener =
              std::unique_ptr<BatchNetworkListener>(new BatchNetworkListener(this->hostname, batchsched_query_mailbox,
                                                                             std::to_string(this->self_port),
                                                                             std::to_string(this->batsched_port),
                                                                             BatchNetworkListener::NETWORK_LISTENER_TYPE::SENDER_RECEIVER,
                                                                             data));
      network_listener->setSimulation(this->simulation);
      network_listener->start(network_listener,true);
      network_listeners.push_back(std::move(network_listener));
      this->is_bat_sched_ready = false;


      std::map<std::string,double> jobs_estimated_waiting_time = {};
      for (auto job : set_of_jobs) {
        // Get the answer
        std::unique_ptr<SimulationMessage> message = nullptr;
        try {
          message = S4U_Mailbox::getMessage(batchsched_query_mailbox);
        } catch (std::shared_ptr<NetworkError> &cause) {
          throw WorkflowExecutionException(cause);
        }

        if (auto *msg = dynamic_cast<BatchQueryAnswerMessage *>(message.get())) {
            jobs_estimated_waiting_time[std::get<0>(job)] = msg->estimated_waiting_time;
        } else {
          throw std::runtime_error(
                  "BatchService::getQueueWaitingTimeEstimate(): Received an unexpected [" + message->getName() +
                  "] message!");
        }
      }
      return jobs_estimated_waiting_time;
#endif
    }

    /**
     * @brief Constructor
     * @param hostname: the hostname on which to start the service
     * @param supports_standard_jobs: true if the compute service should support standard jobs
     * @param supports_pilot_jobs: true if the compute service should support pilot jobs
     * @param compute_hosts: the hosts running in the network
     * @param default_storage_service: the default storage service (or nullptr)
     * @param plist: a property list ({} means "use all defaults")
     */
    BatchService::BatchService(std::string &hostname,
                               bool supports_standard_jobs,
                               bool supports_pilot_jobs,
                               std::vector<std::string> compute_hosts,
                               StorageService *default_storage_service,
                               std::map<std::string, std::string> plist) :
            BatchService(hostname, supports_standard_jobs,
                         supports_pilot_jobs, std::move(compute_hosts),
                         default_storage_service, ComputeService::ALL_CORES, std::move(plist), "") {

    }


    /**
     * @brief Constructor
     * @param hostname: the hostname on which to start the service
     * @param supports_standard_jobs: true if the compute service should support standard jobs
     * @param supports_pilot_jobs: true if the compute service should support pilot jobs
     * @param compute_hosts: the hosts running in the network
     * @param default_storage_service: the default storage service (or nullptr)
     * @param cores_per_host: number of cores used per host
     *              - ComputeService::ALL_CORES to use all cores
     * @param plist: a property list ({} means "use all defaults")
     * @param suffix: suffix to append to the service name and mailbox
     *
     * @throw std::invalid_argument
     */
    BatchService::BatchService(std::string hostname,
                               bool supports_standard_jobs,
                               bool supports_pilot_jobs,
                               std::vector<std::string> compute_hosts,
                               StorageService *default_storage_service,
                               unsigned long cores_per_host,
                               std::map<std::string, std::string> plist, std::string suffix) :
            ComputeService(hostname,
                           "batch" + suffix,
                           "batch" + suffix,
                           supports_standard_jobs,
                           supports_pilot_jobs,
                           default_storage_service) {

      // Set default and specified properties
      this->setProperties(this->default_property_values, std::move(plist));

      if (cores_per_host == 0) {
        throw std::invalid_argument("BatchService::BatchService(): compute hosts should have at least one core");
      }

      if (compute_hosts.empty()) {
        throw std::invalid_argument("BatchService::BatchService(): at least one compute hosts must be provided");
      }

      // Check Platform homogeneity
      double num_cores = Simulation::getHostNumCores(*(compute_hosts.begin()));
      double speed = Simulation::getHostFlopRate(*(compute_hosts.begin()));
      double ram = Simulation::getHostMemoryCapacity(*(compute_hosts.begin()));

      for (auto const h : compute_hosts) {
        // Compute speed
        if (fabs(speed - Simulation::getHostFlopRate(h)) > DBL_EPSILON) {
          throw std::invalid_argument(
                  "BatchService::BatchService(): Compute hosts for a batch service need to be homogeneous (different flop rates detected)");
        }
        // RAM
        if (fabs(ram - Simulation::getHostMemoryCapacity(h)) > DBL_EPSILON) {

          throw std::invalid_argument(
                  "BatchService::BatchService(): Compute hosts for a batch service need to be homogeneous (different RAM capacities detected)");
        }
        // Num cores
        if (cores_per_host == ComputeService::ALL_CORES) {
          if (Simulation::getHostNumCores(h) != num_cores) {
            throw std::invalid_argument(
                    "BatchService::BatchService(): Compute hosts for a batch service need to be homogeneous (different numbers of cores detected");
          }
        } else {
          if (Simulation::getHostNumCores(h) < cores_per_host) {
            throw std::invalid_argument(
                    "BatchService::BatchService(): Compute host has less thatn the specified number of cores (" +
                    std::to_string(cores_per_host) + "'");
          }
        }
      }

      //create a map for host to cores
      int i = 0;
      for (auto h : compute_hosts) {
        if (cores_per_host > 0 && not this->supports_pilot_jobs) {
          this->nodes_to_cores_map.insert({h, cores_per_host});
          this->available_nodes_to_cores.insert({h, cores_per_host});
        } else {
          this->nodes_to_cores_map.insert({h, S4U_Simulation::getNumCores(h)});
          this->available_nodes_to_cores.insert({h, S4U_Simulation::getNumCores(h)});
        }
        this->host_id_to_names[i++] = h;
      }

      this->total_num_of_nodes = compute_hosts.size();

      this->generateUniqueJobId();

#ifdef ENABLE_BATSCHED
      this->batsched_port = 28000 + S4U_Mailbox::generateUniqueSequenceNumber();
      this->self_port = 14000 + S4U_Mailbox::generateUniqueSequenceNumber();
      this->run_batsched();
#else
      is_bat_sched_ready = true;
#endif
    }


/**
 * @brief Synchronously submit a standard job to the batch service
 *
 * @param job: a standard job
 * @param batch_job_args: batch-specific arguments
 *      - "-N": number of hosts
 *      - "-c": number of cores on each host
 *      - "-t": duration (in seconds)
 *
 * @throw WorkflowExecutionException
 * @throw std::runtime_error
 *
 */
    void BatchService::submitStandardJob(StandardJob *job, std::map<std::string, std::string> &batch_job_args) {

      if (this->state == Service::DOWN) {
        throw WorkflowExecutionException(new ServiceIsDown(this));
      }

      //check that the number of requested hosts is valid
      unsigned long num_hosts = 0;
      auto it = batch_job_args.find("-N");
      if (it != batch_job_args.end()) {
        if (sscanf((*it).second.c_str(), "%lu", &num_hosts) != 1) {
          throw std::invalid_argument(
                  "BatchService::submitStandardJob(): Invalid -N value '" + (*it).second + "'");
        }
//        if (num_hosts > this->total_num_of_nodes) {
//          throw std::runtime_error(
//                  "BatchService::submitStandardJob(): There are not enough hosts");
//        }
      } else {
        throw std::invalid_argument(
                "BatchService::submitStandardJob(): Batch Service requires -N (number of hosts) to be specified "
        );
      }

      //check that the number of cores per hosts is valid
      unsigned long num_cores_per_host = 0;
      it = batch_job_args.find("-c");
      if (it != batch_job_args.end()) {
        if (sscanf((*it).second.c_str(), "%lu", &num_cores_per_host) != 1) {
          throw std::invalid_argument(
                  "BatchService::submitStandardJob(): Invalid -c value '" + (*it).second + "'");
        }
      } else {
        throw std::invalid_argument(
                "BatchService::submitStandardJob(): Batch Service requires -c (number of cores per host) to be specified "
        );
      }

      //get job time
      unsigned long time_asked_for = 0;
      it = batch_job_args.find("-t");
      if (it != batch_job_args.end()) {
        if (sscanf((*it).second.c_str(), "%lu", &time_asked_for) != 1) {
          throw std::invalid_argument(
                  "BatchService::submitStandardJob(): Invalid -t value '" + (*it).second + "'");
        }
      } else {
        throw std::invalid_argument(
                "BatchService::submitStandardJob(): Batch Service requires -t (duration in seconds) to be specified "
        );
      }

      // Create a Batch Job
      unsigned long jobid = this->generateUniqueJobId();
      auto *batch_job = new BatchJob(job, jobid, time_asked_for,
                                     num_hosts, num_cores_per_host, -1, S4U_Simulation::getClock());

      // Send a "run a batch job" message to the daemon's mailbox_name
      std::string answer_mailbox = S4U_Mailbox::generateUniqueMailboxName("batch_standard_job_mailbox");
      try {
        S4U_Mailbox::putMessage(this->mailbox_name,
                                new BatchServiceJobRequestMessage(answer_mailbox, batch_job,
                                                                  this->getPropertyValueAsDouble(
                                                                          BatchServiceProperty::SUBMIT_STANDARD_JOB_REQUEST_MESSAGE_PAYLOAD)));
      } catch (std::shared_ptr<NetworkError> &cause) {
        throw WorkflowExecutionException(cause);
      }

      // Get the answer
      std::unique_ptr<SimulationMessage> message = nullptr;
      try {
        message = S4U_Mailbox::getMessage(answer_mailbox);
      } catch (std::shared_ptr<NetworkError> &cause) {
        throw WorkflowExecutionException(cause);
      }

      if (auto msg = dynamic_cast<ComputeServiceSubmitStandardJobAnswerMessage *>(message.get())) {
        // If no success, throw an exception
        if (not msg->success) {
          throw WorkflowExecutionException(msg->failure_cause);
        }

      } else {
        throw std::runtime_error(
                "BatchService::submitStandardJob(): Received an unexpected [" + message->getName() +
                "] message!");
      }

    }


/**
 * @brief Synchronously submit a pilot job to the compute service
 *
 * @param job: a pilot job
 * @param batch_job_args: batch-specific arguments
 *      - "-N": number of hosts
 *      - "-c": number of cores on each host
 *      - "-t": duration (in seconds)
 *
 * @throw WorkflowExecutionException
 * @throw std::runtime_error
 */
    void BatchService::submitPilotJob(PilotJob *job, std::map<std::string, std::string> &batch_job_args) {

      if (this->state == Service::DOWN) {
        throw WorkflowExecutionException(new ServiceIsDown(this));
      }

      // Check the -N argument
      unsigned long nodes_asked_for = 0;
      std::map<std::string, std::string>::iterator it;
      it = batch_job_args.find("-N");
      if (it != batch_job_args.end()) {
        if (sscanf((*it).second.c_str(), "%lu", &nodes_asked_for) != 1) {
          throw std::runtime_error(
                  "BatchService::submitPilotJob(): Invalid -N value '" + (*it).second + "'");
        }
//        if (nodes_asked_for > this->total_num_of_nodes) {
//          throw std::runtime_error(
//                  "BatchService::submitPilotJob(): There are not enough hosts");
//        }
      } else {
        throw std::invalid_argument(
                "BatchService::submitPilotJob(): Batch Service requires -N (number of hosts) to be specified "
        );
      }

      // Check the -c argument
      unsigned long num_cores_per_hosts = 0;
      it = batch_job_args.find("-c");
      if (it != batch_job_args.end()) {
        if (sscanf((*it).second.c_str(), "%lu", &num_cores_per_hosts) != 1) {
          throw std::runtime_error(
                  "BatchService::submitPilotJob(): Invalid -c value '" + (*it).second + "'");
        }
//        if (nodes_asked_for > this->total_num_of_nodes) {
//          throw std::runtime_error(
//                  "BatchService::submitPilotJob(): There are not enough hosts");
//        }
      } else {
        throw std::invalid_argument(
                "BatchService::submitPilotJob(): Batch Service requires -c (number of cores per host) to be specified "
        );
      }


      //get job time
      unsigned long time_asked_for = 0;
      it = batch_job_args.find("-t");
      if (it != batch_job_args.end()) {
        if (sscanf((*it).second.c_str(), "%lu", &time_asked_for) != 1) {
          throw std::invalid_argument(
                  "BatchService::submitStandardJob(): Invalid -t value '" + (*it).second + "'");
        }
      } else {
        throw std::invalid_argument(
                "BatchService::submitStandardJob(): Batch Service requires -t (duration in seconds) to be specified "
        );
      }

      //Create a Batch Job
      unsigned long jobid = this->generateUniqueJobId();
      auto *batch_job = new BatchJob(job, jobid, time_asked_for,
                                     nodes_asked_for, num_cores_per_hosts, -1, S4U_Simulation::getClock());

      //  send a "run a batch job" message to the daemon's mailbox_name
      std::string answer_mailbox = S4U_Mailbox::generateUniqueMailboxName("batch_pilot_job_mailbox");
      try {
        S4U_Mailbox::putMessage(this->mailbox_name,
                                new BatchServiceJobRequestMessage(answer_mailbox, batch_job,
                                                                  this->getPropertyValueAsDouble(
                                                                          BatchServiceProperty::SUBMIT_PILOT_JOB_REQUEST_MESSAGE_PAYLOAD)));
      } catch (std::shared_ptr<NetworkError> &cause) {
        throw WorkflowExecutionException(cause);
      }

      // Get the answer
      std::unique_ptr<SimulationMessage> message = nullptr;
      try {
        message = S4U_Mailbox::getMessage(answer_mailbox);
      } catch (std::shared_ptr<NetworkError> &cause) {
        throw WorkflowExecutionException(cause);
      }

      if (auto msg = dynamic_cast<ComputeServiceSubmitPilotJobAnswerMessage *>(message.get())) {
        // If no success, throw an exception
        if (not msg->success) {
          throw WorkflowExecutionException(msg->failure_cause);
        }

      } else {
        throw std::runtime_error(
                "BatchService::submitPilotJob(): Received an unexpected [" + message->getName() +
                "] message!");
      }
      return;
    }

    /**
     * @brief Terminate a standard job submitted to the compute service
     * @param job: the job
     */
    void BatchService::terminateStandardJob(StandardJob *job) {
      throw std::runtime_error("BatchService::terminateStandardJob(): Not implemented yet!");
    }


    /**
     * @brief Main method of the daemon
     *
     * @return 0 on termination
     */
    int BatchService::main() {

      TerminalOutput::setThisProcessLoggingColor(WRENCH_LOGGING_COLOR_MAGENTA);

      WRENCH_INFO("Batch Service starting on host %s!", S4U_Simulation::getHostName().c_str());

#ifdef ENABLE_BATSCHED
      nlohmann::json compute_resources_map;
      compute_resources_map["now"] = S4U_Simulation::getClock();
      compute_resources_map["events"][0]["timestamp"] = S4U_Simulation::getClock();
      compute_resources_map["events"][0]["type"] = "SIMULATION_BEGINS";
      compute_resources_map["events"][0]["data"]["nb_resources"] = this->nodes_to_cores_map.size();
      compute_resources_map["events"][0]["data"]["allow_time_sharing"] = false;
      compute_resources_map["events"][0]["data"]["config"]["redis"]["enabled"] = false;
      std::map<std::string, unsigned long>::iterator it;
      int count = 0;
      for (it = this->nodes_to_cores_map.begin(); it != this->nodes_to_cores_map.end(); it++) {
        compute_resources_map["events"][0]["data"]["resources_data"][count]["id"] = std::to_string(count);
        compute_resources_map["events"][0]["data"]["resources_data"][count]["name"] = it->first;
        compute_resources_map["events"][0]["data"]["resources_data"][count]["core"] = it->second;
        compute_resources_map["events"][0]["data"]["resources_data"][count++]["state"] = "idle";
      }
      std::string data = compute_resources_map.dump();


      std::shared_ptr<BatchNetworkListener> network_listener =
              std::shared_ptr<BatchNetworkListener>(new BatchNetworkListener(this->hostname, this->mailbox_name,
                                                                             std::to_string(this->self_port),
                                                                             std::to_string(this->batsched_port),
                                                                             BatchNetworkListener::NETWORK_LISTENER_TYPE::SENDER_RECEIVER,
                                                                             data));
      network_listener->setSimulation(this->simulation);
      network_listener->start(network_listener,true);
      network_listeners.push_back(std::move(network_listener));
#endif

      /** Main loop **/
      bool life = true;
      while (life) {
        life = processNextMessage();

        // Process running jobs
        std::set<std::unique_ptr<BatchJob>>::iterator it;
        for (it = this->running_jobs.begin(); it != this->running_jobs.end();) {
            if ((*it)->getEndingTimeStamp() <= S4U_Simulation::getClock()) {
              if ((*it)->getWorkflowJob()->getType() == WorkflowJob::STANDARD) {
                this->processStandardJobTimeout(
                        (StandardJob *) (*it)->getWorkflowJob());
                this->updateResources((*it)->getResourcesAllocated());
                it = this->running_jobs.erase(it);
              } else if ((*it)->getWorkflowJob()->getType() == WorkflowJob::PILOT) {
              } else {
                throw std::runtime_error(
                        "BatchService::main(): Received a JOB type other than Standard and Pilot jobs"
                );
              }
            } else {
              ++it;
            }
        }

        if (life && is_bat_sched_ready) {
          while (this->scheduleAllQueuedJobs());
        }
      }

      WRENCH_INFO("Batch Service on host %s terminated!", S4U_Simulation::getHostName().c_str());
      return 0;
    }

    void BatchService::sendPilotJobCallBackMessage(PilotJob *job) {
      try {
        S4U_Mailbox::dputMessage(job->popCallbackMailbox(),
                                 new ComputeServicePilotJobExpiredMessage(job, this,
                                                                          this->getPropertyValueAsDouble(
                                                                                  BatchServiceProperty::PILOT_JOB_EXPIRED_MESSAGE_PAYLOAD)));
      } catch (std::shared_ptr<NetworkError> &cause) {
        return;
      }
    }

    void BatchService::sendStandardJobCallBackMessage(StandardJob *job) {
      WRENCH_INFO("A standard job executor has failed because of timeout %s", job->getName().c_str());
      try {
        S4U_Mailbox::putMessage(job->popCallbackMailbox(),
                                new ComputeServiceStandardJobFailedMessage(job, this,
                                                                           std::shared_ptr<FailureCause>(
                                                                                   new ServiceIsDown(this)),
                                                                           this->getPropertyValueAsDouble(
                                                                                   BatchServiceProperty::STANDARD_JOB_FAILED_MESSAGE_PAYLOAD)));
      } catch (std::shared_ptr<NetworkError> &cause) {
        return;
      }
    }

    void BatchService::updateResources(std::set<std::tuple<std::string, unsigned long, double>> resources) {
      if (resources.empty()) {
        return;
      }
      std::set<std::pair<std::string, unsigned long>>::iterator resource_it;
      for (auto r : resources) {
        this->available_nodes_to_cores[std::get<0>(r)] += std::get<1>(r);
      }
    }

    void BatchService::updateResources(StandardJob *job) {
      // Remove the job from the running job list
      bool job_on_the_list = false;

      std::set<std::unique_ptr<BatchJob>>::iterator it;
      std::string job_id = "";
      for (it = this->running_jobs.begin(); it != this->running_jobs.end(); it++) {
        if ((*it)->getWorkflowJob() == job) {
          job_on_the_list = true;
          job_id = std::to_string(it->get()->getJobID());
          std::set<std::tuple<std::string, unsigned long, double>> resources = (*it)->getResourcesAllocated();
          for (auto r : resources) {
            this->available_nodes_to_cores[std::get<0>(r)] += std::get<1>(r);
          }
          this->running_jobs.erase(it);
          break;
        }
      }

      if (job_on_the_list) {
#ifdef ENABLE_BATSCHED
        this->notifyJobEventsToBatSched(job_id, "TIMEOUT", "COMPLETED_FAILED", "");
#endif
      }

      return;
    }

    std::string BatchService::foundRunningJobOnTheList(WorkflowJob *job) {
      std::set<std::unique_ptr<BatchJob>>::iterator it;
      std::string job_id = "";
      for (it = this->running_jobs.begin(); it != this->running_jobs.end(); it++) {
        if ((*it)->getWorkflowJob() == job) {
          // Update the cores count in the available resources
          std::set<std::tuple<std::string, unsigned long, double>> resources = (*it)->getResourcesAllocated();
          job_id = std::to_string((*it)->getJobID());
          this->updateResources(resources);
          this->running_jobs.erase(it);
          break;
        }
      }
      return job_id;
    }


    void BatchService::processPilotJobTimeout(PilotJob *job) {
      auto *cs = (BatchService *) job->getComputeService();
      if (cs == nullptr) {
        throw std::runtime_error(
                "BatchService::terminate(): can't find compute service associated to pilot job");
      }
      try {
        cs->stop();
      } catch (wrench::WorkflowExecutionException &e) {
        return;
      }
    }

    void BatchService::processStandardJobTimeout(StandardJob *job) {
      std::set<std::shared_ptr<StandardJobExecutor>>::iterator it;

      bool terminated = false;
      for (it = this->running_standard_job_executors.begin(); it != this->running_standard_job_executors.end(); it++) {
        if (((*it).get())->getJob() == job) {
          ((*it).get())->kill();
          PointerUtil::moveSharedPtrFromSetToSet(it, &(this->running_standard_job_executors),
                                                 &(this->finished_standard_job_executors));
          terminated = true;
          break;
        }
      }
    }

/**
 * @brief fail a running standard job
 * @param job: the job
 * @param cause: the failure cause
 */
    void BatchService::failRunningStandardJob(StandardJob *job, std::shared_ptr<FailureCause> cause) {

      WRENCH_INFO("Failing running job %s", job->getName().c_str());

      terminateRunningStandardJob(job);

      // Send back a job failed message (Not that it can be a partial fail)
      WRENCH_INFO("Sending job failure notification to '%s'", job->getCallbackMailbox().c_str());
      // NOTE: This is synchronous so that the process doesn't fall off the end
      try {
        S4U_Mailbox::putMessage(job->popCallbackMailbox(),
                                new ComputeServiceStandardJobFailedMessage(job, this, cause,
                                                                           this->getPropertyValueAsDouble(
                                                                                   BatchServiceProperty::STANDARD_JOB_FAILED_MESSAGE_PAYLOAD)));
      } catch (std::shared_ptr<NetworkError> &cause) {
        return;
      }
    }

/**
* @brief terminate a running standard job
* @param job: the job
*/
    void BatchService::terminateRunningStandardJob(StandardJob *job) {

      StandardJobExecutor *executor = nullptr;
      std::set<std::shared_ptr<StandardJobExecutor>>::iterator it;
      for (it = this->running_standard_job_executors.begin();
           it != this->running_standard_job_executors.end(); it++) {
        if (((*it))->getJob() == job) {
          executor = (it->get());
        }
      }
      if (executor == nullptr) {
        throw std::runtime_error(
                "BatchService::terminateRunningStandardJob(): Cannot find standard job executor corresponding to job being terminated");
      }

      // Terminate the executor
      WRENCH_INFO("Terminating a standard job executor");
      executor->kill();

      //TODO: Restore the allocated resources

      return;
    }

    std::set<std::tuple<std::string, unsigned long, double>>
    BatchService::scheduleOnHosts(std::string host_selection_algorithm,
                                  unsigned long num_nodes,
                                  unsigned long cores_per_node,
                                  double ram_per_node) {

      if (ram_per_node > Simulation::getHostMemoryCapacity(this->available_nodes_to_cores.begin()->first)) {
        throw std::runtime_error("BatchService::scheduleOnHosts(): Asking for too much RAM per host");
      }
      if (num_nodes > this->available_nodes_to_cores.size()) {
        throw std::runtime_error("BatchService::scheduleOnHosts(): Asking for too many hosts");
      }
      if (cores_per_node > Simulation::getHostNumCores(this->available_nodes_to_cores.begin()->first)) {
        throw std::runtime_error("BatchService::scheduleOnHosts(): Asking for too many cores per host");
      }

      std::set<std::tuple<std::string, unsigned long, double>> resources = {};
      std::vector<std::string> hosts_assigned = {};
      if (host_selection_algorithm == "FIRSTFIT") {
        std::map<std::string, unsigned long>::iterator it;
        unsigned long host_count = 0;
        for (it = this->available_nodes_to_cores.begin();
             it != this->available_nodes_to_cores.end(); it++) {
          if ((*it).second >= cores_per_node) {
            //Remove that many cores from the available_nodes_to_core
            (*it).second -= cores_per_node;
            hosts_assigned.push_back((*it).first);
            resources.insert(std::make_tuple((*it).first, cores_per_node, ram_per_node));
            if (++host_count >= num_nodes) {
              break;
            }
          }
        }
        if (resources.size() < num_nodes) {
          resources = {};
          std::vector<std::string>::iterator it;
          for (it = hosts_assigned.begin(); it != hosts_assigned.end(); it++) {
            available_nodes_to_cores[*it] += cores_per_node;
          }
        }
      } else if (host_selection_algorithm == "BESTFIT") {
        while (resources.size() < num_nodes) {
          unsigned long target_slack = 0;
          std::string target_host = "";
          unsigned long target_num_cores = 0;

          for (auto h : this->available_nodes_to_cores) {
            std::string hostname = std::get<0>(h);
            unsigned long num_available_cores = std::get<1>(h);
            if (num_available_cores < cores_per_node) {
              continue;
            }
            unsigned long tentative_target_num_cores = MIN(num_available_cores, cores_per_node);
            unsigned long tentative_target_slack =
                    num_available_cores - tentative_target_num_cores;

            if (target_host.empty() ||
                (tentative_target_num_cores > target_num_cores) ||
                ((tentative_target_num_cores == target_num_cores) &&
                 (target_slack > tentative_target_slack))) {
              target_host = hostname;
              target_num_cores = tentative_target_num_cores;
              target_slack = tentative_target_slack;
            }
          }
          if (target_host == "") {
            WRENCH_INFO("Didn't find a suitable host");
            resources = {};
            std::vector<std::string>::iterator it;
            for (it = hosts_assigned.begin(); it != hosts_assigned.end(); it++) {
              available_nodes_to_cores[*it] += cores_per_node;
            }
            break;
          }
          this->available_nodes_to_cores[target_host] -= cores_per_node;
          hosts_assigned.push_back(target_host);
          resources.insert(std::make_tuple(target_host, cores_per_node, 0)); // TODO: RAM is set to 0 for now
        }
      } else {
        throw std::invalid_argument(
                "BatchService::scheduleOnHosts(): We don't support " + host_selection_algorithm +
                " as host selection algorithm"
        );
      }

      return resources;
    }

    BatchJob *BatchService::scheduleJob(std::string job_selection_algorithm) {
      if (job_selection_algorithm == "FCFS") {
        BatchJob *batch_job = (*this->pending_jobs.begin()).get();
        PointerUtil::moveUniquePtrFromDequeToSet(this->pending_jobs.begin(), &(this->pending_jobs),
                                                 &(this->running_jobs));
        return batch_job;
      }
      return nullptr;
    }

    bool BatchService::scheduleAllQueuedJobs() {
      if (this->pending_jobs.empty()) {
        return false;
      }

#ifdef ENABLE_BATSCHED
      nlohmann::json batch_submission_data;
      batch_submission_data["now"] = S4U_Simulation::getClock();
      batch_submission_data["events"] = nlohmann::json::array();
      size_t i;
      std::deque<std::unique_ptr<BatchJob>>::iterator it;
      for (i=0, it = this->pending_jobs.begin(); i < this->pending_jobs.size(); i++, it++) {

        BatchJob *batch_job = it->get();

        /* Get the nodes and cores per nodes asked for */
        unsigned long cores_per_node_asked_for = batch_job->getAllocatedCoresPerNode();
        unsigned long num_nodes_asked_for = batch_job->getNumNodes();
        unsigned long time_in_minutes = batch_job->getAllocatedTime();

        batch_submission_data["events"][i]["timestamp"] = batch_job->getAppearedTimeStamp();
        batch_submission_data["events"][i]["type"] = "JOB_SUBMITTED";
        batch_submission_data["events"][i]["data"]["job_id"] = std::to_string(batch_job->getJobID());
        batch_submission_data["events"][i]["data"]["job"]["id"] = std::to_string(batch_job->getJobID());
        batch_submission_data["events"][i]["data"]["job"]["res"] = num_nodes_asked_for;
        batch_submission_data["events"][i]["data"]["job"]["core"] = cores_per_node_asked_for;
        batch_submission_data["events"][i]["data"]["job"]["walltime"] = time_in_minutes * 60;
        PointerUtil::moveUniquePtrFromDequeToSet(it, &(this->pending_jobs),
                                                 &(this->waiting_jobs));

      }
      std::string data = batch_submission_data.dump();
      std::shared_ptr<BatchNetworkListener> network_listener =
              std::unique_ptr<BatchNetworkListener>(new BatchNetworkListener(this->hostname, this->mailbox_name,
                                                                             std::to_string(this->self_port),
                                                                             std::to_string(this->batsched_port),
                                                                             BatchNetworkListener::NETWORK_LISTENER_TYPE::SENDER_RECEIVER,
                                                                             data));
      network_listener->setSimulation(this->simulation);
      network_listener->start(network_listener,true);
      network_listeners.push_back(std::move(network_listener));
      this->is_bat_sched_ready = false;
#else
      BatchJob *batch_job = scheduleJob(this->getPropertyValueAsString(BatchServiceProperty::JOB_SELECTION_ALGORITHM));
      if (batch_job == nullptr) {
        throw std::runtime_error(
                "BatchService::scheduleAllQueuedJobs(): Got no such job in pending queue to dispatch"
        );
      }
      WorkflowJob *workflow_job = batch_job->getWorkflowJob();

      /* Get the nodes and cores per nodes asked for */
      unsigned long cores_per_node_asked_for = batch_job->getAllocatedCoresPerNode();
      unsigned long num_nodes_asked_for = batch_job->getNumNodes();
      unsigned long time_in_minutes = batch_job->getAllocatedTime();


      //Try to schedule hosts based on FIRSTFIT OR BESTFIT
      // Asking for the FULL RAM (TODO: Change this?)
      std::set<std::tuple<std::string, unsigned long, double>> resources = this->scheduleOnHosts(
              this->getPropertyValueAsString(BatchServiceProperty::HOST_SELECTION_ALGORITHM),
              num_nodes_asked_for, cores_per_node_asked_for, ComputeService::ALL_CORES);

      if (resources.empty()) {
        return false;
      }

      processExecution(resources, workflow_job, batch_job, num_nodes_asked_for, time_in_minutes,
                       cores_per_node_asked_for);
#endif

      return false;
    }

/**
* @brief Declare all current jobs as failed (likely because the daemon is being terminated
* or has timed out (because it's in fact a pilot job))
*/
    void BatchService::failCurrentStandardJobs(std::shared_ptr<FailureCause> cause) {


      std::set<std::unique_ptr<BatchJob>>::iterator it;
      for (it = this->running_jobs.begin(); it != this->running_jobs.end(); it++) {
        WorkflowJob *workflow_job = it->get()->getWorkflowJob();
        if (workflow_job->getType() == WorkflowJob::STANDARD) {
          auto *job = (StandardJob *) workflow_job;
          this->failRunningStandardJob(job, cause);
        }
      }

      std::deque<std::unique_ptr<BatchJob>>::iterator it1;
      for (it1 = this->pending_jobs.begin(); it1 != this->pending_jobs.end(); it1++) {
        WorkflowJob *workflow_job = it1->get()->getWorkflowJob();
        if (workflow_job->getType() == WorkflowJob::STANDARD) {
          auto *job = (StandardJob *) workflow_job;
          this->failPendingStandardJob(job, cause);
        }
        this->pending_jobs.erase(it1);
      }

      std::set<std::unique_ptr<BatchJob>>::iterator it2;
      for (it2 = this->waiting_jobs.begin(); it2 != this->waiting_jobs.end(); it2++) {
        WorkflowJob *workflow_job = it2->get()->getWorkflowJob();
        if (workflow_job->getType() == WorkflowJob::STANDARD) {
          auto *job = (StandardJob *) workflow_job;
          this->failPendingStandardJob(job, cause);
        }
        this->waiting_jobs.erase(it2);
      }
    }


/**
 * @brief Notify upper level job submitters
 */
    void BatchService::notifyJobSubmitters(PilotJob *job) {

      WRENCH_INFO("Letting the level above know that the pilot job has ended on mailbox_name %s",
                  job->getCallbackMailbox().c_str());
      try {
        S4U_Mailbox::putMessage(job->popCallbackMailbox(),
                                new ComputeServicePilotJobExpiredMessage(job, this,
                                                                         this->getPropertyValueAsDouble(
                                                                                 BatchServiceProperty::PILOT_JOB_EXPIRED_MESSAGE_PAYLOAD)));
      } catch (std::shared_ptr<NetworkError> &cause) {
        return;
      }
    }


/**
* @brief Synchronously terminate a pilot job to the compute service
*
* @param job: a pilot job
*
* @throw WorkflowExecutionException
* @throw std::runtime_error
*/
    void BatchService::terminatePilotJob(PilotJob *job) {

      if (this->state == Service::DOWN) {
        throw WorkflowExecutionException(new ServiceIsDown(this));
      }

      std::string answer_mailbox = S4U_Mailbox::generateUniqueMailboxName("terminate_pilot_job");

      // Send a "terminate a pilot job" message to the daemon's mailbox_name
      try {
        S4U_Mailbox::putMessage(this->mailbox_name,
                                new ComputeServiceTerminatePilotJobRequestMessage(answer_mailbox, job,
                                                                                  this->getPropertyValueAsDouble(
                                                                                          BatchServiceProperty::TERMINATE_PILOT_JOB_REQUEST_MESSAGE_PAYLOAD)));
      } catch (std::shared_ptr<NetworkError> &cause) {
        throw WorkflowExecutionException(cause);
      }

      // Get the answer
      std::unique_ptr<SimulationMessage> message = nullptr;

      try {
        message = S4U_Mailbox::getMessage(answer_mailbox);
      } catch (std::shared_ptr<NetworkError> &cause) {
        throw WorkflowExecutionException(cause);
      }

      if (auto msg = dynamic_cast<ComputeServiceTerminatePilotJobAnswerMessage *>(message.get())) {
        // If no success, throw an exception
        if (not msg->success) {
          throw WorkflowExecutionException(msg->failure_cause);
        }

      } else {
        throw std::runtime_error(
                "BatchService::terminatePilotJob(): Received an unexpected [" +
                message->getName() +
                "] message!");
      }
    }


/**
 * @brief Terminate the daemon, dealing with pending/running jobs
 */
    void BatchService::cleanup() {

      this->setStateToDown();
      WRENCH_INFO("Failing current standard jobs");
      this->failCurrentStandardJobs(std::shared_ptr<FailureCause>(new ServiceIsDown(this)));

//      //remove standard job alarms
//      std::vector<std::unique_ptr<Alarm>>::iterator it;
//      for (it = this->standard_job_alarms.begin(); it != this->standard_job_alarms.end(); it++) {
//        if ((*it)->isUp()) {
//          it->reset();
//        }
//      }
//
//      //remove pilot job alarms
//      for (it = this->pilot_job_alarms.begin(); it != this->pilot_job_alarms.end(); it++) {
//        if ((*it)->isUp()) {
//          it->reset();
//        }
//      }

#ifdef ENABLE_BATSCHED
      //      nlohmann::json simulation_ends_msg;
//      simulation_ends_msg["now"] = S4U_Simulation::getClock();
//      simulation_ends_msg["events"][0]["timestamp"] = S4U_Simulation::getClock();
//      simulation_ends_msg["events"][0]["type"] = "SIMULATION_ENDS";
//      simulation_ends_msg["events"][0]["data"] = {};
//      std::string data = simulation_ends_msg.dump();
//
//
//      std::unique_ptr<BatchNetworkListener> network_listener =
//              std::unique_ptr<BatchNetworkListener>(new BatchNetworkListener(this->hostname, this->mailbox_name,
//                                                                             std::to_string(this->self_port),
//                                                                             std::to_string(this->batsched_port),
//                                                                             BatchNetworkListener::NETWORK_LISTENER_TYPE::SENDER_RECEIVER,
//                                                                             data));
//
//      network_listener->start(true);
//      network_listeners.push_back(std::move(network_listener));


      zmq::context_t context(1);
      zmq::socket_t socket(context, ZMQ_REQ);
      socket.connect("tcp://localhost:" + std::to_string(this->batsched_port));


      nlohmann::json simulation_ends_msg;
      simulation_ends_msg["now"] = S4U_Simulation::getClock();
      simulation_ends_msg["events"][0]["timestamp"] = S4U_Simulation::getClock();
      simulation_ends_msg["events"][0]["type"] = "SIMULATION_ENDS";
      simulation_ends_msg["events"][0]["data"] = {};
      std::string data_to_send = simulation_ends_msg.dump();

      zmq::message_t request(strlen(data_to_send.c_str()));
      memcpy(request.data(), data_to_send.c_str(), strlen(data_to_send.c_str()));
      socket.send(request);

      //  Get the reply.
      zmq::message_t reply;
      socket.recv(&reply);

      std::string reply_data;
      reply_data = std::string(static_cast<char *>(reply.data()), reply.size());

#endif


      if (this->supports_pilot_jobs) {
        std::set<std::unique_ptr<BatchJob>>::iterator it;
        for (it = this->running_jobs.begin(); it != this->running_jobs.end(); it++) {
          if ((*it)->getWorkflowJob()->getType() == WorkflowJob::PILOT) {
            PilotJob *p_job = (PilotJob *) ((*it)->getWorkflowJob());
            BatchService *cs = (BatchService *) p_job->getComputeService();
            if (cs == nullptr) {
              throw std::runtime_error(
                      "BatchService::terminate(): can't find compute service associated to pilot job");
            }
            try {
              cs->stop();
            } catch (wrench::WorkflowExecutionException &e) {
              return;
            }
          }
        }
      }
    }


    bool BatchService::processNextMessage() {

      // Wait for a message
      std::unique_ptr<SimulationMessage> message = nullptr;

      try {
        message = S4U_Mailbox::getMessage(this->mailbox_name);
      } catch (std::shared_ptr<NetworkError> &cause) {
        return true;
      } catch (std::shared_ptr<NetworkTimeout> &cause) {
        return true;
      }

      if (message == nullptr) {
        WRENCH_INFO("Got a NULL message... Likely this means we're all done. Aborting!");
        return false;
      }

      WRENCH_INFO("Got a [%s] message", message->getName().c_str());


      if (auto msg = dynamic_cast<ServiceStopDaemonMessage *>(message.get())) {
        this->cleanup();
        // This is Synchronous;
        try {
          S4U_Mailbox::putMessage(msg->ack_mailbox,
                                  new ServiceDaemonStoppedMessage(this->getPropertyValueAsDouble(
                                          BatchServiceProperty::DAEMON_STOPPED_MESSAGE_PAYLOAD)));

        } catch (std::shared_ptr<NetworkError> &cause) {
          return false;
        }
        return false;

      } else if (auto msg = dynamic_cast<ComputeServiceResourceInformationRequestMessage *>(message.get())) {
        processGetResourceInformation(msg->answer_mailbox);
        return true;

      } else if (auto msg = dynamic_cast<BatchSchedReadyMessage *>(message.get())) {
        is_bat_sched_ready = true;
        return true;

      } else if (auto msg = dynamic_cast<BatchExecuteJobFromBatSchedMessage *>(message.get())) {
        processExecuteJobFromBatSched(msg->batsched_decision_reply);
        return true;

      } else if (auto msg = dynamic_cast<BatchServiceJobRequestMessage *>(message.get())) {
        processJobSubmission(msg->job, msg->answer_mailbox);
        return true;

      } else if (auto msg = dynamic_cast<StandardJobExecutorDoneMessage *>(message.get())) {
        processStandardJobCompletion(msg->executor, msg->job);
        return true;

      } else if (auto msg = dynamic_cast<StandardJobExecutorFailedMessage *>(message.get())) {
        processStandardJobFailure(msg->executor, msg->job, msg->cause);
        return true;

      } else if (auto msg = dynamic_cast<ComputeServicePilotJobExpiredMessage *>(message.get())) {
        processPilotJobCompletion(msg->job);
        return true;
      } else if (auto msg = dynamic_cast<ComputeServiceTerminatePilotJobRequestMessage *>(message.get())) {
        processPilotJobTerminationRequest(msg->job, msg->answer_mailbox);
        return true;

      } else if (auto msg = dynamic_cast<AlarmJobTimeOutMessage *>(message.get())) {
        if (msg->job->getType() == WorkflowJob::STANDARD) {
          this->processStandardJobTimeout((StandardJob *) (msg->job));
          this->updateResources((StandardJob *) msg->job);
          this->sendStandardJobCallBackMessage((StandardJob *) msg->job);
          return true;
        } else if (msg->job->getType() == WorkflowJob::PILOT) {
          auto *job = (PilotJob *) msg->job;
          ComputeService *cs = job->getComputeService();
          try {
            cs->stop();
          } catch (wrench::WorkflowExecutionException &e) {
            throw std::runtime_error(
                    "BatchService::processNextMessage(): Not able to terminate the pilot job"
            );
          }
          this->processPilotJobCompletion(job);
          return true;
        } else {
          throw std::runtime_error(
                  "BatchService::processNextMessage(): Alarm about unknown job type"
          );
        }
      } else if (auto msg = dynamic_cast<AlarmNotifyBatschedMessage *>(message.get())) {
        //first forward this notification to the batsched
#ifdef ENABLE_BATSCHED
        this->notifyJobEventsToBatSched(msg->job_id, "SUCCESS", "COMPLETED_SUCCESSFULLY", "");
#endif
        return true;
      } else {
        throw std::runtime_error(
                "BatchService::processNextMessage(): Unknown message type: " +
                std::to_string(message->payload));
        return false;
      }

    }


    /**
     * @brief Process a job submission
     *
     * @param job: the batch job object
     * @param answer_mailbox: the mailbox to which answer messages should be sent
     */
    void BatchService::processJobSubmission(BatchJob *job, std::string answer_mailbox) {

      WRENCH_INFO("Asked to run a batch job with id %ld", job->getJobID());

      // Check whether the job type is supported
      if ((job->getWorkflowJob()->getType() == WorkflowJob::STANDARD) and (not this->supports_standard_jobs)) {
        try {
          S4U_Mailbox::dputMessage(answer_mailbox,
                                   new ComputeServiceSubmitStandardJobAnswerMessage(
                                           (StandardJob *) job->getWorkflowJob(),
                                           this,
                                           false,
                                           std::shared_ptr<FailureCause>(
                                                   new JobTypeNotSupported(
                                                           job->getWorkflowJob(),
                                                           this)),
                                           this->getPropertyValueAsDouble(
                                                   BatchServiceProperty::SUBMIT_STANDARD_JOB_ANSWER_MESSAGE_PAYLOAD)));
        } catch (std::shared_ptr<NetworkError> &cause) {
          return;
        }
        return;
      } else if ((job->getWorkflowJob()->getType() == WorkflowJob::PILOT) and (not this->supports_pilot_jobs)) {
        try {
          S4U_Mailbox::dputMessage(answer_mailbox,
                                   new ComputeServiceSubmitPilotJobAnswerMessage(
                                           (PilotJob *) job->getWorkflowJob(),
                                           this,
                                           false,
                                           std::shared_ptr<FailureCause>(
                                                   new JobTypeNotSupported(
                                                           job->getWorkflowJob(),
                                                           this)),
                                           this->getPropertyValueAsDouble(
                                                   BatchServiceProperty::SUBMIT_PILOT_JOB_ANSWER_MESSAGE_PAYLOAD)));
        } catch (std::shared_ptr<NetworkError> &cause) {
          return;
        }
        return;
      }

      // Check that the job can be admitted in terms of resources:
      //      - number of nodes,
      //      - number of cores per host
      //      - RAM
      unsigned long requested_hosts = job->getNumNodes();
      unsigned long requested_num_cores_per_host = job->getAllocatedCoresPerNode();

      if (job->getWorkflowJob()->getType() == WorkflowJob::STANDARD) {

        double required_ram_per_host = job->getMemoryRequirement();

        if ((requested_hosts > this->available_nodes_to_cores.size()) or
            (requested_num_cores_per_host >
             Simulation::getHostNumCores(this->available_nodes_to_cores.begin()->first)) or
            (required_ram_per_host >
             Simulation::getHostMemoryCapacity(this->available_nodes_to_cores.begin()->first))) {

          {
            try {
              S4U_Mailbox::dputMessage(answer_mailbox,
                                       new ComputeServiceSubmitStandardJobAnswerMessage(
                                               (StandardJob *) job->getWorkflowJob(),
                                               this,
                                               false,
                                               std::shared_ptr<FailureCause>(
                                                       new NotEnoughComputeResources(
                                                               job->getWorkflowJob(),
                                                               this)),
                                               this->getPropertyValueAsDouble(
                                                       BatchServiceProperty::SUBMIT_STANDARD_JOB_ANSWER_MESSAGE_PAYLOAD)));
            } catch (std::shared_ptr<NetworkError> &cause) { }
            return;
          }
        }
      }

      if ((requested_hosts > this->available_nodes_to_cores.size()) or
          (requested_num_cores_per_host >
           Simulation::getHostNumCores(this->available_nodes_to_cores.begin()->first))) {
        try {
          S4U_Mailbox::dputMessage(answer_mailbox,
                                   new ComputeServiceSubmitPilotJobAnswerMessage(
                                           (PilotJob *) job->getWorkflowJob(),
                                           this,
                                           false,
                                           std::shared_ptr<FailureCause>(
                                                   new NotEnoughComputeResources(
                                                           job->getWorkflowJob(),
                                                           this)),
                                           this->getPropertyValueAsDouble(
                                                   BatchServiceProperty::SUBMIT_PILOT_JOB_ANSWER_MESSAGE_PAYLOAD)));
        } catch (std::shared_ptr<NetworkError> &cause) { }
        return;
      }


      if (job->getWorkflowJob()->getType() == WorkflowJob::STANDARD) {

        try {
          S4U_Mailbox::dputMessage(answer_mailbox,
                                   new ComputeServiceSubmitStandardJobAnswerMessage(
                                           (StandardJob *) job->getWorkflowJob(), this,
                                           true,
                                           nullptr,
                                           this->getPropertyValueAsDouble(
                                                   BatchServiceProperty::SUBMIT_STANDARD_JOB_ANSWER_MESSAGE_PAYLOAD)));
        } catch (std::shared_ptr<NetworkError> &cause) {
          return;
        }
      } else if (job->getWorkflowJob()->getType() == WorkflowJob::PILOT) {
        try {
          S4U_Mailbox::dputMessage(answer_mailbox,
                                   new ComputeServiceSubmitPilotJobAnswerMessage(
                                           (PilotJob *) job->getWorkflowJob(), this,
                                           true,
                                           nullptr,
                                           this->getPropertyValueAsDouble(
                                                   BatchServiceProperty::SUBMIT_PILOT_JOB_ANSWER_MESSAGE_PAYLOAD)));
        } catch (std::shared_ptr<NetworkError> &cause) {
          return;
        }
      }
      this->pending_jobs.push_back(std::unique_ptr<BatchJob>(job));
    }

    /**
     * @brief Process a pilot job completion
     *
     * @param job: the pilot job
     */
    void BatchService::processPilotJobCompletion(PilotJob *job) {

      std::string job_id;
      // Remove the job from the running job list
      bool job_on_the_list = false;
      std::set<std::unique_ptr<BatchJob>>::iterator it;
      for (it = this->running_jobs.begin(); it != this->running_jobs.end();) {
        if ((*it)->getWorkflowJob() == job) {
          job_on_the_list = true;
          job_id = std::to_string((*it)->getJobID());
          // Update the cores count in the available resources
          std::set<std::tuple<std::string, unsigned long, double>> resources = (*it)->getResourcesAllocated();
          for (auto r : resources) {
            this->available_nodes_to_cores[std::get<0>(r)] += std::get<1>(r);
          }
          this->running_jobs.erase(it);
          this->pilot_job_alarms[job->getName()]->kill();
          break;
        } else {
          ++it;
        }
      }

      if (!job_on_the_list) {
        throw std::runtime_error(
                "BatchService::processPilotJobCompletion():  Pilot job completion message recevied but no such pilot jobs found in queue"
        );
      }

      //first forward this notification to the batsched
#ifdef ENABLE_BATSCHED
      this->notifyJobEventsToBatSched(job_id, "SUCCESS", "COMPLETED_SUCCESSFULLY", "");
#endif

      // Forward the notification
      try {
        S4U_Mailbox::dputMessage(job->popCallbackMailbox(),
                                 new ComputeServicePilotJobExpiredMessage(job, this,
                                                                          this->getPropertyValueAsDouble(
                                                                                  BatchServiceProperty::PILOT_JOB_EXPIRED_MESSAGE_PAYLOAD)));
      } catch (std::shared_ptr<NetworkError> &cause) {
        return;
      }


      return;
    }


/**
 * @brief Process a pilot job termination request
 *
 * @param job: the job to terminate
 * @param answer_mailbox: the mailbox to which the answer message should be sent
 */
    void BatchService::processPilotJobTerminationRequest(PilotJob *job, std::string answer_mailbox) {


      std::deque<std::unique_ptr<BatchJob>>::iterator it;
      std::string job_id;
      for (it = this->pending_jobs.begin(); it != this->pending_jobs.end(); it++) {
        if (it->get()->getWorkflowJob() == job) {
          job_id = std::to_string(it->get()->getJobID());
          this->pending_jobs.erase(it);
          ComputeServiceTerminatePilotJobAnswerMessage *answer_message = new ComputeServiceTerminatePilotJobAnswerMessage(
                  job, this, true, nullptr,
                  this->getPropertyValueAsDouble(
                          BatchServiceProperty::TERMINATE_PILOT_JOB_ANSWER_MESSAGE_PAYLOAD));
          try {
            S4U_Mailbox::dputMessage(answer_mailbox, answer_message);
          } catch (std::shared_ptr<NetworkError> &cause) {
            return;
          }
          //first forward this notification to the batsched
#ifdef ENABLE_BATSCHED
          this->notifyJobEventsToBatSched(job_id, "TIMEOUT", "NOT_SUBMITTED", "");
#endif
          return;
        }
      }

      std::set<std::unique_ptr<BatchJob>>::iterator it2;
      for (it2 = this->waiting_jobs.begin(); it2 != this->waiting_jobs.end(); it2++) {
        if (it2->get()->getWorkflowJob() == job) {
          job_id = std::to_string(it2->get()->getJobID());
          this->waiting_jobs.erase(it2);
          ComputeServiceTerminatePilotJobAnswerMessage *answer_message = new ComputeServiceTerminatePilotJobAnswerMessage(
                  job, this, true, nullptr,
                  this->getPropertyValueAsDouble(
                          BatchServiceProperty::TERMINATE_PILOT_JOB_ANSWER_MESSAGE_PAYLOAD));
          try {
            S4U_Mailbox::dputMessage(answer_mailbox, answer_message);
          } catch (std::shared_ptr<NetworkError> &cause) {
            return;
          }
          //first forward this notification to the batsched
#ifdef ENABLE_BATSCHED
          this->notifyJobEventsToBatSched(job_id, "TIMEOUT", "NOT_SUBMITTED", "");
#endif
          return;
        }
      }

      std::set<std::unique_ptr<BatchJob>>::iterator it1;
      for (it1 = this->running_jobs.begin(); it1 != this->running_jobs.end();) {
        if ((*it1)->getWorkflowJob() == job) {
          job_id = std::to_string(it1->get()->getJobID());
          this->processPilotJobTimeout((PilotJob *) (*it1)->getWorkflowJob());
          // Update the cores count in the available resources
          std::set<std::tuple<std::string, unsigned long, double>> resources = (*it1)->getResourcesAllocated();
          for (auto r : resources) {
            this->available_nodes_to_cores[std::get<0>(r)] += std::get<1>(r);
          }
          ComputeServiceTerminatePilotJobAnswerMessage *answer_message = new ComputeServiceTerminatePilotJobAnswerMessage(
                  job, this, true, nullptr,
                  this->getPropertyValueAsDouble(
                          BatchServiceProperty::TERMINATE_PILOT_JOB_ANSWER_MESSAGE_PAYLOAD));
          try {
            S4U_Mailbox::dputMessage(answer_mailbox, answer_message);
          } catch (std::shared_ptr<NetworkError> &cause) {
            return;
          }
          this->running_jobs.erase(it1);
          //first forward this notification to the batsched
#ifdef ENABLE_BATSCHED
          this->notifyJobEventsToBatSched(job_id, "TIMEOUT", "COMPLETED_FAILED", "");
#endif
          return;
        } else {
          ++it1;
        }
      }


      // If we got here, we're in trouble
      WRENCH_INFO("Trying to terminate a pilot job that's neither pending nor running!");
      ComputeServiceTerminatePilotJobAnswerMessage *answer_message = new ComputeServiceTerminatePilotJobAnswerMessage(
              job, this, false, std::shared_ptr<FailureCause>(new JobCannotBeTerminated(job)),
              this->getPropertyValueAsDouble(
                      BatchServiceProperty::TERMINATE_PILOT_JOB_ANSWER_MESSAGE_PAYLOAD));
      try {
        S4U_Mailbox::dputMessage(answer_mailbox, answer_message);
      } catch (std::shared_ptr<NetworkError> &cause) {
        return;
      }
    }

/**
 * @brief Process a standard job completion
 * @param executor: the standard job executor
 * @param job: the job
 *
 * @throw std::runtime_error
 */
    void BatchService::processStandardJobCompletion(StandardJobExecutor *executor, StandardJob *job) {
      bool executor_on_the_list = false;
      std::set<std::shared_ptr<StandardJobExecutor>>::iterator it;
      for (it = this->running_standard_job_executors.begin(); it != this->running_standard_job_executors.end(); it++) {
        if ((*it).get() == executor) {
          PointerUtil::moveSharedPtrFromSetToSet(it, &(this->running_standard_job_executors),
                                                 &(this->finished_standard_job_executors));
          executor_on_the_list = true;
          this->standard_job_alarms[job->getName()]->kill();
          break;
        }
      }

      if (not executor_on_the_list) {
        throw std::runtime_error(
                "BatchService::processStandardJobCompletion(): Received a standard job completion, but the executor is not in the executor list");
      }

      // Remove the job from the running job list
      std::string job_id = this->foundRunningJobOnTheList((WorkflowJob *) job);

      if (job_id == "") {
        throw std::runtime_error(
                "BatchService::processStandardJobCompletion(): Received a standard job completion, but the job is not in the running job list");
      }

      WRENCH_INFO("A standard job executor has completed job %s", job->getName().c_str());

      //first forward this notification to the batsched
#ifdef ENABLE_BATSCHED
      this->notifyJobEventsToBatSched(job_id, "SUCCESS", "COMPLETED_SUCCESSFULLY", "");
#endif

      // Send the callback to the originator
      try {
        S4U_Mailbox::dputMessage(job->popCallbackMailbox(),
                                 new ComputeServiceStandardJobDoneMessage(job, this,
                                                                          this->getPropertyValueAsDouble(
                                                                                  BatchServiceProperty::STANDARD_JOB_DONE_MESSAGE_PAYLOAD)));
      } catch (std::shared_ptr<NetworkError> &cause) {
        return;
      }

      return;
    }

/**
 * @brief Process a work failure
 * @param worker_thread: the worker thread that did the work
 * @param work: the work
 * @param cause: the cause of the failure
 */
    void BatchService::processStandardJobFailure(StandardJobExecutor *executor,
                                                 StandardJob *job,
                                                 std::shared_ptr<FailureCause> cause) {

      bool executor_on_the_list = false;
      std::set<std::shared_ptr<StandardJobExecutor>>::iterator it;
      for (it = this->running_standard_job_executors.begin(); it != this->running_standard_job_executors.end(); it++) {
        if ((*it).get() == executor) {
          PointerUtil::moveSharedPtrFromSetToSet(it, &(this->running_standard_job_executors),
                                                 &(this->finished_standard_job_executors));
          executor_on_the_list = true;
          break;
        }
      }

      if (not executor_on_the_list) {
        throw std::runtime_error(
                "BatchService::processStandardJobCompletion(): Received a standard job completion, but the executor is not in the executor list");
      }

      // Remove the job from the running job list
      std::string job_id = this->foundRunningJobOnTheList((WorkflowJob *) job);

      if (job_id == "") {
        throw std::runtime_error(
                "BatchService::processStandardJobFailure(): Received a standard job completion, but the job is not in the running job list");
      }

      WRENCH_INFO("A standard job executor has failed to perform job %s", job->getName().c_str());

      //first forward this notification to the batsched
#ifdef ENABLE_BATSCHED
      this->notifyJobEventsToBatSched(job_id, "TIMEOUT", "COMPLETED_FAILED", "");
#endif

      // Fail the job
      this->failPendingStandardJob(job, cause);

    }


/**
 * @brief fail a pending standard job
 * @param job: the job
 * @param cause: the failure cause
 */
    void BatchService::failPendingStandardJob(StandardJob *job, std::shared_ptr<FailureCause> cause) {
      // Send back a job failed message
      WRENCH_INFO("Sending job failure notification to '%s'", job->getCallbackMailbox().c_str());
      // NOTE: This is synchronous so that the process doesn't fall off the end
      try {
        S4U_Mailbox::putMessage(job->popCallbackMailbox(),
                                new ComputeServiceStandardJobFailedMessage(job, this, cause,
                                                                           this->getPropertyValueAsDouble(
                                                                                   BatchServiceProperty::STANDARD_JOB_FAILED_MESSAGE_PAYLOAD)));
      } catch (std::shared_ptr<NetworkError> &cause) {
        return;
      }
    }

    unsigned long BatchService::generateUniqueJobId() {
      static unsigned long jobid = 1;
      return jobid++;
    }

/**
* @brief: Start a batsched process
*           - exit code 1: unsupported algorithm
*           - exit code 2: unsupported queuing option
*           - exit code 3: execvp error
*/
    void BatchService::run_batsched() {

#ifdef ENABLE_BATSCHED

      this->pid = getpid();

      int top_pid = fork();
      if (top_pid == 0) { // Child process that will exec batsched

        std::string algorithm = this->getPropertyValueAsString(BatchServiceProperty::BATCH_SCHEDULING_ALGORITHM);
        bool is_supported = this->scheduling_algorithms.find(algorithm) != this->scheduling_algorithms.end();
        if (not is_supported) {
          exit(1);
        }

        std::string queue_ordering = this->getPropertyValueAsString(
                BatchServiceProperty::BATCH_QUEUE_ORDERING_ALGORITHM);
        bool is_queue_ordering_available =
                this->queue_ordering_options.find(queue_ordering) != this->queue_ordering_options.end();
        if (not is_queue_ordering_available) {
          std::cerr << "The queue ordering option " + queue_ordering + " is not supported by the batch service" << "\n";
          exit(2);
        }

<<<<<<< HEAD
        std::string rjms_delay = this->getPropertyValueAsString(BatchServiceProperty::BATCH_RJMS_DELAY);
        const char *args[] = {"batsched", "-v", algorithm.c_str(), "-o", queue_ordering.c_str(), "--rjms_delay", rjms_delay.c_str(), NULL};
=======
	std::string socket_endpoint = "tcp://*:"+std::to_string(this->batsched_port);
        const char *args[] = {"batsched", "-v", algorithm.c_str(), "-o", queue_ordering.c_str(), "-s", socket_endpoint.c_str(), NULL};
>>>>>>> 013c2783
        if (execvp(args[0], (char **) args) == -1) {
          exit(3);
        }


      } else if (top_pid > 0) {
        // parent process
        sleep(1); // Wait one second to let batsched the time to start (this is pretty ugly)
        int exit_code = waitpid(top_pid, NULL, WNOHANG);
        switch (exit_code) {
          case 0:
          {
            //now fork a process that sleeps until its parent is dead
            int nested_pid = fork();

            if(nested_pid > 0) {
              //I am the parent, whose child fork exec'd batsched
            } else if (nested_pid == 0) {
              int ppid = getppid();
              while (ppid != 1) {
                ppid = getppid();
              }
              //check if the child that forked batsched is still running
              if (getpgid(top_pid)) {
                kill(top_pid, SIGKILL); //kill the other child that fork exec'd batsched
              }
              //my parent has died so, I will kill myself instead of exiting and becoming a zombie
              kill(getpid(),SIGKILL);
              //exit(is_sent); //if exit myself and become a zombie :D

            }
          }
            return;
          case 1:
            throw std::runtime_error(
                    "run_batsched(): Scheduling algorithm " +
                    this->getPropertyValueAsString(BatchServiceProperty::BATCH_SCHEDULING_ALGORITHM) +
                    " not supported by the batch service");
          case 2:
            throw std::runtime_error(
                    "run_batsched(): Queuing option " +
                    this->getPropertyValueAsString(BatchServiceProperty::BATCH_QUEUE_ORDERING_ALGORITHM) +
                    "not supported by the batch service");
          case 3:
            throw std::runtime_error(
                    "run_batsched(): Cannot start the batsched process");
          default:
            throw std::runtime_error(
                    "run_batsched(): Unknown fatal error");
        }

      } else {
        // fork failed
        throw std::runtime_error(
                "Error while fork-exec of batsched"
        );
      }
#endif
    }


    void
    BatchService::processExecution(std::set<std::tuple<std::string, unsigned long, double>> resources,
                                   WorkflowJob *workflow_job,
                                   BatchJob *batch_job, unsigned long num_nodes_allocated,
                                   unsigned long time_in_minutes,
                                   unsigned long cores_per_node_asked_for) {
      switch (workflow_job->getType()) {
        case WorkflowJob::STANDARD: {
          auto job = (StandardJob *) workflow_job;
          WRENCH_INFO("Creating a StandardJobExecutor on %ld cores for a standard job on %ld nodes",
                      cores_per_node_asked_for, num_nodes_allocated);
          // Create a standard job executor
          std::shared_ptr<StandardJobExecutor> executor = std::shared_ptr<StandardJobExecutor>(
                  new StandardJobExecutor(
                          this->simulation,
                          this->mailbox_name,
                          std::get<0>(*resources.begin()),
                          (StandardJob *) workflow_job,
                          resources,
                          this->default_storage_service,
                          {{StandardJobExecutorProperty::THREAD_STARTUP_OVERHEAD,
                                   this->getPropertyValueAsString(
                                           BatchServiceProperty::THREAD_STARTUP_OVERHEAD)}}));
          executor->start(executor, true);

          this->running_standard_job_executors.insert(executor);
          batch_job->setEndingTimeStamp(S4U_Simulation::getClock() + time_in_minutes * 60);
//          this->running_jobs.insert(std::move(batch_job_ptr));
          this->timeslots.push_back(batch_job->getEndingTimeStamp());
          //remember the allocated resources for the job
          batch_job->setAllocatedResources(resources);

          SimulationMessage *msg =
                  new AlarmJobTimeOutMessage(job, 0);

          std::shared_ptr<Alarm> alarm_ptr = Alarm::createAndStartAlarm(this->simulation, batch_job->getEndingTimeStamp(), this->hostname, this->mailbox_name, msg,
                                                                        "batch_standard");
          standard_job_alarms[job->getName()] = alarm_ptr;


          return;
        }
          break;

        case WorkflowJob::PILOT: {
          PilotJob *job = (PilotJob *) workflow_job;
          WRENCH_INFO("Allocating %ld nodes with %ld cores per node to a pilot job",
                      num_nodes_allocated, cores_per_node_asked_for);

          std::vector<std::string> nodes_for_pilot_job = {};
          for (auto r : resources) {
            nodes_for_pilot_job.push_back(std::get<0>(r));
          }
          std::string host_to_run_on = nodes_for_pilot_job[0];

          //set the ending timestamp of the batchjob (pilotjob)

          double timeout_timestamp = std::min(job->getDuration(), time_in_minutes * 60 * 1.0);
          batch_job->setEndingTimeStamp(S4U_Simulation::getClock() + timeout_timestamp);

          // Create and launch a compute service for the pilot job
          std::shared_ptr<ComputeService> cs = std::shared_ptr<ComputeService>(
                  new MultihostMulticoreComputeService(host_to_run_on,
                                                       true, false,
                                                       resources,
                                                       this->default_storage_service
                  ));
          cs->setSimulation(this->simulation);
          job->setComputeService(cs);

          try {
            cs->start(cs, true);
          } catch (std::runtime_error &e) {
            throw;
          }

          // Put the job in the running queue
//          this->running_jobs.insert(std::move(batch_job_ptr));
          this->timeslots.push_back(batch_job->getEndingTimeStamp());

          //remember the allocated resources for the job
          batch_job->setAllocatedResources(resources);


          // Send the "Pilot job has started" callback
          // Note the getCallbackMailbox instead of the popCallbackMailbox, because
          // there will be another callback upon termination.
          try {
            S4U_Mailbox::dputMessage(job->getCallbackMailbox(),
                                     new ComputeServicePilotJobStartedMessage(job, this,
                                                                              this->getPropertyValueAsDouble(
                                                                                      BatchServiceProperty::PILOT_JOB_STARTED_MESSAGE_PAYLOAD)));
          } catch (std::shared_ptr<NetworkError> &cause) {
            throw WorkflowExecutionException(cause);
          }

          SimulationMessage *msg =
                  new AlarmJobTimeOutMessage(job, 0);
          std::shared_ptr<Alarm> alarm_ptr = Alarm::createAndStartAlarm(this->simulation, batch_job->getEndingTimeStamp(), host_to_run_on, this->mailbox_name, msg,
                            "batch_pilot");

          this->pilot_job_alarms[job->getName()] = alarm_ptr;

          // Push my own mailbox_name onto the pilot job!
//          job->pushCallbackMailbox(this->mailbox_name);

          return;
        }
          break;
      }
    }


    void BatchService::processExecuteJobFromBatSched(std::string bat_sched_reply) {
      nlohmann::json execute_events = nlohmann::json::parse(bat_sched_reply);
      WorkflowJob *workflow_job = nullptr;
      BatchJob *batch_job = nullptr;
      std::set<std::unique_ptr<BatchJob>>::iterator it1;
      for (it1 = this->waiting_jobs.begin(); it1 != this->waiting_jobs.end(); it1++) {
        if (std::to_string(it1->get()->getJobID()) == execute_events["job_id"]) {
          batch_job = it1->get();
          workflow_job = batch_job->getWorkflowJob();
          PointerUtil::moveUniquePtrFromSetToSet(it1, &(this->waiting_jobs),
                                                 &(this->running_jobs));
          break;
        }
      }
      if (workflow_job == nullptr) {
        throw std::runtime_error(
                "BatchService::processExecuteJobFromBatSched(): Job received from batsched that does not belong to the list of jobs batchservice has"
        );
      }

      /* Get the nodes and cores per nodes asked for */
      std::string nodes_allocated_by_batsched = execute_events["alloc"];
      std::vector<std::string> allocations;
      boost::split(allocations, nodes_allocated_by_batsched, boost::is_any_of(" "));
      std::vector<unsigned long> node_resources;
      for (auto alloc:allocations) {
        std::vector<std::string> each_allocations;
        boost::split(each_allocations, alloc, boost::is_any_of("-"));
        if (each_allocations.size() < 2) {
          std::string start_node = each_allocations[0];
          std::string::size_type sz;
          int start = std::stoi(start_node, &sz);
          node_resources.push_back(start);
        } else {
          std::string start_node = each_allocations[0];
          std::string end_node = each_allocations[1];
          std::string::size_type sz;
          unsigned long start = std::stoi(start_node, &sz);
          unsigned long end = std::stoi(end_node, &sz);
          for (unsigned long i = start; i < end; i++) {
            node_resources.push_back(i);
          }
        }
      }
      unsigned long num_nodes_allocated = node_resources.size();
      unsigned long time_in_minutes = batch_job->getAllocatedTime();
      unsigned long cores_per_node_asked_for = batch_job->getAllocatedCoresPerNode();

      std::set<std::tuple<std::string, unsigned long, double>> resources = {};
      std::vector<std::string> hosts_assigned = {};
      std::map<std::string, unsigned long>::iterator it;

      for (auto node:node_resources) {
        this->available_nodes_to_cores[this->host_id_to_names[node]] -= cores_per_node_asked_for;
        resources.insert(std::make_tuple(this->host_id_to_names[node], cores_per_node_asked_for,
                                         0)); // TODO: Is setting RAM to 0 ok here?
      }

      processExecution(resources, workflow_job, batch_job, num_nodes_allocated, time_in_minutes,
                       cores_per_node_asked_for);



//        switch (workflow_job->getType()) {
//            case WorkflowJob::STANDARD: {
//                auto job = (StandardJob*) workflow_job;
//                WRENCH_INFO("Creating a StandardJobExecutor on %ld cores for a standard job on %ld nodes",
//                            cores_per_node_asked_for, num_nodes_allocated);
//                // Create a standard job executor
//                std::cout<<"Executor arguments "<<this->mailbox_name<<" "<<std::get<0>(*resources.begin())<<"\n";
//                StandardJobExecutor *executor = new StandardJobExecutor(
//                        this->simulation,
//                        this->mailbox_name,
//                        std::get<0>(*resources.begin()),
//                        (StandardJob *) workflow_job,
//                        resources,
//                        this->default_storage_service,
//                        {{StandardJobExecutorProperty::THREAD_STARTUP_OVERHEAD,
//                                 this->getPropertyValueAsString(
//                                         BatchServiceProperty::THREAD_STARTUP_OVERHEAD)}});
//                this->running_standard_job_executors.insert(std::unique_ptr<StandardJobExecutor>(executor));
//                batch_job->setEndingTimeStamp(S4U_Simulation::getClock() + time_in_minutes * 60);
////          this->running_jobs.insert(std::move(batch_job_ptr));
//                this->timeslots.push_back(batch_job->getEndingTimeStamp());
//                //remember the allocated resources for the job
//                batch_job->setAllocatedResources(resources);
//
//                SimulationMessage* msg =
//                        new AlarmJobTimeOutMessage(job, 0);
//
//                std::unique_ptr<Alarm> alarm_ptr = std::unique_ptr<Alarm>(new Alarm(batch_job->getEndingTimeStamp(), this->hostname, this->mailbox_name, msg,
//                                                                                    "batch_standard"));
//
//                standard_job_alarms.push_back(
//                        std::move(alarm_ptr));
//
//
//                return;
//            }
//                break;
//
//            case WorkflowJob::PILOT: {
//                PilotJob *job = (PilotJob *) workflow_job;
//                WRENCH_INFO("Allocating %ld nodes with %ld cores per node to a pilot job",
//                            num_nodes_allocated, cores_per_node_asked_for);
//
//                std::string host_to_run_on = resources.begin()->first;
//                std::vector<std::string> nodes_for_pilot_job = {};
//                for (auto it = resources.begin(); it != resources.end(); it++) {
//                    nodes_for_pilot_job.push_back(it->first);
//                }
//
//                //set the ending timestamp of the batchjob (pilotjob)
//
//                double timeout_timestamp = std::min(job->getDuration(), time_in_minutes * 60 * 1.0);
//                batch_job->setEndingTimeStamp(S4U_Simulation::getClock() + timeout_timestamp);
//
//                ComputeService *cs =
//                        new MultihostMulticoreComputeService(host_to_run_on,
//                                                             true, false,
//                                                             resources,
//                                                             this->default_storage_service
//                        );
//                cs->setSimulation(this->simulation);
//
//                // Create and launch a compute service for the pilot job
//                job->setComputeService(cs);
//
//
//                // Put the job in the running queue
////          this->running_jobs.insert(std::move(batch_job_ptr));
//                this->timeslots.push_back(batch_job->getEndingTimeStamp());
//
//                //remember the allocated resources for the job
//                batch_job->setAllocatedResources(resources);
//
//
//                // Send the "Pilot job has started" callback
//                // Note the getCallbackMailbox instead of the popCallbackMailbox, because
//                // there will be another callback upon termination.
//                try {
//                    S4U_Mailbox::dputMessage(job->getCallbackMailbox(),
//                                             new ComputeServicePilotJobStartedMessage(job, this,
//                                                                                      this->getPropertyValueAsDouble(
//                                                                                              BatchServiceProperty::PILOT_JOB_STARTED_MESSAGE_PAYLOAD)));
//                } catch (std::shared_ptr<NetworkError> &cause) {
//                    throw WorkflowExecutionException(cause);
//                }
//
//                SimulationMessage* msg =
//                        new AlarmJobTimeOutMessage(job, 0);
//                std::unique_ptr<Alarm> alarm_ptr = std::unique_ptr<Alarm>(new Alarm(batch_job->getEndingTimeStamp(), host_to_run_on, this->mailbox_name, msg,
//                                                                                    "batch_pilot"));
//
//                this->pilot_job_alarms.push_back(
//                        std::move(alarm_ptr));
//
//                // Push my own mailbox_name onto the pilot job!
////          job->pushCallbackMailbox(this->mailbox_name);
//
//                return;
//            }
//                break;
//        }

    }

    void BatchService::notifyJobEventsToBatSched(std::string job_id, std::string status, std::string job_state,
                                                 std::string kill_reason) {
#ifdef ENABLE_BATSCHED
      nlohmann::json batch_submission_data;
      batch_submission_data["now"] = S4U_Simulation::getClock();
      batch_submission_data["events"][0]["timestamp"] = S4U_Simulation::getClock();
      batch_submission_data["events"][0]["type"] = "JOB_COMPLETED";
      batch_submission_data["events"][0]["data"]["job_id"] = job_id;
      batch_submission_data["events"][0]["data"]["status"] = status;
      batch_submission_data["events"][0]["data"]["job_state"] = job_state;
      batch_submission_data["events"][0]["data"]["kill_reason"] = kill_reason;

      std::string data = batch_submission_data.dump();
      std::shared_ptr<BatchNetworkListener> network_listener =
              std::shared_ptr<BatchNetworkListener>(new BatchNetworkListener(this->hostname, this->mailbox_name,
                                                                             std::to_string(this->self_port),
                                                                             std::to_string(this->batsched_port),
                                                                             BatchNetworkListener::NETWORK_LISTENER_TYPE::SENDER_RECEIVER,
                                                                             data));
      network_listener->setSimulation(this->simulation);
      network_listener->start(network_listener, true);
      network_listeners.push_back(network_listener);
#endif

    }


    std::string
    BatchService::convertAvailableResourcesToJsonString(std::map<std::string, unsigned long> avail_resources) {
      std::string output = "";
      std::string convrt = "";
      std::string result = "";
      for (auto it = avail_resources.cbegin(); it != avail_resources.cend(); it++) {
        convrt = std::to_string(it->second);
        output += (it->first) + ":" + (convrt) + ", ";
      }
      result = output.substr(0, output.size() - 2);
      return result;
    }

    std::string
    BatchService::convertResourcesToJsonString(std::set<std::tuple<std::string, unsigned long, double>> resources) {
      // We completely ignore RAM here
      std::string output = "";
      std::string convrt = "";
      std::string result = "";
      for (auto r : resources) {
        convrt = std::to_string(std::get<1>(r));
        output += std::get<0>(r) + ":" + (convrt) + ", ";
      }
      result = output.substr(0, output.size() - 2);
      return result;
    }

    /**
    * @brief Process a "get resource description message"
    * @param answer_mailbox: the mailbox to which the description message should be sent
    */
    void BatchService::processGetResourceInformation(const std::string &answer_mailbox) {
      // Build a dictionary
      std::map<std::string, std::vector<double>> dict;

      // Num hosts
      std::vector<double> num_hosts;
      num_hosts.push_back((double)(this->nodes_to_cores_map.size()));
      dict.insert(std::make_pair("num_hosts", num_hosts));

      // Num cores per hosts
      std::vector<double> num_cores;
      for (auto h : this->nodes_to_cores_map) {
        num_cores.push_back((double) (h.second));
      }
      dict.insert(std::make_pair("num_cores", num_cores));

      // Num idle cores per hosts
      std::vector<double> num_idle_cores;
      for (auto h : this->available_nodes_to_cores) {
        num_idle_cores.push_back((double) (h.second));
      }
      dict.insert(std::make_pair("num_idle_cores", num_idle_cores));

      // Flop rate per host
      std::vector<double> flop_rates;
      for (auto h : this->nodes_to_cores_map) {
        flop_rates.push_back(S4U_Simulation::getFlopRate(h.first));
      }
      dict.insert(std::make_pair("flop_rates", flop_rates));

      // RAM capacity per host
      std::vector<double> ram_capacities;
      for (auto h : this->nodes_to_cores_map) {
        ram_capacities.push_back(S4U_Simulation::getHostMemoryCapacity(h.first));
      }
      dict.insert(std::make_pair("ram_capacities", ram_capacities));

      // RAM availability per host  (0 if something is running, full otherwise)
      std::vector<double> ram_availabilities;
      for (auto h : this->available_nodes_to_cores) {
        if (h.second < S4U_Simulation::getHostMemoryCapacity(h.first)) {
          ram_availabilities.push_back(0.0);
        } else {
          ram_availabilities.push_back(S4U_Simulation::getHostMemoryCapacity(h.first));
        }
      }


      std::vector<double> ttl;
      ttl.push_back(ComputeService::ALL_RAM);
      dict.insert(std::make_pair("ttl", ttl));


      // Send the reply
      ComputeServiceResourceInformationAnswerMessage *answer_message = new ComputeServiceResourceInformationAnswerMessage(
              dict,
              this->getPropertyValueAsDouble(
                      ComputeServiceProperty::RESOURCE_DESCRIPTION_ANSWER_MESSAGE_PAYLOAD));
      try {
        S4U_Mailbox::dputMessage(answer_mailbox, answer_message);
      } catch (std::shared_ptr<NetworkError> &cause) {
        return;
      }
    }
}<|MERGE_RESOLUTION|>--- conflicted
+++ resolved
@@ -1586,13 +1586,9 @@
           exit(2);
         }
 
-<<<<<<< HEAD
         std::string rjms_delay = this->getPropertyValueAsString(BatchServiceProperty::BATCH_RJMS_DELAY);
-        const char *args[] = {"batsched", "-v", algorithm.c_str(), "-o", queue_ordering.c_str(), "--rjms_delay", rjms_delay.c_str(), NULL};
-=======
-	std::string socket_endpoint = "tcp://*:"+std::to_string(this->batsched_port);
-        const char *args[] = {"batsched", "-v", algorithm.c_str(), "-o", queue_ordering.c_str(), "-s", socket_endpoint.c_str(), NULL};
->>>>>>> 013c2783
+	      std::string socket_endpoint = "tcp://*:"+std::to_string(this->batsched_port);
+        const char *args[] = {"batsched", "-v", algorithm.c_str(), "-o", queue_ordering.c_str(), "-s", socket_endpoint.c_str(),  "--rjms_delay", rjms_delay.c_str(), NULL};
         if (execvp(args[0], (char **) args) == -1) {
           exit(3);
         }
