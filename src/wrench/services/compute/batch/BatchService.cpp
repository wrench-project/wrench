/**
 * Copyright (c) 2017-2018. The WRENCH Team.
 *
 * This program is free software: you can redistribute it and/or modify
 * it under the terms of the GNU General Public License as published by
 * the Free Software Foundation, either version 3 of the License, or
 * (at your option) any later version.
 */


#include <json.hpp>
#include <boost/algorithm/string.hpp>
#include <wrench/util/TraceFileLoader.h>

#include "services/compute/standard_job_executor/StandardJobExecutorMessage.h"
#include "wrench/exceptions/WorkflowExecutionException.h"
#include "wrench/logging/TerminalOutput.h"
#include "wrench/services/ServiceMessage.h"
#include "wrench/services/compute/ComputeServiceMessage.h"
#include "wrench/services/compute/batch/BatchService.h"
#include "wrench/services/compute/batch/BatchServiceMessage.h"
#include "wrench/services/compute/multihost_multicore/MultihostMulticoreComputeService.h"
#include "wrench/simgrid_S4U_util/S4U_Mailbox.h"
#include "wrench/simgrid_S4U_util/S4U_Simulation.h"
#include "wrench/simulation/Simulation.h"
#include "wrench/util/MessageManager.h"
#include "wrench/util/PointerUtil.h"
#include "wrench/workflow/job/PilotJob.h"
#include "WorkloadTraceFileReplayer.h"

#ifdef ENABLE_BATSCHED

#include <zmq.hpp>
#include <zmq.h>
#include <sys/types.h>
#include <sys/wait.h>
#include <signal.h>

#endif

XBT_LOG_NEW_DEFAULT_CATEGORY(batch_service, "Log category for Batch Service");

namespace wrench {

    BatchService::~BatchService() {
      MessageManager::cleanUpMessages(this->mailbox_name);
    }


    std::map<std::string, double>
    BatchService::getQueueWaitingTimeEstimate(std::set<std::tuple<std::string, unsigned int, double>> set_of_jobs) {

#ifdef ENABLE_BATSCHED
      return getQueueWaitingTimeEstimateFromBatsched(set_of_jobs);
#else
      throw WorkflowExecutionException(std::shared_ptr<FunctionalityNotAvailable>(new FunctionalityNotAvailable(this)));
#endif
    }

    /**
     * @brief Constructor
     * @param hostname: the hostname on which to start the service
     * @param supports_standard_jobs: true if the compute service should support standard jobs
     * @param supports_pilot_jobs: true if the compute service should support pilot jobs
     * @param compute_hosts: the hosts running in the network
     * @param default_storage_service: the default storage service (or nullptr)
     * @param plist: a property list ({} means "use all defaults")
     */
    BatchService::BatchService(std::string &hostname,
                               bool supports_standard_jobs,
                               bool supports_pilot_jobs,
                               std::vector<std::string> compute_hosts,
                               StorageService *default_storage_service,
                               std::map<std::string, std::string> plist) :
            BatchService(hostname, supports_standard_jobs,
                         supports_pilot_jobs, std::move(compute_hosts),
                         default_storage_service, ComputeService::ALL_CORES, std::move(plist), "") {

    }


    /**
     * @brief Constructor
     * @param hostname: the hostname on which to start the service
     * @param supports_standard_jobs: true if the compute service should support standard jobs
     * @param supports_pilot_jobs: true if the compute service should support pilot jobs
     * @param compute_hosts: the hosts running in the network
     * @param default_storage_service: the default storage service (or nullptr)
     * @param cores_per_host: number of cores used per host
     *              - ComputeService::ALL_CORES to use all cores
     * @param plist: a property list ({} means "use all defaults")
     * @param suffix: suffix to append to the service name and mailbox
     *
     * @throw std::invalid_argument
     */
    BatchService::BatchService(std::string hostname,
                               bool supports_standard_jobs,
                               bool supports_pilot_jobs,
                               std::vector<std::string> compute_hosts,
                               StorageService *default_storage_service,
                               unsigned long cores_per_host,
                               std::map<std::string, std::string> plist, std::string suffix) :
            ComputeService(hostname,
                           "batch" + suffix,
                           "batch" + suffix,
                           supports_standard_jobs,
                           supports_pilot_jobs,
                           default_storage_service) {

      // Set default and specified properties
      this->setProperties(this->default_property_values, std::move(plist));

      if (cores_per_host == 0) {
        throw std::invalid_argument("BatchService::BatchService(): compute hosts should have at least one core");
      }

      if (compute_hosts.empty()) {
        throw std::invalid_argument("BatchService::BatchService(): at least one compute hosts must be provided");
      }

      // Check Platform homogeneity
      double num_cores = Simulation::getHostNumCores(*(compute_hosts.begin()));
      double speed = Simulation::getHostFlopRate(*(compute_hosts.begin()));
      double ram = Simulation::getHostMemoryCapacity(*(compute_hosts.begin()));

      for (auto const &h : compute_hosts) {
        // Compute speed
        if (fabs(speed - Simulation::getHostFlopRate(h)) > DBL_EPSILON) {
          throw std::invalid_argument(
                  "BatchService::BatchService(): Compute hosts for a batch service need to be homogeneous (different flop rates detected)");
        }
        // RAM
        if (fabs(ram - Simulation::getHostMemoryCapacity(h)) > DBL_EPSILON) {

          throw std::invalid_argument(
                  "BatchService::BatchService(): Compute hosts for a batch service need to be homogeneous (different RAM capacities detected)");
        }
        // Num cores
        if (cores_per_host == ComputeService::ALL_CORES) {
          if (Simulation::getHostNumCores(h) != num_cores) {
            throw std::invalid_argument(
                    "BatchService::BatchService(): Compute hosts for a batch service need to be homogeneous (different numbers of cores detected");
          }
        } else {
          if (Simulation::getHostNumCores(h) < cores_per_host) {
            throw std::invalid_argument(
                    "BatchService::BatchService(): Compute host has less thatn the specified number of cores (" +
                    std::to_string(cores_per_host) + "'");
          }
        }
      }

      //create a map for host to cores
      int i = 0;
      for (auto h : compute_hosts) {
        // TODO: Why do we have the "not this->supports_pilot_jobs" below?
        if (cores_per_host < ComputeService::ALL_CORES && not this->supports_pilot_jobs) {
          this->nodes_to_cores_map.insert({h, cores_per_host});
          this->available_nodes_to_cores.insert({h, cores_per_host});
        } else {
          this->nodes_to_cores_map.insert({h, S4U_Simulation::getNumCores(h)});
          this->available_nodes_to_cores.insert({h, S4U_Simulation::getNumCores(h)});
        }
        this->host_id_to_names[i++] = h;
      }

      this->num_cores_per_node = this->nodes_to_cores_map.begin()->second;
      this->total_num_of_nodes = compute_hosts.size();

      // Check that the workload file is valid
      std::string workload_file = this->getPropertyValueAsString(BatchServiceProperty::SIMULATED_WORKLOAD_TRACE_FILE);
      if (not workload_file.empty()) {
        try {
          this->workload_trace = TraceFileLoader::loadFromTraceFile(workload_file, 0);
        } catch (std::exception &e) {
          throw;
        }
        for (auto const &j : this->workload_trace) {
          std::string id = std::get<0>(j);
          double submit_time = std::get<1>(j);
          double flops = std::get<2>(j);
          double requested_flops = std::get<3>(j);
          double requested_ram = std::get<4>(j);
          unsigned int num_nodes = std::get<5>(j);

          if (num_nodes > this->total_num_of_nodes) {
            throw std::invalid_argument("Workload trace file contains a job that requires too many compute nodes");
          }
          if (requested_ram > ram) {
            throw std::invalid_argument("Workload trace file contains a job that requires too much ram per compute nodes");
          }
        }
      }

#ifdef ENABLE_BATSCHED
      this->startBatsched();
#endif
      
    }


    /**
     * @brief Synchronously submit a standard job to the batch service
     *
     * @param job: a standard job
     * @param batch_job_args: batch-specific arguments
     *      - "-N": number of hosts
     *      - "-c": number of cores on each host
     *      - "-t": duration (in seconds)
     *
     * @throw WorkflowExecutionException
     * @throw std::runtime_error
     * @throw std::invalid_argument
     *
     */
    void BatchService::submitStandardJob(StandardJob *job, std::map<std::string, std::string> &batch_job_args) {

      if (this->state == Service::DOWN) {
        throw WorkflowExecutionException(new ServiceIsDown(this));
      }

      //check that the number of requested hosts is valid
      unsigned long num_hosts = 0;
      auto it = batch_job_args.find("-N");
      if (it != batch_job_args.end()) {
        if (sscanf((*it).second.c_str(), "%lu", &num_hosts) != 1) {
          throw std::invalid_argument(
                  "BatchService::submitStandardJob(): Invalid -N value '" + (*it).second + "'");
        }
      } else {
        throw std::invalid_argument(
                "BatchService::submitStandardJob(): Batch Service requires -N (number of hosts) to be specified "
        );
      }

      //check that the number of cores per hosts is valid
      unsigned long num_cores_per_host = 0;
      it = batch_job_args.find("-c");
      if (it != batch_job_args.end()) {
        if (sscanf((*it).second.c_str(), "%lu", &num_cores_per_host) != 1) {
          throw std::invalid_argument(
                  "BatchService::submitStandardJob(): Invalid -c value '" + (*it).second + "'");
        }
      } else {
        throw std::invalid_argument(
                "BatchService::submitStandardJob(): Batch Service requires -c (number of cores per host) to be specified "
        );
      }

      //get job time
      unsigned long time_asked_for = 0;
      it = batch_job_args.find("-t");
      if (it != batch_job_args.end()) {
        if (sscanf((*it).second.c_str(), "%lu", &time_asked_for) != 1) {
          throw std::invalid_argument(
                  "BatchService::submitStandardJob(): Invalid -t value '" + (*it).second + "'");
        }
      } else {
        throw std::invalid_argument(
                "BatchService::submitStandardJob(): Batch Service requires -t (duration in seconds) to be specified "
        );
      }

      // Create a Batch Job
      unsigned long jobid = this->generateUniqueJobId();
      auto *batch_job = new BatchJob(job, jobid, time_asked_for,
                                     num_hosts, num_cores_per_host, -1, S4U_Simulation::getClock());

      // Send a "run a batch job" message to the daemon's mailbox_name
      std::string answer_mailbox = S4U_Mailbox::generateUniqueMailboxName("batch_standard_job_mailbox");
      try {
        S4U_Mailbox::putMessage(this->mailbox_name,
                                new BatchServiceJobRequestMessage(answer_mailbox, batch_job,
                                                                  this->getPropertyValueAsDouble(
                                                                          BatchServiceProperty::SUBMIT_STANDARD_JOB_REQUEST_MESSAGE_PAYLOAD)));
      } catch (std::shared_ptr<NetworkError> &cause) {
        throw WorkflowExecutionException(cause);
      }

      // Get the answer
      std::unique_ptr<SimulationMessage> message = nullptr;
      try {
        message = S4U_Mailbox::getMessage(answer_mailbox);
      } catch (std::shared_ptr<NetworkError> &cause) {
        throw WorkflowExecutionException(cause);
      }

      if (auto msg = dynamic_cast<ComputeServiceSubmitStandardJobAnswerMessage *>(message.get())) {
        // If no success, throw an exception
        if (not msg->success) {
          throw WorkflowExecutionException(msg->failure_cause);
        }

      } else {
        throw std::runtime_error(
                "BatchService::submitStandardJob(): Received an unexpected [" + message->getName() +
                "] message!");
      }

    }


    /**
     * @brief Synchronously submit a pilot job to the compute service
     *
     * @param job: a pilot job
     * @param batch_job_args: batch-specific arguments
     *      - "-N": number of hosts
     *      - "-c": number of cores on each host
     *      - "-t": duration (in seconds)
     *
     * @throw WorkflowExecutionException
     * @throw std::runtime_error
     */
    void BatchService::submitPilotJob(PilotJob *job, std::map<std::string, std::string> &batch_job_args) {

      if (this->state == Service::DOWN) {
        throw WorkflowExecutionException(new ServiceIsDown(this));
      }

      // Check the -N argument
      unsigned long nodes_asked_for = 0;
      std::map<std::string, std::string>::iterator it;
      it = batch_job_args.find("-N");
      if (it != batch_job_args.end()) {
        if (sscanf((*it).second.c_str(), "%lu", &nodes_asked_for) != 1) {
          throw std::runtime_error(
                  "BatchService::submitPilotJob(): Invalid -N value '" + (*it).second + "'");
        }
      } else {
        throw std::invalid_argument(
                "BatchService::submitPilotJob(): Batch Service requires -N (number of hosts) to be specified "
        );
      }

      // Check the -c argument
      unsigned long num_cores_per_hosts = 0;
      it = batch_job_args.find("-c");
      if (it != batch_job_args.end()) {
        if (sscanf((*it).second.c_str(), "%lu", &num_cores_per_hosts) != 1) {
          throw std::runtime_error(
                  "BatchService::submitPilotJob(): Invalid -c value '" + (*it).second + "'");
        }
      } else {
        throw std::invalid_argument(
                "BatchService::submitPilotJob(): Batch Service requires -c (number of cores per host) to be specified "
        );
      }


      // Check the -t argument
      unsigned long time_asked_for = 0;
      it = batch_job_args.find("-t");
      if (it != batch_job_args.end()) {
        if (sscanf((*it).second.c_str(), "%lu", &time_asked_for) != 1) {
          throw std::invalid_argument(
                  "BatchService::submitStandardJob(): Invalid -t value '" + (*it).second + "'");
        }
      } else {
        throw std::invalid_argument(
                "BatchService::submitStandardJob(): Batch Service requires -t (duration in seconds) to be specified "
        );
      }

      //Create a Batch Job
      unsigned long jobid = this->generateUniqueJobId();
      auto *batch_job = new BatchJob(job, jobid, time_asked_for,
                                     nodes_asked_for, num_cores_per_hosts, -1, S4U_Simulation::getClock());

      //  send a "run a batch job" message to the daemon's mailbox_name
      std::string answer_mailbox = S4U_Mailbox::generateUniqueMailboxName("batch_pilot_job_mailbox");
      try {
        S4U_Mailbox::putMessage(this->mailbox_name,
                                new BatchServiceJobRequestMessage(answer_mailbox, batch_job,
                                                                  this->getPropertyValueAsDouble(
                                                                          BatchServiceProperty::SUBMIT_PILOT_JOB_REQUEST_MESSAGE_PAYLOAD)));
      } catch (std::shared_ptr<NetworkError> &cause) {
        throw WorkflowExecutionException(cause);
      }

      // Get the answer
      std::unique_ptr<SimulationMessage> message = nullptr;
      try {
        message = S4U_Mailbox::getMessage(answer_mailbox);
      } catch (std::shared_ptr<NetworkError> &cause) {
        throw WorkflowExecutionException(cause);
      }

      if (auto msg = dynamic_cast<ComputeServiceSubmitPilotJobAnswerMessage *>(message.get())) {
        // If no success, throw an exception
        if (not msg->success) {
          throw WorkflowExecutionException(msg->failure_cause);
        }

      } else {
        throw std::runtime_error(
                "BatchService::submitPilotJob(): Received an unexpected [" + message->getName() +
                "] message!");
      }
      return;
    }

    /**
     * @brief Terminate a standard job submitted to the compute service
     * @param job: the job
     */
    void BatchService::terminateStandardJob(StandardJob *job) {
      throw std::runtime_error("BatchService::terminateStandardJob(): Not implemented in WRENCH yet!");
    }



    /**
     * @brief Main method of the daemon
     *
     * @return 0 on termination
     */
    int BatchService::main() {

      TerminalOutput::setThisProcessLoggingColor(WRENCH_LOGGING_COLOR_MAGENTA);

      WRENCH_INFO("Batch Service starting");

#ifdef ENABLE_BATSCHED
      // Start the Batsched Network Listener
      try {
        this->startBatschedNetworkListener();
      } catch (std::runtime_error &e) {
        throw;
      }
#endif

      // Start the workload trace replayer if needed
      if (not this->workload_trace.empty()) {
        try {
          startBackgroundWorkloadProcess();
        } catch (std::runtime_error &e) {
          throw;
        }
      }

      /** Main loop **/
      bool keep_going = true;
      while (keep_going) {
        keep_going = processNextMessage();

        // Process running jobs
        // TODO: Why do we have to check this? Do we set alarms to do this and we just react to them?
        // TODO: For now, commented out, perhaps useful? We'll see when we add more tests
//        std::set<std::unique_ptr<BatchJob>>::iterator it;
//        for (it = this->running_jobs.begin(); it != this->running_jobs.end();) {
//          if ((*it)->getEndingTimeStamp() <= S4U_Simulation::getClock()) {
//            if ((*it)->getWorkflowJob()->getType() == WorkflowJob::STANDARD) {
//              this->processStandardJobTimeout(
//                      (StandardJob *) (*it)->getWorkflowJob());
//              this->freeUpResources((*it)->getResourcesAllocated());
//              it = this->running_jobs.erase(it);
//            } else if ((*it)->getWorkflowJob()->getType() == WorkflowJob::PILOT) {
//            } else {
//              throw std::runtime_error(
//                      "BatchService::main(): Running a job of type other than Standard and Pilot jobs - Fatal error"
//              );
//            }
//          } else {
//            ++it;
//          }
//        }

#ifdef ENABLE_BATSCHED
        if (keep_going && is_bat_sched_ready) {
          this->sendAllQueuedJobsToBatsched();
        }
#else
        if (keep_going) {
          while (this->scheduleOneQueuedJob());
        }
#endif
      }

      this->clean_exit = true;
      return 0;
    }


    /**
     * @brief Send back notification that a pilot job has expired
     * @param job
     */
    void BatchService::sendPilotJobExpirationNotification(PilotJob *job) {
      try {
        S4U_Mailbox::dputMessage(job->popCallbackMailbox(),
                                 new ComputeServicePilotJobExpiredMessage(job, this,
                                                                          this->getPropertyValueAsDouble(
                                                                                  BatchServiceProperty::PILOT_JOB_EXPIRED_MESSAGE_PAYLOAD)));
      } catch (std::shared_ptr<NetworkError> &cause) {
        return; // ignore
      }
    }

    /**
     * @brief Send back notification that a standard job has failed
     * @param job
     */
    void BatchService::sendStandardJobFailureNotification(StandardJob *job, std::string job_id) {
      WRENCH_INFO("A standard job executor has failed because of timeout %s", job->getName().c_str());

#ifdef ENABLE_BATSCHED
      this->notifyJobEventsToBatSched(job_id, "TIMEOUT", "COMPLETED_FAILED", "");
#endif

      try {
        S4U_Mailbox::putMessage(job->popCallbackMailbox(),
                                new ComputeServiceStandardJobFailedMessage(job, this,
                                                                           std::shared_ptr<FailureCause>(
                                                                                   new ServiceIsDown(this)),
                                                                           this->getPropertyValueAsDouble(
                                                                                   BatchServiceProperty::STANDARD_JOB_FAILED_MESSAGE_PAYLOAD)));
      } catch (std::shared_ptr<NetworkError> &cause) {
        return; // ignore
      }

    }

    /**
     * @brief Increase resource availabilities based on freed resources
     * @param resources
     */
    void BatchService::freeUpResources(std::set<std::tuple<std::string, unsigned long, double>> resources) {
      for (auto r : resources) {
        this->available_nodes_to_cores[std::get<0>(r)] += std::get<1>(r);
      }
    }


    void BatchService::removeJobFromRunningList(BatchJob *job) {
      if (this->running_jobs.find(job) == this->running_jobs.end()) {
        throw std::runtime_error("BatchService::removeJobFromRunningList(): Cannot find job!");
      }
      this->running_jobs.erase(job);
    }

    void BatchService::freeJobFromJobsList(BatchJob *job) {
      if (job == nullptr) {
        return;
      }

      for (auto const & j: this->all_jobs) {
        if (j->getWorkflowJob() == job->getWorkflowJob()) {
          this->all_jobs.erase(j);
          break;
        }
      }
    }


    void BatchService::processPilotJobTimeout(PilotJob *job) {
      auto *cs = (BatchService *) job->getComputeService();
      if (cs == nullptr) {
        throw std::runtime_error(
                "BatchService::terminate(): can't find compute service associated to pilot job");
      }
      try {
        cs->stop();
      } catch (wrench::WorkflowExecutionException &e) {
        return;
      }
    }

    void BatchService::processStandardJobTimeout(StandardJob *job) {
      std::set<std::shared_ptr<StandardJobExecutor>>::iterator it;

      for (it = this->running_standard_job_executors.begin(); it != this->running_standard_job_executors.end(); it++) {
        if (((*it).get())->getJob() == job) {
          ((*it).get())->kill();
          PointerUtil::moveSharedPtrFromSetToSet(it, &(this->running_standard_job_executors),
                                                 &(this->finished_standard_job_executors));
          break;
        }
      }
    }

    /**
    * @brief terminate a running standard job
    * @param job: the job
    */
    void BatchService::terminateRunningStandardJob(StandardJob *job) {

      StandardJobExecutor *executor = nullptr;
      std::set<std::shared_ptr<StandardJobExecutor>>::iterator it;
      for (it = this->running_standard_job_executors.begin();
           it != this->running_standard_job_executors.end(); it++) {
        if (((*it))->getJob() == job) {
          executor = (it->get());
        }
      }
      if (executor == nullptr) {
        throw std::runtime_error(
                "BatchService::terminateRunningStandardJob(): Cannot find standard job executor corresponding to job being terminated");
      }

      // Terminate the executor
      WRENCH_INFO("Terminating a standard job executor");
      executor->kill();

      // Do not update the resource availability, because this is done at a higher level

    }

    std::set<std::tuple<std::string, unsigned long, double>>
    BatchService::scheduleOnHosts(std::string host_selection_algorithm,
                                  unsigned long num_nodes,
                                  unsigned long cores_per_node,
                                  double ram_per_node) {

      if (ram_per_node > Simulation::getHostMemoryCapacity(this->available_nodes_to_cores.begin()->first)) {
        throw std::runtime_error("BatchService::scheduleOnHosts(): Asking for too much RAM per host");
      }
      if (num_nodes > this->available_nodes_to_cores.size()) {
        throw std::runtime_error("BatchService::scheduleOnHosts(): Asking for too many hosts");
      }
      if (cores_per_node > Simulation::getHostNumCores(this->available_nodes_to_cores.begin()->first)) {
        throw std::runtime_error("BatchService::scheduleOnHosts(): Asking for too many cores per host");
      }

      std::set<std::tuple<std::string, unsigned long, double>> resources = {};
      std::vector<std::string> hosts_assigned = {};
      if (host_selection_algorithm == "FIRSTFIT") {
        std::map<std::string, unsigned long>::iterator it;
        unsigned long host_count = 0;
        for (it = this->available_nodes_to_cores.begin();
             it != this->available_nodes_to_cores.end(); it++) {
          if ((*it).second >= cores_per_node) {
            //Remove that many cores from the available_nodes_to_core
            (*it).second -= cores_per_node;
            hosts_assigned.push_back((*it).first);
            resources.insert(std::make_tuple((*it).first, cores_per_node, ram_per_node));
            if (++host_count >= num_nodes) {
              break;
            }
          }
        }
        if (resources.size() < num_nodes) {
          resources = {};
          std::vector<std::string>::iterator it;
          for (it = hosts_assigned.begin(); it != hosts_assigned.end(); it++) {
            available_nodes_to_cores[*it] += cores_per_node;
          }
        }
      } else if (host_selection_algorithm == "BESTFIT") {
        while (resources.size() < num_nodes) {
          unsigned long target_slack = 0;
          std::string target_host = "";
          unsigned long target_num_cores = 0;

          for (auto h : this->available_nodes_to_cores) {
            std::string hostname = std::get<0>(h);
            unsigned long num_available_cores = std::get<1>(h);
            if (num_available_cores < cores_per_node) {
              continue;
            }
            unsigned long tentative_target_num_cores = MIN(num_available_cores, cores_per_node);
            unsigned long tentative_target_slack =
                    num_available_cores - tentative_target_num_cores;

            if (target_host.empty() ||
                (tentative_target_num_cores > target_num_cores) ||
                ((tentative_target_num_cores == target_num_cores) &&
                 (target_slack > tentative_target_slack))) {
              target_host = hostname;
              target_num_cores = tentative_target_num_cores;
              target_slack = tentative_target_slack;
            }
          }
          if (target_host == "") {
            WRENCH_INFO("Didn't find a suitable host");
            resources = {};
            std::vector<std::string>::iterator it;
            for (it = hosts_assigned.begin(); it != hosts_assigned.end(); it++) {
              available_nodes_to_cores[*it] += cores_per_node;
            }
            break;
          }
          this->available_nodes_to_cores[target_host] -= cores_per_node;
          hosts_assigned.push_back(target_host);
          resources.insert(std::make_tuple(target_host, cores_per_node, 0)); // TODO: RAM is set to 0 for now
        }
      } else {
        throw std::invalid_argument(
                "BatchService::scheduleOnHosts(): We don't support " + host_selection_algorithm +
                " as host selection algorithm"
        );
      }

      return resources;
    }

    BatchJob *BatchService::pickJobForScheduling(std::string job_selection_algorithm) {
      if (job_selection_algorithm == "FCFS") {
        BatchJob *batch_job = *this->pending_jobs.begin();
        return batch_job;
      }
      return nullptr;
    }



    /**
     * @brief Schedule one queued job
     * @return true if a job was scheduled, false otherwise
     */
    bool BatchService::scheduleOneQueuedJob() {

      if (this->pending_jobs.empty()) {
        return false;
      }

      BatchJob *batch_job = pickJobForScheduling(this->getPropertyValueAsString(BatchServiceProperty::JOB_SELECTION_ALGORITHM));
      if (batch_job == nullptr) {
        throw std::runtime_error(
                "BatchService::scheduleAllQueuedJobs(): Got no such job in pending queue to dispatch"
        );
      }
      WorkflowJob *workflow_job = batch_job->getWorkflowJob();

      /* Get the nodes and cores per nodes asked for */
      unsigned long cores_per_node_asked_for = batch_job->getAllocatedCoresPerNode();
      unsigned long num_nodes_asked_for = batch_job->getNumNodes();
      unsigned long time_in_minutes = batch_job->getAllocatedTime();

      WRENCH_INFO("Trying to see if I can run job %s", workflow_job->getName().c_str());

      //Try to schedule hosts based on FIRSTFIT OR BESTFIT
      // Asking for the FULL RAM (TODO: Change this?)
      std::set<std::tuple<std::string, unsigned long, double>> resources = this->scheduleOnHosts(
              this->getPropertyValueAsString(BatchServiceProperty::HOST_SELECTION_ALGORITHM),
              num_nodes_asked_for, cores_per_node_asked_for, ComputeService::ALL_CORES);


      if (resources.empty()) {
        WRENCH_INFO("Can't run job %s", workflow_job->getName().c_str());
        return false;
      }

      WRENCH_INFO("RUNNING job %s", workflow_job->getName().c_str());

      // Remove it from the pending list
      for (auto it = this->pending_jobs.begin(); it != this->pending_jobs.end(); it++) {
        if ((*it) == batch_job) {
          this->pending_jobs.erase(it);
          break;
        }
      }

      this->running_jobs.insert(batch_job);

      startJob(resources, workflow_job, batch_job, num_nodes_asked_for, time_in_minutes,
               cores_per_node_asked_for);
      return true;

    }

    /**
    * @brief Declare all current jobs as failed (likely because the daemon is being terminated
    * or has timed out (because it's in fact a pilot job))
    */
    void BatchService::failCurrentStandardJobs(std::shared_ptr<FailureCause> cause) {
      for (auto const & j : this->running_jobs) {
        WorkflowJob *workflow_job = j->getWorkflowJob();
        if (workflow_job->getType() == WorkflowJob::STANDARD) {
          auto *job = (StandardJob *) workflow_job;
          terminateRunningStandardJob(job);
          this->sendStandardJobFailureNotification(job, std::to_string(j->getJobID()));
          this->running_jobs.erase(j);
          this->freeJobFromJobsList(j);
        }
      }

      for (auto it1 = this->pending_jobs.begin(); it1 != this->pending_jobs.end(); it1++) {
        WorkflowJob *workflow_job = (*it1)->getWorkflowJob();
        if (workflow_job->getType() == WorkflowJob::STANDARD) {
          auto *job = (StandardJob *) workflow_job;
          this->sendStandardJobFailureNotification(job, std::to_string((*it1)->getJobID()));
          this->pending_jobs.erase(it1);
          this->freeJobFromJobsList(*it1);
        }
      }

      for (auto it2 = this->waiting_jobs.begin(); it2 != this->waiting_jobs.end(); it2++) {
        WorkflowJob *workflow_job = (*it2)->getWorkflowJob();
        if (workflow_job->getType() == WorkflowJob::STANDARD) {
          auto *job = (StandardJob *) workflow_job;
          this->sendStandardJobFailureNotification(job, std::to_string((*it2)->getJobID()));
          this->waiting_jobs.erase(it2);
          this->freeJobFromJobsList(*it2);
        }
      }
    }


    /**
    * @brief Synchronously terminate a pilot job to the compute service
    *
    * @param job: a pilot job
    *
    * @throw WorkflowExecutionException
    * @throw std::runtime_error
    */
    void BatchService::terminatePilotJob(PilotJob *job) {

      if (this->state == Service::DOWN) {
        throw WorkflowExecutionException(new ServiceIsDown(this));
      }

      std::string answer_mailbox = S4U_Mailbox::generateUniqueMailboxName("terminate_pilot_job");

      // Send a "terminate a pilot job" message to the daemon's mailbox_name
      try {
        S4U_Mailbox::putMessage(this->mailbox_name,
                                new ComputeServiceTerminatePilotJobRequestMessage(answer_mailbox, job,
                                                                                  this->getPropertyValueAsDouble(
                                                                                          BatchServiceProperty::TERMINATE_PILOT_JOB_REQUEST_MESSAGE_PAYLOAD)));
      } catch (std::shared_ptr<NetworkError> &cause) {
        throw WorkflowExecutionException(cause);
      }

      // Get the answer
      std::unique_ptr<SimulationMessage> message = nullptr;

      try {
        message = S4U_Mailbox::getMessage(answer_mailbox);
      } catch (std::shared_ptr<NetworkError> &cause) {
        throw WorkflowExecutionException(cause);
      }

      if (auto msg = dynamic_cast<ComputeServiceTerminatePilotJobAnswerMessage *>(message.get())) {
        // If no success, throw an exception
        if (not msg->success) {
          throw WorkflowExecutionException(msg->failure_cause);
        }

      } else {
        throw std::runtime_error(
                "BatchService::terminatePilotJob(): Received an unexpected [" +
                message->getName() +
                "] message!");
      }
    }


/**
 * @brief Terminate the daemon, dealing with pending/running jobs
 */
    void BatchService::cleanup() {

      if (this->clean_exit) {
        this->setStateToDown();
        WRENCH_INFO("Failing current standard jobs");
        this->failCurrentStandardJobs(std::shared_ptr<FailureCause>(new ServiceIsDown(this)));
      }

#ifdef ENABLE_BATSCHED
      this->stopBatsched();
#endif

      if (this->clean_exit) {
        if (this->supports_pilot_jobs) {
          for (auto &job : this->running_jobs) {
            if ((job)->getWorkflowJob()->getType() == WorkflowJob::PILOT) {
              PilotJob *p_job = (PilotJob *) ((job)->getWorkflowJob());
              BatchService *cs = (BatchService *) p_job->getComputeService();
              if (cs == nullptr) {
                throw std::runtime_error(
                        "BatchService::terminate(): can't find compute service associated to pilot job");
              }
              try {
                cs->stop();
              } catch (wrench::WorkflowExecutionException &e) {
                // ignore
              }
            }
          }
        }
      }

    }


    bool BatchService::processNextMessage() {

      // Wait for a message
      std::unique_ptr<SimulationMessage> message = nullptr;

      try {
        message = S4U_Mailbox::getMessage(this->mailbox_name);
      } catch (std::shared_ptr<NetworkError> &cause) {
        return true;
      } catch (std::shared_ptr<NetworkTimeout> &cause) {
        return true;
      }

      if (message == nullptr) {
        WRENCH_INFO("Got a NULL message... Likely this means we're all done. Aborting!");
        return false;
      }

      WRENCH_INFO("Got a [%s] message", message->getName().c_str());


      if (auto msg = dynamic_cast<ServiceStopDaemonMessage *>(message.get())) {
        this->cleanup();
        // This is Synchronous;
        try {
          S4U_Mailbox::putMessage(msg->ack_mailbox,
                                  new ServiceDaemonStoppedMessage(this->getPropertyValueAsDouble(
                                          BatchServiceProperty::DAEMON_STOPPED_MESSAGE_PAYLOAD)));

        } catch (std::shared_ptr<NetworkError> &cause) {
          return false;
        }
        return false;

      } else if (auto msg = dynamic_cast<ComputeServiceResourceInformationRequestMessage *>(message.get())) {
        processGetResourceInformation(msg->answer_mailbox);
        return true;

      } else if (auto msg = dynamic_cast<BatchServiceJobRequestMessage *>(message.get())) {
        processJobSubmission(msg->job, msg->answer_mailbox);
        return true;

      } else if (auto msg = dynamic_cast<StandardJobExecutorDoneMessage *>(message.get())) {
        processStandardJobCompletion(msg->executor, msg->job);
        return true;

      } else if (auto msg = dynamic_cast<StandardJobExecutorFailedMessage *>(message.get())) {
        processStandardJobFailure(msg->executor, msg->job, msg->cause);
        return true;

      } else if (auto msg = dynamic_cast<ComputeServicePilotJobExpiredMessage *>(message.get())) {
        processPilotJobCompletion(msg->job);
        return true;
      } else if (auto msg = dynamic_cast<ComputeServiceTerminatePilotJobRequestMessage *>(message.get())) {
        processPilotJobTerminationRequest(msg->job, msg->answer_mailbox);
        return true;

      } else if (auto msg = dynamic_cast<AlarmJobTimeOutMessage *>(message.get())) {
        if (msg->job->getWorkflowJob()->getType() == WorkflowJob::STANDARD) {
          this->processStandardJobTimeout((StandardJob *)(msg->job->getWorkflowJob()));
          this->removeJobFromRunningList(msg->job);
          this->freeUpResources(msg->job->getResourcesAllocated());
          this->sendStandardJobFailureNotification((StandardJob *) msg->job->getWorkflowJob(), std::to_string(msg->job->getJobID()));
          return true;
        } else if (msg->job->getWorkflowJob()->getType() == WorkflowJob::PILOT) {
          auto *pilot_job = (PilotJob *) msg->job->getWorkflowJob();
          ComputeService *cs = pilot_job->getComputeService();
          try {
            cs->stop();
          } catch (wrench::WorkflowExecutionException &e) {
            throw std::runtime_error(
                    "BatchService::processNextMessage(): Not able to terminate the pilot job"
            );
          }
          this->processPilotJobCompletion(pilot_job);
          return true;
        } else {
          throw std::runtime_error(
                  "BatchService::processNextMessage(): Alarm about unknown job type"
          );
        }
#ifdef ENABLE_BATSCHED
      } else if (auto msg = dynamic_cast<BatchSchedReadyMessage *>(message.get())) {
        is_bat_sched_ready = true;
        return true;

      } else if (auto msg = dynamic_cast<BatchExecuteJobFromBatSchedMessage *>(message.get())) {
        processExecuteJobFromBatSched(msg->batsched_decision_reply);
        return true;
      } else if (auto msg = dynamic_cast<AlarmNotifyBatschedMessage *>(message.get())) {
        //first forward this notification to the batsched
        this->notifyJobEventsToBatSched(msg->job_id, "SUCCESS", "COMPLETED_SUCCESSFULLY", "");
        return true;
#endif
      } else {
        throw std::runtime_error(
                "BatchService::processNextMessage(): Unknown message type: " +
                std::to_string(message->payload));
        return false;
      }

    }


    /**
     * @brief Process a job submission
     *
     * @param job: the batch job object
     * @param answer_mailbox: the mailbox to which answer messages should be sent
     */
    void BatchService::processJobSubmission(BatchJob *job, std::string answer_mailbox) {

      WRENCH_INFO("Asked to run a batch job with id %ld", job->getJobID());

      // Check whether the job type is supported
      if ((job->getWorkflowJob()->getType() == WorkflowJob::STANDARD) and (not this->supports_standard_jobs)) {
        try {
          S4U_Mailbox::dputMessage(answer_mailbox,
                                   new ComputeServiceSubmitStandardJobAnswerMessage(
                                           (StandardJob *) job->getWorkflowJob(),
                                           this,
                                           false,
                                           std::shared_ptr<FailureCause>(
                                                   new JobTypeNotSupported(
                                                           job->getWorkflowJob(),
                                                           this)),
                                           this->getPropertyValueAsDouble(
                                                   BatchServiceProperty::SUBMIT_STANDARD_JOB_ANSWER_MESSAGE_PAYLOAD)));
        } catch (std::shared_ptr<NetworkError> &cause) {
          return;
        }
        return;
      } else if ((job->getWorkflowJob()->getType() == WorkflowJob::PILOT) and (not this->supports_pilot_jobs)) {
        try {
          S4U_Mailbox::dputMessage(answer_mailbox,
                                   new ComputeServiceSubmitPilotJobAnswerMessage(
                                           (PilotJob *) job->getWorkflowJob(),
                                           this,
                                           false,
                                           std::shared_ptr<FailureCause>(
                                                   new JobTypeNotSupported(
                                                           job->getWorkflowJob(),
                                                           this)),
                                           this->getPropertyValueAsDouble(
                                                   BatchServiceProperty::SUBMIT_PILOT_JOB_ANSWER_MESSAGE_PAYLOAD)));
        } catch (std::shared_ptr<NetworkError> &cause) {
          return;
        }
        return;
      }

      // Check that the job can be admitted in terms of resources:
      //      - number of nodes,
      //      - number of cores per host
      //      - RAM
      unsigned long requested_hosts = job->getNumNodes();
      unsigned long requested_num_cores_per_host = job->getAllocatedCoresPerNode();

      if (job->getWorkflowJob()->getType() == WorkflowJob::STANDARD) {

        double required_ram_per_host = job->getMemoryRequirement();

        if ((requested_hosts > this->available_nodes_to_cores.size()) or
            (requested_num_cores_per_host >
             Simulation::getHostNumCores(this->available_nodes_to_cores.begin()->first)) or
            (required_ram_per_host >
             Simulation::getHostMemoryCapacity(this->available_nodes_to_cores.begin()->first))) {

          {
            try {
              S4U_Mailbox::dputMessage(answer_mailbox,
                                       new ComputeServiceSubmitStandardJobAnswerMessage(
                                               (StandardJob *) job->getWorkflowJob(),
                                               this,
                                               false,
                                               std::shared_ptr<FailureCause>(
                                                       new NotEnoughComputeResources(
                                                               job->getWorkflowJob(),
                                                               this)),
                                               this->getPropertyValueAsDouble(
                                                       BatchServiceProperty::SUBMIT_STANDARD_JOB_ANSWER_MESSAGE_PAYLOAD)));
            } catch (std::shared_ptr<NetworkError> &cause) {}
            return;
          }
        }
      }

      if ((requested_hosts > this->available_nodes_to_cores.size()) or
          (requested_num_cores_per_host >
           Simulation::getHostNumCores(this->available_nodes_to_cores.begin()->first))) {
        try {
          S4U_Mailbox::dputMessage(answer_mailbox,
                                   new ComputeServiceSubmitPilotJobAnswerMessage(
                                           (PilotJob *) job->getWorkflowJob(),
                                           this,
                                           false,
                                           std::shared_ptr<FailureCause>(
                                                   new NotEnoughComputeResources(
                                                           job->getWorkflowJob(),
                                                           this)),
                                           this->getPropertyValueAsDouble(
                                                   BatchServiceProperty::SUBMIT_PILOT_JOB_ANSWER_MESSAGE_PAYLOAD)));
        } catch (std::shared_ptr<NetworkError> &cause) {}
        return;
      }


      if (job->getWorkflowJob()->getType() == WorkflowJob::STANDARD) {

        try {
          S4U_Mailbox::dputMessage(answer_mailbox,
                                   new ComputeServiceSubmitStandardJobAnswerMessage(
                                           (StandardJob *) job->getWorkflowJob(), this,
                                           true,
                                           nullptr,
                                           this->getPropertyValueAsDouble(
                                                   BatchServiceProperty::SUBMIT_STANDARD_JOB_ANSWER_MESSAGE_PAYLOAD)));
        } catch (std::shared_ptr<NetworkError> &cause) {
          return;
        }
      } else if (job->getWorkflowJob()->getType() == WorkflowJob::PILOT) {
        try {
          S4U_Mailbox::dputMessage(answer_mailbox,
                                   new ComputeServiceSubmitPilotJobAnswerMessage(
                                           (PilotJob *) job->getWorkflowJob(), this,
                                           true,
                                           nullptr,
                                           this->getPropertyValueAsDouble(
                                                   BatchServiceProperty::SUBMIT_PILOT_JOB_ANSWER_MESSAGE_PAYLOAD)));
        } catch (std::shared_ptr<NetworkError> &cause) {
          return;
        }
      }
      this->all_jobs.insert(std::unique_ptr<BatchJob>(job));
      this->pending_jobs.push_back(job);
    }

    /**
     * @brief Process a pilot job completion
     *
     * @param job: the pilot job
     */
    void BatchService::processPilotJobCompletion(PilotJob *job) {

      // Remove the job from the running job list
      BatchJob *batch_job = nullptr;
      for (auto it = this->running_jobs.begin(); it != this->running_jobs.end();) {
        if ((*it)->getWorkflowJob() == job) {
          batch_job = (*it);
          break;
        }
      }

      if (batch_job == nullptr) {
        throw std::runtime_error(
                "BatchService::processPilotJobCompletion():  Pilot job completion message recevied but no such pilot jobs found in queue"
        );
      }

      this->removeJobFromRunningList(batch_job);
      this->freeUpResources(batch_job->getResourcesAllocated());
      if (this->pilot_job_alarms[job->getName()] != nullptr) {
        this->pilot_job_alarms[job->getName()]->kill();
      }

      //first forward this notification to the batsched
#ifdef ENABLE_BATSCHED
      this->notifyJobEventsToBatSched(std::to_string(batch_job->getJobID()), "SUCCESS", "COMPLETED_SUCCESSFULLY", "");
#endif

      // Forward the notification
      try {
        this->sendPilotJobExpirationNotification(job);
      } catch (std::runtime_error &e) {
        return;
      }
      return;
    }


    /**
     * @brief Process a pilot job termination request
     *
     * @param job: the job to terminate
     * @param answer_mailbox: the mailbox to which the answer message should be sent
     */
    void BatchService::processPilotJobTerminationRequest(PilotJob *job, std::string answer_mailbox) {

      std::string job_id;
      for (auto it = this->pending_jobs.begin(); it != this->pending_jobs.end(); it++) {
        if ((*it)->getWorkflowJob() == job) {
          job_id = std::to_string((*it)->getJobID());
          this->pending_jobs.erase(it);
          ComputeServiceTerminatePilotJobAnswerMessage *answer_message = new ComputeServiceTerminatePilotJobAnswerMessage(
                  job, this, true, nullptr,
                  this->getPropertyValueAsDouble(
                          BatchServiceProperty::TERMINATE_PILOT_JOB_ANSWER_MESSAGE_PAYLOAD));
          try {
            S4U_Mailbox::dputMessage(answer_mailbox, answer_message);
          } catch (std::shared_ptr<NetworkError> &cause) {
            return;
          }
          this->freeJobFromJobsList(*it);
          //first forward this notification to the batsched
#ifdef ENABLE_BATSCHED
          this->notifyJobEventsToBatSched(job_id, "TIMEOUT", "NOT_SUBMITTED", "");
#endif
          return;
        }
      }

      for (auto it2 = this->waiting_jobs.begin(); it2 != this->waiting_jobs.end(); it2++) {
        if ((*it2)->getWorkflowJob() == job) {
          job_id = std::to_string((*it2)->getJobID());
          this->waiting_jobs.erase(it2);
          ComputeServiceTerminatePilotJobAnswerMessage *answer_message = new ComputeServiceTerminatePilotJobAnswerMessage(
                  job, this, true, nullptr,
                  this->getPropertyValueAsDouble(
                          BatchServiceProperty::TERMINATE_PILOT_JOB_ANSWER_MESSAGE_PAYLOAD));
          try {
            S4U_Mailbox::dputMessage(answer_mailbox, answer_message);
          } catch (std::shared_ptr<NetworkError> &cause) {
            return;
          }
          this->freeJobFromJobsList(*it2);
          //first forward this notification to the batsched
#ifdef ENABLE_BATSCHED
          this->notifyJobEventsToBatSched(job_id, "TIMEOUT", "NOT_SUBMITTED", "");
#endif
          return;
        }
      }

      for (auto it1 = this->running_jobs.begin(); it1 != this->running_jobs.end();) {
        if ((*it1)->getWorkflowJob() == job) {
          job_id = std::to_string((*it1)->getJobID());
          this->processPilotJobTimeout((PilotJob *) (*it1)->getWorkflowJob());
          // Update the cores count in the available resources
          std::set<std::tuple<std::string, unsigned long, double>> resources = (*it1)->getResourcesAllocated();
          for (auto r : resources) {
            this->available_nodes_to_cores[std::get<0>(r)] += std::get<1>(r);
          }
          ComputeServiceTerminatePilotJobAnswerMessage *answer_message = new ComputeServiceTerminatePilotJobAnswerMessage(
                  job, this, true, nullptr,
                  this->getPropertyValueAsDouble(
                          BatchServiceProperty::TERMINATE_PILOT_JOB_ANSWER_MESSAGE_PAYLOAD));
          try {
            S4U_Mailbox::dputMessage(answer_mailbox, answer_message);
          } catch (std::shared_ptr<NetworkError> &cause) {
            return;
          }
          //this is the list of raw pointers
          this->running_jobs.erase(it1);

          //this is the list of unique pointers
          this->freeJobFromJobsList(*it1);
          //first forward this notification to the batsched
#ifdef ENABLE_BATSCHED
          this->notifyJobEventsToBatSched(job_id, "TIMEOUT", "COMPLETED_FAILED", "");
#endif
          return;
        } else {
          ++it1;
        }
      }


      // If we got here, we're in trouble
      WRENCH_INFO("Trying to terminate a pilot job that's neither pending nor running!");
      ComputeServiceTerminatePilotJobAnswerMessage *answer_message = new ComputeServiceTerminatePilotJobAnswerMessage(
              job, this, false, std::shared_ptr<FailureCause>(new JobCannotBeTerminated(job)),
              this->getPropertyValueAsDouble(
                      BatchServiceProperty::TERMINATE_PILOT_JOB_ANSWER_MESSAGE_PAYLOAD));
      try {
        S4U_Mailbox::dputMessage(answer_mailbox, answer_message);
      } catch (std::shared_ptr<NetworkError> &cause) {
        return;
      }
    }

    /**
     * @brief Process a standard job completion
     * @param executor: the standard job executor
     * @param job: the job
     *
     * @throw std::runtime_error
     */
    void BatchService::processStandardJobCompletion(StandardJobExecutor *executor, StandardJob *job) {
      bool executor_on_the_list = false;
      std::set<std::shared_ptr<StandardJobExecutor>>::iterator it;
      for (it = this->running_standard_job_executors.begin(); it != this->running_standard_job_executors.end(); it++) {
        if ((*it).get() == executor) {
          PointerUtil::moveSharedPtrFromSetToSet(it, &(this->running_standard_job_executors),
                                                 &(this->finished_standard_job_executors));
          executor_on_the_list = true;
          this->standard_job_alarms[job->getName()]->kill();
          break;
        }
      }

      if (not executor_on_the_list) {
        throw std::runtime_error(
                "BatchService::processStandardJobCompletion(): Received a standard job completion, but the executor is not in the executor list");
      }

      // Look for the corresponding batch job
      BatchJob *batch_job = nullptr;
      for (auto const & rj : this->running_jobs) {
        if (rj->getWorkflowJob() == job) {
          batch_job = rj;
          break;
        }
      }

      if (batch_job == nullptr) {
        throw std::runtime_error(
                "BatchService::processStandardJobCompletion(): Received a standard job completion, but the job is not in the running job list");
      }

      // Free up resources (by finding the corresponding BatchJob)
      this->freeUpResources(batch_job->getResourcesAllocated());

      // Remove the job from the running job list
      this->removeJobFromRunningList(batch_job);


      WRENCH_INFO("A standard job executor has completed job %s", job->getName().c_str());

      //first forward this notification to the batsched
#ifdef ENABLE_BATSCHED
      this->notifyJobEventsToBatSched(std::to_string(batch_job->getJobID()), "SUCCESS", "COMPLETED_SUCCESSFULLY", "");
#endif

      // Send the callback to the originator
      try {
        S4U_Mailbox::dputMessage(job->popCallbackMailbox(),
                                 new ComputeServiceStandardJobDoneMessage(job, this,
                                                                          this->getPropertyValueAsDouble(
                                                                                  BatchServiceProperty::STANDARD_JOB_DONE_MESSAGE_PAYLOAD)));
      } catch (std::shared_ptr<NetworkError> &cause) {
        return;
      }

      //Free the job from the global (pending, running, waiting) job list, (doing this at the end of this method to make sure
      // this job is not used anymore anywhere)
      this->freeJobFromJobsList(batch_job);

      return;
    }

    /**
     * @brief Process a work failure
     * @param worker_thread: the worker thread that did the work
     * @param work: the work
     * @param cause: the cause of the failure
     */
    void BatchService::processStandardJobFailure(StandardJobExecutor *executor,
                                                 StandardJob *job,
                                                 std::shared_ptr<FailureCause> cause) {

      bool executor_on_the_list = false;
      std::set<std::shared_ptr<StandardJobExecutor>>::iterator it;
      for (it = this->running_standard_job_executors.begin(); it != this->running_standard_job_executors.end(); it++) {
        if ((*it).get() == executor) {
          PointerUtil::moveSharedPtrFromSetToSet(it, &(this->running_standard_job_executors),
                                                 &(this->finished_standard_job_executors));
          executor_on_the_list = true;
          this->standard_job_alarms[job->getName()]->kill();
          break;
        }
      }

      if (not executor_on_the_list) {
        throw std::runtime_error(
                "BatchService::processStandardJobCompletion(): Received a standard job completion, but the executor is not in the executor list");
      }

      // Free up resources (by finding the corresponding BatchJob)
      BatchJob *batch_job = nullptr;
      for (auto const & rj : this->running_jobs) {
        if (rj->getWorkflowJob() == job) {
          batch_job = rj;
        }
      }

      if (batch_job == nullptr) {
        throw std::runtime_error(
                "BatchService::processStandardJobFailure(): Received a standard job completion, but the job is not in the running job list");
      }

      this->freeUpResources(batch_job->getResourcesAllocated());
      this->removeJobFromRunningList(batch_job);


      WRENCH_INFO("A standard job executor has failed to perform job %s", job->getName().c_str());

      //first forward this notification to the batsched
#ifdef ENABLE_BATSCHED
      this->notifyJobEventsToBatSched(std::to_string(batch_job->getJobID()), "TIMEOUT", "COMPLETED_FAILED", "");
#endif

      this->sendStandardJobFailureNotification(job, std::to_string((batch_job->getJobID())));
      //Free the job from the global (pending, running, waiting) job list, (doing this at the end of this method to make sure
      // this job is not used anymore anywhere)
      this->freeJobFromJobsList(batch_job);

    }


    unsigned long BatchService::generateUniqueJobId() {
      static unsigned long jobid = 1;
      return jobid++;
    }




    void
    BatchService::startJob(std::set<std::tuple<std::string, unsigned long, double>> resources,
                           WorkflowJob *workflow_job,
                           BatchJob *batch_job, unsigned long num_nodes_allocated,
                           unsigned long time_in_minutes,
                           unsigned long cores_per_node_asked_for) {
      switch (workflow_job->getType()) {
        case WorkflowJob::STANDARD: {
          auto job = (StandardJob *) workflow_job;
          WRENCH_INFO("Creating a StandardJobExecutor on %ld cores for a standard job on %ld nodes",
                      cores_per_node_asked_for, num_nodes_allocated);
          // Create a standard job executor
          std::shared_ptr<StandardJobExecutor> executor = std::shared_ptr<StandardJobExecutor>(
                  new StandardJobExecutor(
                          this->simulation,
                          this->mailbox_name,
                          std::get<0>(*resources.begin()),
                          (StandardJob *) workflow_job,
                          resources,
                          this->default_storage_service,
                          {{StandardJobExecutorProperty::THREAD_STARTUP_OVERHEAD,
                                   this->getPropertyValueAsString(
                                           BatchServiceProperty::THREAD_STARTUP_OVERHEAD)}}));
          executor->start(executor, true);

          this->running_standard_job_executors.insert(executor);
          batch_job->setEndingTimeStamp(S4U_Simulation::getClock() + time_in_minutes * 60);
//          this->running_jobs.insert(std::move(batch_job_ptr));
          this->timeslots.push_back(batch_job->getEndingTimeStamp());
          //remember the allocated resources for the job
          batch_job->setAllocatedResources(resources);

          SimulationMessage *msg =
                  new AlarmJobTimeOutMessage(batch_job, 0);

          std::shared_ptr<Alarm> alarm_ptr = Alarm::createAndStartAlarm(this->simulation,
                                                                        batch_job->getEndingTimeStamp(), this->hostname,
                                                                        this->mailbox_name, msg,
                                                                        "batch_standard");
          standard_job_alarms[job->getName()] = alarm_ptr;


          return;
        }
          break;

        case WorkflowJob::PILOT: {
          PilotJob *job = (PilotJob *) workflow_job;
          WRENCH_INFO("Allocating %ld nodes with %ld cores per node to a pilot job",
                      num_nodes_allocated, cores_per_node_asked_for);

          std::vector<std::string> nodes_for_pilot_job = {};
          for (auto r : resources) {
            nodes_for_pilot_job.push_back(std::get<0>(r));
          }
          std::string host_to_run_on = nodes_for_pilot_job[0];

          //set the ending timestamp of the batchjob (pilotjob)

          double timeout_timestamp = std::min(job->getDuration(), time_in_minutes * 60 * 1.0);
          batch_job->setEndingTimeStamp(S4U_Simulation::getClock() + timeout_timestamp);

          // Create and launch a compute service for the pilot job
          std::shared_ptr<ComputeService> cs = std::shared_ptr<ComputeService>(
                  new MultihostMulticoreComputeService(host_to_run_on,
                                                       true, false,
                                                       resources,
                                                       this->default_storage_service
                  ));
          cs->setSimulation(this->simulation);
          job->setComputeService(cs);

          try {
            cs->start(cs, true);
          } catch (std::runtime_error &e) {
            throw;
          }

          // Put the job in the running queue
//          this->running_jobs.insert(std::move(batch_job_ptr));
          this->timeslots.push_back(batch_job->getEndingTimeStamp());

          //remember the allocated resources for the job
          batch_job->setAllocatedResources(resources);


          // Send the "Pilot job has started" callback
          // Note the getCallbackMailbox instead of the popCallbackMailbox, because
          // there will be another callback upon termination.
          try {
            S4U_Mailbox::dputMessage(job->getCallbackMailbox(),
                                     new ComputeServicePilotJobStartedMessage(job, this,
                                                                              this->getPropertyValueAsDouble(
                                                                                      BatchServiceProperty::PILOT_JOB_STARTED_MESSAGE_PAYLOAD)));
          } catch (std::shared_ptr<NetworkError> &cause) {
            throw WorkflowExecutionException(cause);
          }

          SimulationMessage *msg =
                  new AlarmJobTimeOutMessage(batch_job, 0);
          std::shared_ptr<Alarm> alarm_ptr = Alarm::createAndStartAlarm(this->simulation,
                                                                        batch_job->getEndingTimeStamp(), host_to_run_on,
                                                                        this->mailbox_name, msg,
                                                                        "batch_pilot");

          this->pilot_job_alarms[job->getName()] = alarm_ptr;

          // Push my own mailbox_name onto the pilot job!
//          job->pushCallbackMailbox(this->mailbox_name);

          return;
        }
          break;
      }
    }




    /**
    * @brief Process a "get resource description message"
    * @param answer_mailbox: the mailbox to which the description message should be sent
    */
    void BatchService::processGetResourceInformation(const std::string &answer_mailbox) {
      // Build a dictionary
      std::map<std::string, std::vector<double>> dict;

      // Num hosts
      std::vector<double> num_hosts;
      num_hosts.push_back((double) (this->nodes_to_cores_map.size()));
      dict.insert(std::make_pair("num_hosts", num_hosts));

      // Num cores per hosts
      std::vector<double> num_cores;
      for (auto h : this->nodes_to_cores_map) {
        num_cores.push_back((double) (h.second));
      }
      dict.insert(std::make_pair("num_cores", num_cores));

      // Num idle cores per hosts
      std::vector<double> num_idle_cores;
      for (auto h : this->available_nodes_to_cores) {
        num_idle_cores.push_back((double) (h.second));
      }
      dict.insert(std::make_pair("num_idle_cores", num_idle_cores));

      // Flop rate per host
      std::vector<double> flop_rates;
      for (auto h : this->nodes_to_cores_map) {
        flop_rates.push_back(S4U_Simulation::getFlopRate(h.first));
      }
      dict.insert(std::make_pair("flop_rates", flop_rates));

      // RAM capacity per host
      std::vector<double> ram_capacities;
      for (auto h : this->nodes_to_cores_map) {
        ram_capacities.push_back(S4U_Simulation::getHostMemoryCapacity(h.first));
      }
      dict.insert(std::make_pair("ram_capacities", ram_capacities));

      // RAM availability per host  (0 if something is running, full otherwise)
      std::vector<double> ram_availabilities;
      for (auto h : this->available_nodes_to_cores) {
        if (h.second < S4U_Simulation::getHostMemoryCapacity(h.first)) {
          ram_availabilities.push_back(0.0);
        } else {
          ram_availabilities.push_back(S4U_Simulation::getHostMemoryCapacity(h.first));
        }
      }


      std::vector<double> ttl;
      ttl.push_back(ComputeService::ALL_RAM);
      dict.insert(std::make_pair("ttl", ttl));


      // Send the reply
      ComputeServiceResourceInformationAnswerMessage *answer_message = new ComputeServiceResourceInformationAnswerMessage(
              dict,
              this->getPropertyValueAsDouble(
                      ComputeServiceProperty::RESOURCE_DESCRIPTION_ANSWER_MESSAGE_PAYLOAD));
      try {
        S4U_Mailbox::dputMessage(answer_mailbox, answer_message);
      } catch (std::shared_ptr<NetworkError> &cause) {
        return;
      }
    }

    /**
     * @brief Start the process that will replay the background load
     *
     * @throw std::runtime_error
     */
    void BatchService::startBackgroundWorkloadProcess() {
      if (this->workload_trace.empty()) {
        throw std::runtime_error("BatchService::startBackgroundWorkloadProcess(): no workload trace file specified");
      }

      // Create the trace replayer process
      this->workload_trace_replayer = std::shared_ptr<WorkloadTraceFileReplayer>(
              new WorkloadTraceFileReplayer(this->simulation, S4U_Simulation::getHostName(), this,
                                            this->num_cores_per_node, this->workload_trace)
      );
      try {
        this->workload_trace_replayer->setSimulation(this->simulation);
        this->workload_trace_replayer->start(this->workload_trace_replayer, true);
      } catch (std::runtime_error &e) {
        throw;
      }
      return;
    }


    /********************************************************************************************/
    /** BATSCHED INTERFACE METHODS BELOW                                                        */
    /********************************************************************************************/

#ifdef ENABLE_BATSCHED

    /**
     * @brief: Start a batsched process
     *           - exit code 1: unsupported algorithm
     *           - exit code 2: unsupported queuing option
     *           - exit code 3: execvp error
     */
    void BatchService::startBatsched() {

      this->batsched_port = 28000 + S4U_Mailbox::generateUniqueSequenceNumber();
      this->pid = getpid();


      int top_pid = fork();
      if (top_pid == 0) { // Child process that will exec batsched

        std::string algorithm = this->getPropertyValueAsString(BatchServiceProperty::BATCH_SCHEDULING_ALGORITHM);
        bool is_supported = this->scheduling_algorithms.find(algorithm) != this->scheduling_algorithms.end();
        if (not is_supported) {
          exit(1);
        }

        std::string queue_ordering = this->getPropertyValueAsString(
                BatchServiceProperty::BATCH_QUEUE_ORDERING_ALGORITHM);
        bool is_queue_ordering_available =
                this->queue_ordering_options.find(queue_ordering) != this->queue_ordering_options.end();
        if (not is_queue_ordering_available) {
          std::cerr << "The queue ordering option " + queue_ordering + " is not supported by the batch service" << "\n";
          exit(2);
        }

        std::string rjms_delay = this->getPropertyValueAsString(BatchServiceProperty::BATCH_RJMS_DELAY);
        std::string socket_endpoint = "tcp://*:" + std::to_string(this->batsched_port);
        const char *args[] = {"batsched", "-v", algorithm.c_str(), "-o", queue_ordering.c_str(), "-s",
                              socket_endpoint.c_str(), "--rjms_delay", rjms_delay.c_str(), NULL};
        if (execvp(args[0], (char **) args) == -1) {
          exit(3);
        }


      } else if (top_pid > 0) {
        // parent process
        sleep(1); // Wait one second to let batsched the time to start (this is pretty ugly)
        int exit_code = waitpid(top_pid, NULL, WNOHANG);
        switch (exit_code) {
          case 0: {
            int tether[2]; // this is a local variable, only defined in this scope
            if (pipe(tether) != 0) {  // the pipe however is opened during the whole duration of both processes
              throw std::runtime_error("startBatsched(): pipe failed.");
            }
            //now fork a process that sleeps until its parent is dead
            int nested_pid = fork();

            if (nested_pid > 0) {
              //I am the parent, whose child fork exec'd batsched
            } else if (nested_pid == 0) {
              char foo;
              close(tether[1]); // closing write end
              read(tether[0], &foo, 1); // blocking read which returns when the parent dies

              //check if the child that forked batsched is still running
              if (getpgid(top_pid)) {
                kill(top_pid, SIGKILL); //kill the other child that fork exec'd batsched
              }
              //my parent has died so, I will kill myself instead of exiting and becoming a zombie
              kill(getpid(), SIGKILL);
              //exit(is_sent); //if exit myself and become a zombie :D

            }
          }
            return;
          case 1:
            throw std::runtime_error(
                    "startBatsched(): Scheduling algorithm " +
                    this->getPropertyValueAsString(BatchServiceProperty::BATCH_SCHEDULING_ALGORITHM) +
                    " not supported by the batch service");
          case 2:
            throw std::runtime_error(
                    "startBatsched(): Queuing option " +
                    this->getPropertyValueAsString(BatchServiceProperty::BATCH_QUEUE_ORDERING_ALGORITHM) +
                    "not supported by the batch service");
          case 3:
            throw std::runtime_error(
                    "startBatsched(): Cannot start the batsched process");
          default:
            throw std::runtime_error(
                    "startBatsched(): Unknown fatal error");
        }

      } else {
        // fork failed
        throw std::runtime_error(
                "Error while fork-exec of batsched"
        );
      }
    }


    /**
     * @brief: Stop the batsched process
     */
    void BatchService::stopBatsched() {
       // Stop Batsched
      zmq::context_t context(1);
      zmq::socket_t socket(context, ZMQ_REQ);
      socket.connect("tcp://localhost:" + std::to_string(this->batsched_port));


      nlohmann::json simulation_ends_msg;
      simulation_ends_msg["now"] = S4U_Simulation::getClock();
      simulation_ends_msg["events"][0]["timestamp"] = S4U_Simulation::getClock();
      simulation_ends_msg["events"][0]["type"] = "SIMULATION_ENDS";
      simulation_ends_msg["events"][0]["data"] = {};
      std::string data_to_send = simulation_ends_msg.dump();

      zmq::message_t request(strlen(data_to_send.c_str()));
      memcpy(request.data(), data_to_send.c_str(), strlen(data_to_send.c_str()));
      socket.send(request);

      //  Get the reply.
      zmq::message_t reply;
      socket.recv(&reply);

      // TODO: Is this below useful?
      std::string reply_data;
      reply_data = std::string(static_cast<char *>(reply.data()), reply.size());

    }


    std::map<std::string, double>
    BatchService::getQueueWaitingTimeEstimateFromBatsched(std::set<std::tuple<std::string, unsigned int, double>> set_of_jobs) {
          nlohmann::json batch_submission_data;
      batch_submission_data["now"] = S4U_Simulation::getClock();

      int idx = 0;
      batch_submission_data["events"] = nlohmann::json::array();
      for (auto job : set_of_jobs) {
        batch_submission_data["events"][idx]["timestamp"] = S4U_Simulation::getClock();
        batch_submission_data["events"][idx]["type"] = "QUERY";
        batch_submission_data["events"][idx]["data"]["requests"]["estimate_waiting_time"]["job_id"] = std::get<0>(job);
        batch_submission_data["events"][idx]["data"]["requests"]["estimate_waiting_time"]["job"]["id"] = std::get<0>(
                job);
        batch_submission_data["events"][idx]["data"]["requests"]["estimate_waiting_time"]["job"]["res"] = std::get<1>(
                job);
        batch_submission_data["events"][idx++]["data"]["requests"]["estimate_waiting_time"]["job"]["walltime"] = std::get<2>(
                job);
      }


      std::string batchsched_query_mailbox = S4U_Mailbox::generateUniqueMailboxName("batchsched_query_mailbox");
      std::string data = batch_submission_data.dump();
      std::shared_ptr<BatchNetworkListener> network_listener =
              std::unique_ptr<BatchNetworkListener>(new BatchNetworkListener(this->hostname, batchsched_query_mailbox,
                                                                             std::to_string(this->batsched_port),
                                                                             BatchNetworkListener::NETWORK_LISTENER_TYPE::SENDER_RECEIVER,
                                                                             data));
      network_listener->setSimulation(this->simulation);
      network_listener->start(network_listener, true);
      network_listeners.push_back(std::move(network_listener));
      this->is_bat_sched_ready = false;


      std::map<std::string, double> jobs_estimated_waiting_time = {};
      for (auto job : set_of_jobs) {
        // Get the answer
        std::unique_ptr<SimulationMessage> message = nullptr;
        try {
          message = S4U_Mailbox::getMessage(batchsched_query_mailbox);
        } catch (std::shared_ptr<NetworkError> &cause) {
          throw WorkflowExecutionException(cause);
        }

        if (auto *msg = dynamic_cast<BatchQueryAnswerMessage *>(message.get())) {
          jobs_estimated_waiting_time[std::get<0>(job)] = msg->estimated_waiting_time;
        } else {
          throw std::runtime_error(
                  "BatchService::getQueueWaitingTimeEstimate(): Received an unexpected [" + message->getName() +
                  "] message!");
        }
      }
      return jobs_estimated_waiting_time;
    }

<<<<<<< HEAD
      /**
     * @brief Notify a job even to BATSCHED (BATSCHED ONLY)
     * @param job_id
     * @param status
     * @param job_state
     * @param kill_reason
     */
    void BatchService::notifyJobEventsToBatSched(std::string job_id, std::string status, std::string job_state,
                                                 std::string kill_reason) {
      nlohmann::json batch_submission_data;
      batch_submission_data["now"] = S4U_Simulation::getClock();
      batch_submission_data["events"][0]["timestamp"] = S4U_Simulation::getClock();
      batch_submission_data["events"][0]["type"] = "JOB_COMPLETED";
      batch_submission_data["events"][0]["data"]["job_id"] = job_id;
      batch_submission_data["events"][0]["data"]["status"] = status;
      batch_submission_data["events"][0]["data"]["job_state"] = job_state;
      batch_submission_data["events"][0]["data"]["kill_reason"] = kill_reason;

      std::string data = batch_submission_data.dump();
      std::shared_ptr<BatchNetworkListener> network_listener =
              std::shared_ptr<BatchNetworkListener>(new BatchNetworkListener(this->hostname, this->mailbox_name,
                                                                             std::to_string(this->batsched_port),
                                                                             BatchNetworkListener::NETWORK_LISTENER_TYPE::SENDER_RECEIVER,
                                                                             data));
      network_listener->setSimulation(this->simulation);
      network_listener->start(network_listener, true);
      network_listeners.push_back(network_listener);
    }

    /**
     * @brief Start a network listener process (for BATSCHED only)
     */
    void BatchService::startBatschedNetworkListener() {

      nlohmann::json compute_resources_map;
      compute_resources_map["now"] = S4U_Simulation::getClock();
      compute_resources_map["events"][0]["timestamp"] = S4U_Simulation::getClock();
      compute_resources_map["events"][0]["type"] = "SIMULATION_BEGINS";
      compute_resources_map["events"][0]["data"]["nb_resources"] = this->nodes_to_cores_map.size();
      compute_resources_map["events"][0]["data"]["allow_time_sharing"] = false;
      compute_resources_map["events"][0]["data"]["config"]["redis"]["enabled"] = false;
      std::map<std::string, unsigned long>::iterator it;
      int count = 0;
      for (it = this->nodes_to_cores_map.begin(); it != this->nodes_to_cores_map.end(); it++) {
        compute_resources_map["events"][0]["data"]["resources_data"][count]["id"] = std::to_string(count);
        compute_resources_map["events"][0]["data"]["resources_data"][count]["name"] = it->first;
        compute_resources_map["events"][0]["data"]["resources_data"][count]["core"] = it->second;
        compute_resources_map["events"][0]["data"]["resources_data"][count++]["state"] = "idle";
      }
      std::string data = compute_resources_map.dump();


      try {
        std::shared_ptr<BatchNetworkListener> network_listener =
                std::shared_ptr<BatchNetworkListener>(new BatchNetworkListener(this->hostname, this->mailbox_name,
                                                                               std::to_string(this->batsched_port),
                                                                               BatchNetworkListener::NETWORK_LISTENER_TYPE::SENDER_RECEIVER,
                                                                               data));
        network_listener->setSimulation(this->simulation);
        network_listener->start(network_listener, true);
        this->network_listeners.push_back(std::move(network_listener));
      } catch (std::runtime_error &e) {
        throw;
      }
    }

   void BatchService::sendAllQueuedJobsToBatsched() {
      if (this->pending_jobs.empty()) {
        return;
      }

      // Send ALL Queued jobs to batsched, and move them all to the WAITING queue
      // The WAITING queue is: those jobs that I need to hear from Batsched about

      nlohmann::json batch_submission_data;
      batch_submission_data["now"] = S4U_Simulation::getClock();
      batch_submission_data["events"] = nlohmann::json::array();
      size_t i;
      std::deque<BatchJob *>::iterator it;
      for (i = 0, it = this->pending_jobs.begin(); i < this->pending_jobs.size(); i++, it++) {

        BatchJob *batch_job = *it;

        /* Get the nodes and cores per nodes asked for */
        unsigned long cores_per_node_asked_for = batch_job->getAllocatedCoresPerNode();
        unsigned long num_nodes_asked_for = batch_job->getNumNodes();
        unsigned long time_in_minutes = batch_job->getAllocatedTime();

        batch_submission_data["events"][i]["timestamp"] = batch_job->getAppearedTimeStamp();
        batch_submission_data["events"][i]["type"] = "JOB_SUBMITTED";
        batch_submission_data["events"][i]["data"]["job_id"] = std::to_string(batch_job->getJobID());
        batch_submission_data["events"][i]["data"]["job"]["id"] = std::to_string(batch_job->getJobID());
        batch_submission_data["events"][i]["data"]["job"]["res"] = num_nodes_asked_for;
        batch_submission_data["events"][i]["data"]["job"]["core"] = cores_per_node_asked_for;
        batch_submission_data["events"][i]["data"]["job"]["walltime"] = time_in_minutes * 60;
        this->pending_jobs.erase(it);
        this->waiting_jobs.insert(*it);
//        PointerUtil::moveUniquePtrFromDequeToSet(it, &(this->pending_jobs),
//                                                 &(this->waiting_jobs));

      }
      std::string data = batch_submission_data.dump();
      std::shared_ptr<BatchNetworkListener> network_listener =
              std::unique_ptr<BatchNetworkListener>(new BatchNetworkListener(this->hostname, this->mailbox_name,
                                                                             std::to_string(this->batsched_port),
                                                                             BatchNetworkListener::NETWORK_LISTENER_TYPE::SENDER_RECEIVER,
                                                                             data));
      network_listener->setSimulation(this->simulation);
      network_listener->start(network_listener, true);
      network_listeners.push_back(std::move(network_listener));
      this->is_bat_sched_ready = false;

    }




    void BatchService::processExecuteJobFromBatSched(std::string bat_sched_reply) {
      nlohmann::json execute_events = nlohmann::json::parse(bat_sched_reply);
      WorkflowJob *workflow_job = nullptr;
      BatchJob *batch_job = nullptr;
      for (auto it1 = this->waiting_jobs.begin(); it1 != this->waiting_jobs.end(); it1++) {
        if (std::to_string((*it1)->getJobID()) == execute_events["job_id"]) {
          batch_job = (*it1);
          workflow_job = batch_job->getWorkflowJob();
          this->waiting_jobs.erase(batch_job);
          this->running_jobs.insert(batch_job);
          break;
        }
      }
      if (workflow_job == nullptr) {
        throw std::runtime_error(
                "BatchService::processExecuteJobFromBatSched(): Job received from batsched that does not belong to the list of jobs batchservice has"
        );
      }

      /* Get the nodes and cores per nodes asked for */

      std::string nodes_allocated_by_batsched = execute_events["alloc"];
      std::vector<std::string> allocations;
      boost::split(allocations, nodes_allocated_by_batsched, boost::is_any_of(" "));
      std::vector<unsigned long> node_resources;
      for (auto alloc:allocations) {
        std::vector<std::string> each_allocations;
        boost::split(each_allocations, alloc, boost::is_any_of("-"));
        if (each_allocations.size() < 2) {
          std::string start_node = each_allocations[0];
          std::string::size_type sz;
          int start = std::stoi(start_node, &sz);
          node_resources.push_back(start);
        } else {
          std::string start_node = each_allocations[0];
          std::string end_node = each_allocations[1];
          std::string::size_type sz;
          unsigned long start = std::stoi(start_node, &sz);
          unsigned long end = std::stoi(end_node, &sz);
          for (unsigned long i = start; i <= end; i++) {
            node_resources.push_back(i);
          }
        }
      }

      unsigned long num_nodes_allocated = node_resources.size();
      unsigned long time_in_minutes = batch_job->getAllocatedTime();
      unsigned long cores_per_node_asked_for = batch_job->getAllocatedCoresPerNode();

      std::set<std::tuple<std::string, unsigned long, double>> resources = {};
      std::vector<std::string> hosts_assigned = {};
      std::map<std::string, unsigned long>::iterator it;

      for (auto node:node_resources) {
        this->available_nodes_to_cores[this->host_id_to_names[node]] -= cores_per_node_asked_for;
        resources.insert(std::make_tuple(this->host_id_to_names[node], cores_per_node_asked_for,
                                         0)); // TODO: Is setting RAM to 0 ok here?
      }

      startJob(resources, workflow_job, batch_job, num_nodes_allocated, time_in_minutes,
               cores_per_node_asked_for);



//        switch (workflow_job->getType()) {
//            case WorkflowJob::STANDARD: {
//                auto job = (StandardJob*) workflow_job;
//                WRENCH_INFO("Creating a StandardJobExecutor on %ld cores for a standard job on %ld nodes",
//                            cores_per_node_asked_for, num_nodes_allocated);
//                // Create a standard job executor
//                std::cout<<"Executor arguments "<<this->mailbox_name<<" "<<std::get<0>(*resources.begin())<<"\n";
//                StandardJobExecutor *executor = new StandardJobExecutor(
//                        this->simulation,
//                        this->mailbox_name,
//                        std::get<0>(*resources.begin()),
//                        (StandardJob *) workflow_job,
//                        resources,
//                        this->default_storage_service,
//                        {{StandardJobExecutorProperty::THREAD_STARTUP_OVERHEAD,
//                                 this->getPropertyValueAsString(
//                                         BatchServiceProperty::THREAD_STARTUP_OVERHEAD)}});
//                this->running_standard_job_executors.insert(std::unique_ptr<StandardJobExecutor>(executor));
//                batch_job->setEndingTimeStamp(S4U_Simulation::getClock() + time_in_minutes * 60);
////          this->running_jobs.insert(std::move(batch_job_ptr));
//                this->timeslots.push_back(batch_job->getEndingTimeStamp());
//                //remember the allocated resources for the job
//                batch_job->setAllocatedResources(resources);
//
//                SimulationMessage* msg =
//                        new AlarmJobTimeOutMessage(job, 0);
//
//                std::unique_ptr<Alarm> alarm_ptr = std::unique_ptr<Alarm>(new Alarm(batch_job->getEndingTimeStamp(), this->hostname, this->mailbox_name, msg,
//                                                                                    "batch_standard"));
//
//                standard_job_alarms.push_back(
//                        std::move(alarm_ptr));
//
//
//                return;
//            }
//                break;
//
//            case WorkflowJob::PILOT: {
//                PilotJob *job = (PilotJob *) workflow_job;
//                WRENCH_INFO("Allocating %ld nodes with %ld cores per node to a pilot job",
//                            num_nodes_allocated, cores_per_node_asked_for);
//
//                std::string host_to_run_on = resources.begin()->first;
//                std::vector<std::string> nodes_for_pilot_job = {};
//                for (auto it = resources.begin(); it != resources.end(); it++) {
//                    nodes_for_pilot_job.push_back(it->first);
//                }
//
//                //set the ending timestamp of the batchjob (pilotjob)
//
//                double timeout_timestamp = std::min(job->getDuration(), time_in_minutes * 60 * 1.0);
//                batch_job->setEndingTimeStamp(S4U_Simulation::getClock() + timeout_timestamp);
//
//                ComputeService *cs =
//                        new MultihostMulticoreComputeService(host_to_run_on,
//                                                             true, false,
//                                                             resources,
//                                                             this->default_storage_service
//                        );
//                cs->setSimulation(this->simulation);
//
//                // Create and launch a compute service for the pilot job
//                job->setComputeService(cs);
//
//
//                // Put the job in the running queue
////          this->running_jobs.insert(std::move(batch_job_ptr));
//                this->timeslots.push_back(batch_job->getEndingTimeStamp());
//
//                //remember the allocated resources for the job
//                batch_job->setAllocatedResources(resources);
//
//
//                // Send the "Pilot job has started" callback
//                // Note the getCallbackMailbox instead of the popCallbackMailbox, because
//                // there will be another callback upon termination.
//                try {
//                    S4U_Mailbox::dputMessage(job->getCallbackMailbox(),
//                                             new ComputeServicePilotJobStartedMessage(job, this,
//                                                                                      this->getPropertyValueAsDouble(
//                                                                                              BatchServiceProperty::PILOT_JOB_STARTED_MESSAGE_PAYLOAD)));
//                } catch (std::shared_ptr<NetworkError> &cause) {
//                    throw WorkflowExecutionException(cause);
//                }
//
//                SimulationMessage* msg =
//                        new AlarmJobTimeOutMessage(job, 0);
//                std::unique_ptr<Alarm> alarm_ptr = std::unique_ptr<Alarm>(new Alarm(batch_job->getEndingTimeStamp(), host_to_run_on, this->mailbox_name, msg,
//                                                                                    "batch_pilot"));
//
//                this->pilot_job_alarms.push_back(
//                        std::move(alarm_ptr));
//
//                // Push my own mailbox_name onto the pilot job!
////          job->pushCallbackMailbox(this->mailbox_name);
//
//                return;
//            }
//                break;
//        }

    }


};


=======
>>>>>>> a2ed8023
#endif  // ENABLE_BATSCHED

};
<|MERGE_RESOLUTION|>--- conflicted
+++ resolved
@@ -1804,7 +1804,6 @@
       return jobs_estimated_waiting_time;
     }
 
-<<<<<<< HEAD
       /**
      * @brief Notify a job even to BATSCHED (BATSCHED ONLY)
      * @param job_id
@@ -2094,8 +2093,6 @@
 };
 
 
-=======
->>>>>>> a2ed8023
 #endif  // ENABLE_BATSCHED
 
 };
