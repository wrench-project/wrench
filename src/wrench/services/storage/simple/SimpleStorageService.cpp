--- conflicted
+++ resolved
@@ -229,11 +229,8 @@
 
       } else if (auto msg = dynamic_cast<StorageServiceFileLookupRequestMessage *>(message.get())) {
 
-<<<<<<< HEAD
-        std::set<WorkflowFile*> files = this->stored_files[msg->dst_dir];
-=======
         std::set<WorkflowFile*> files = this->stored_files[msg->dst_partition];
->>>>>>> 6b299eac
+
         bool file_found = (files.find(msg->file) != files.end());
         try {
           S4U_Mailbox::dputMessage(msg->answer_mailbox,
