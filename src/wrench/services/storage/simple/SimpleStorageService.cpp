--- conflicted
+++ resolved
@@ -43,7 +43,6 @@
      */
     SimpleStorageService* SimpleStorageService::createSimpleStorageService(const std::string& hostname,
                                                                            const std::set<std::string>& mount_points,
-<<<<<<< HEAD
                                                                            WRENCH_PROPERTY_COLLECTION_TYPE property_list,
                                                                            const WRENCH_MESSAGE_PAYLOAD_COLLECTION_TYPE& messagepayload_list) {
 
@@ -84,14 +83,6 @@
                                                                            const WRENCH_MESSAGE_PAYLOAD_COLLECTION_TYPE& messagepayload_list) {
 
         bool bufferized = false;// By default, non-bufferized
-=======
-                                                                           WRENCH_PROPERTY_COLLECTION_TYPE
-                                                                           property_list,
-                                                                           const WRENCH_MESSAGE_PAYLOAD_COLLECTION_TYPE&
-                                                                           messagepayload_list) {
-        bool bufferized = false; // By default, non-bufferized
-        //        bool bufferized = true; // By default, bufferized
->>>>>>> c5f34678
 
         if (property_list.find(wrench::SimpleStorageServiceProperty::BUFFER_SIZE) != property_list.end()) {
             sg_size_t buffer_size = UnitParser::parse_size(
@@ -109,18 +100,9 @@
         }
 
         if (bufferized) {
-<<<<<<< HEAD
             return new SimpleStorageServiceBufferized(hostname, mount_points, file_system, property_list, messagepayload_list);
         } else {
             return new SimpleStorageServiceNonBufferized(hostname, mount_points, file_system, property_list, messagepayload_list);
-=======
-            return (SimpleStorageService*)(new SimpleStorageServiceBufferized(
-                hostname, mount_points, property_list, messagepayload_list));
-        }
-        else {
-            return (SimpleStorageService*)(new SimpleStorageServiceNonBufferized(
-                hostname, mount_points, property_list, messagepayload_list));
->>>>>>> c5f34678
         }
     }
 
@@ -152,7 +134,6 @@
      *
      */
     SimpleStorageService::SimpleStorageService(
-<<<<<<< HEAD
             const std::string &hostname,
             const std::set<std::string> &mount_points,
             const std::shared_ptr<simgrid::fsmod::FileSystem>& file_system,
@@ -160,13 +141,6 @@
             const WRENCH_MESSAGE_PAYLOAD_COLLECTION_TYPE& messagepayload_list,
             const std::string &suffix) : StorageService(hostname, "simple_storage" + suffix) {
 
-=======
-        const std::string& hostname,
-        const std::set<std::string>& mount_points,
-        const WRENCH_PROPERTY_COLLECTION_TYPE& property_list,
-        const WRENCH_MESSAGE_PAYLOAD_COLLECTION_TYPE& messagepayload_list,
-        const std::string& suffix) : StorageService(hostname, "simple_storage" + suffix) {
->>>>>>> c5f34678
         this->setProperties(this->default_property_values, property_list);
         this->setMessagePayloads(this->default_messagepayload_values, messagepayload_list);
 
@@ -175,7 +149,6 @@
 
         this->validateProperties();
 
-<<<<<<< HEAD
         if (mount_points.empty() and file_system == nullptr) {
             throw std::invalid_argument("SimpleStorageService::SimpleStorageService(): A storage service must have at least one mount point specified or a file system");
         }
@@ -205,42 +178,6 @@
                 auto storage = sgfs::OneDiskStorage::create(this->getName()+"_fspart_"+mp, disk);
                 this->file_system->mount_partition(mp, storage, (sg_size_t)disk_capacity, caching_scheme);
             }
-=======
-        if (mount_points.empty()) {
-            throw std::invalid_argument(
-                "SimpleStorageService::SimpleStorageService(): A storage service must have at least one mount point");
-        }
-
-        this->file_system = sgfs::FileSystem::create(this->getName() + "_fs", INT_MAX);
-        for (const auto& mp : mount_points) {
-            // Find the disk
-            auto disk = S4U_Simulation::hostHasMountPoint(this->hostname, mp);
-            if (disk == nullptr) {
-                throw std::invalid_argument(
-                    "SimpleStorageService::SimpleStorageService(): There is no disk at host " + this->hostname +
-                    " mounted at " + mp);
-            }
-            auto disk_capacity = S4U_Simulation::getDiskCapacity(this->hostname, mp);
-            sgfs::Partition::CachingScheme caching_scheme;
-            std::string caching_behavior_property = this->getPropertyValueAsString(
-                wrench::StorageServiceProperty::CACHING_BEHAVIOR);
-            if (caching_behavior_property == "NONE") {
-                caching_scheme = sgfs::Partition::CachingScheme::NONE;
-            }
-            else if (caching_behavior_property == "FIFO") {
-                caching_scheme = sgfs::Partition::CachingScheme::FIFO;
-            }
-            else if (caching_behavior_property == "LRU") {
-                caching_scheme = sgfs::Partition::CachingScheme::LRU;
-            }
-            else {
-                throw std::invalid_argument(
-                    "SimpleStorageService::SimpleStorageService(): Invalid caching behavior " +
-                    caching_behavior_property);
-            }
-            auto storage = sgfs::OneDiskStorage::create(this->getName() + "_fspart_" + mp, disk);
-            this->file_system->mount_partition(mp, storage, (sg_size_t)disk_capacity, caching_scheme);
->>>>>>> c5f34678
         }
 
         this->num_concurrent_connections = this->getPropertyValueAsUnsignedLong(
