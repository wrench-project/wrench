/**
 * Copyright (c) 2017. The WRENCH Team.
 *
 * This program is free software: you can redistribute it and/or modify
 * it under the terms of the GNU General Public License as published by
 * the Free Software Foundation, either version 3 of the License, or
 * (at your option) any later version.
 */

#include <climits>
#include <wrench/util/MessageManager.h>

#include "wrench/services/storage/simple/SimpleStorageService.h"
#include "wrench/services/ServiceMessage.h"
#include "services/storage/StorageServiceMessage.h"
#include "wrench/simgrid_S4U_util/S4U_Mailbox.h"
#include "wrench/logging/TerminalOutput.h"
#include "wrench/simgrid_S4U_util/S4U_Simulation.h"
#include "wrench/workflow/WorkflowFile.h"
#include "wrench/exceptions/WorkflowExecutionException.h"
#include "wrench/services/storage/simple/NetworkConnectionManager.h"
#include "wrench/simulation/SimulationTimestampTypes.h"


XBT_LOG_NEW_DEFAULT_CATEGORY(simple_storage_service, "Log category for Simple Storage Service");


namespace wrench {

    /**
    * @brief Generate a unique number
    *
    * @return a unique number
    */
    unsigned long SimpleStorageService::getNewUniqueNumber() {
      static unsigned long sequence_number = 0;
      return (sequence_number++);
    }

    /**
     * @brief Destructor
     */
    SimpleStorageService::~SimpleStorageService() {
      this->default_property_values.clear();
    }

    /**
     * @brief Public constructor
     *
     * @param hostname: the name of the host on which to start the service
     * @param capacity: the storage capacity in bytes
     * @param property_list: a property list ({} means "use all defaults")
     * @param messagepayload_list: a message payload list ({} means "use all defaults")
     */
    SimpleStorageService::SimpleStorageService(std::string hostname,
                                               double capacity,
                                               std::map<std::string, std::string> property_list,
                                               std::map<std::string, std::string> messagepayload_list
    ) :
            SimpleStorageService(std::move(hostname), capacity, property_list, messagepayload_list, "_" + std::to_string(getNewUniqueNumber())) {
      if (this->getPropertyValueAsString("MAX_NUM_CONCURRENT_DATA_CONNECTIONS") == "infinity") {
        this->num_concurrent_connections = ULONG_MAX;
      } else {
        this->num_concurrent_connections = (unsigned long) (this->getPropertyValueAsDouble("MAX_NUM_CONCURRENT_DATA_CONNECTIONS"));
      }
      this->network_connection_manager =  std::unique_ptr<NetworkConnectionManager>(
              new NetworkConnectionManager(this->num_concurrent_connections));

    }

    /**
     * @brief Private constructor
     *
     * @param hostname: the name of the host on which to start the service
     * @param capacity: the storage capacity in bytes
     * @param property_list: the property list
     * @param suffix: the suffix (for the service name)
     *
     * @throw std::invalid_argument
     */
    SimpleStorageService::SimpleStorageService(
            std::string hostname,
            double capacity,
            std::map<std::string, std::string> property_list,
            std::map<std::string, std::string> messagepayload_list,
            std::string suffix) :
            StorageService(std::move(hostname), "simple" + suffix, "simple" + suffix, capacity) {

      this->setProperties(this->default_property_values, property_list);
      this->setMessagePayloads(this->default_messagepayload_values, messagepayload_list);
    }

    /**
     * @brief Main method of the daemon
     *
     * @return 0 on termination
     */
    int SimpleStorageService::main() {

      TerminalOutput::setThisProcessLoggingColor(TerminalOutput::COLOR_CYAN);

<<<<<<< HEAD
      // number of files staged into the "/" partition
      int num_stored_files = (*stored_files.find("/")).second.size();

      WRENCH_INFO("Simple Storage Service %s starting on host %s (capacity: %lf, holding %ld files, listening on %s)",
                  this->getName().c_str(),
                  S4U_Simulation::getHostName().c_str(),
                  this->capacity,
                  num_stored_files,
                  this->mailbox_name.c_str());
=======
      WRENCH_INFO("Simple Storage Service %s starting on host %s (total capacity: %lf, holding %ld files)",
                  this->getName().c_str(),
                  S4U_Simulation::getHostName().c_str(),
                  this->capacity,
                  this->stored_files.size());
>>>>>>> 52330fa4

      /** Main loop **/
      bool should_add_incoming_control_connection = true;
      bool should_continue = true;

      while (should_continue) {



        // Post a recv on my standard mailbox_name in case there is none pending
        if (should_add_incoming_control_connection) {
          this->network_connection_manager->addConnection(std::unique_ptr<NetworkConnection>(
                  new NetworkConnection(NetworkConnection::INCOMING_CONTROL, nullptr, "/", this->mailbox_name, "")
          ));
          should_add_incoming_control_connection = false;
        }

        // Wait for a connection
        std::pair<std::unique_ptr<NetworkConnection>, bool> finished_connection;

        finished_connection = this->network_connection_manager->waitForNetworkConnection();
        if (std::get<0>(finished_connection)->type == NetworkConnection::INCOMING_CONTROL) {
          should_continue = processControlMessage(std::move(std::get<0>(finished_connection)));
          should_add_incoming_control_connection = true;
        } else {
          should_continue = processDataConnection(std::move(std::move(std::get<0>(finished_connection))));
        }
      }
//
//      //probably we have to remove everything leftover on the pending communications
//      std::vector<std::unique_ptr<S4U_PendingCommunication>>::iterator it;
//      for (it = this->pending_incoming_communications.begin();
//           it != this->pending_incoming_communications.end(); it++) {
//        if (it->get() != nullptr) {
//          it->reset();
//        }
//      }

      WRENCH_INFO("Simple Storage Service %s on host %s terminated!",
                  this->getName().c_str(),
                  S4U_Simulation::getHostName().c_str());

      return 0;
    }


    /**
     * @brief Process a received control message
     *
     * @param comm: the pending communication
     * @return false if the daemon should terminate
     */
    bool SimpleStorageService::processControlMessage(std::unique_ptr<NetworkConnection> connection) {

      S4U_Simulation::computeZeroFlop();

      // Get the message
      std::unique_ptr<SimulationMessage> message;
      try {
        message = connection->comm->wait();
      } catch (std::shared_ptr<NetworkError> &cause) {
        WRENCH_INFO("Network error while receiving a control message... ignoring");
        return true;
      }

      if (message == nullptr) {
        WRENCH_INFO("Got a NULL message. This likely means that we're all done...Aborting!");
        return false;
      }


      WRENCH_INFO("Got a [%s] message", message->getName().c_str());

      if (auto msg = dynamic_cast<ServiceStopDaemonMessage *>(message.get())) {
        try {
          S4U_Mailbox::putMessage(msg->ack_mailbox,
                                  new ServiceDaemonStoppedMessage(this->getMessagePayloadValueAsDouble(
                                          SimpleStorageServiceMessagePayload::DAEMON_STOPPED_MESSAGE_PAYLOAD)));
        } catch (std::shared_ptr<NetworkError> &cause) {
          return false;
        }
        return false;

      } else if (auto msg = dynamic_cast<StorageServiceFreeSpaceRequestMessage *>(message.get())) {
        double free_space = this->capacity - this->occupied_space;

        try {
          S4U_Mailbox::dputMessage(msg->answer_mailbox,
                                   new StorageServiceFreeSpaceAnswerMessage(free_space, this->getMessagePayloadValueAsDouble(
                                           SimpleStorageServiceMessagePayload::FREE_SPACE_ANSWER_MESSAGE_PAYLOAD)));
        } catch (std::shared_ptr<NetworkError> &cause) {
          return false;
        }
        return true;

      } else if (auto msg = dynamic_cast<StorageServiceFileDeleteRequestMessage *>(message.get())) {

        bool success = true;
        std::shared_ptr<FailureCause> failure_cause = nullptr;
        if (this->stored_files.find(msg->dst_partition) != this->stored_files.end()) {
          std::set<WorkflowFile*> files = this->stored_files[msg->dst_partition];
          if (files.find(msg->file) == files.end()) {
            success = false;
            failure_cause = std::shared_ptr<FailureCause>(new FileNotFound(msg->file, this));
          } else {
            this->removeFileFromStorage(msg->file, msg->dst_partition);
          }
        } else {
          success = false;
          failure_cause = std::shared_ptr<FailureCause>(new FileNotFound(msg->file, this));
        }


        // Send an asynchronous reply
        try {
          S4U_Mailbox::dputMessage(msg->answer_mailbox,
                                   new StorageServiceFileDeleteAnswerMessage(msg->file,
                                                                             this,
                                                                             success,
                                                                             failure_cause,
                                                                             this->getMessagePayloadValueAsDouble(
                                                                                     SimpleStorageServiceMessagePayload::FILE_DELETE_ANSWER_MESSAGE_PAYLOAD)));
        } catch (std::shared_ptr<NetworkError> &cause) {
          return true;
        }

        return true;

      } else if (auto msg = dynamic_cast<StorageServiceFileLookupRequestMessage *>(message.get())) {

        std::set<WorkflowFile*> files = this->stored_files[msg->dst_partition];

        bool file_found = (files.find(msg->file) != files.end());
        try {
          S4U_Mailbox::dputMessage(msg->answer_mailbox,
                                   new StorageServiceFileLookupAnswerMessage(msg->file, file_found,
                                                                             this->getMessagePayloadValueAsDouble(
                                                                                     SimpleStorageServiceMessagePayload::FILE_LOOKUP_ANSWER_MESSAGE_PAYLOAD)));
        } catch (std::shared_ptr<NetworkError> &cause) {
          return true;
        }

        return true;

      } else if (auto msg = dynamic_cast<StorageServiceFileWriteRequestMessage *>(message.get())) {

        return processFileWriteRequest(msg->file, msg->dst_partition, msg->answer_mailbox);

      } else if (auto msg = dynamic_cast<StorageServiceFileReadRequestMessage *>(message.get())) {

        return processFileReadRequest(msg->file, msg->src_partition, msg->answer_mailbox, msg->mailbox_to_receive_the_file_content);

      } else if (auto msg = dynamic_cast<StorageServiceFileCopyRequestMessage *>(message.get())) {

        return processFileCopyRequest(msg->file, msg->src, msg->src_partition, msg->dst_partition, msg->answer_mailbox, msg->start_timestamp);

      } else {
        throw std::runtime_error(
                "SimpleStorageService::processControlMessage(): Unexpected [" + message->getName() + "] message");
      }
    }

    /**
     * @brief Handle a file write request
     *
     * @param file: the file to write
     * @param dst_partition: the file partition to write the file to
     * @param answer_mailbox: the mailbox to which the reply should be sent
     * @return true if this process should keep running
     */
    bool SimpleStorageService::processFileWriteRequest(WorkflowFile *file, std::string dst_partition, std::string answer_mailbox) {

      // If the file is not already there, do a capacity check/update
      // (If the file is already there, then there will just be an overwrite. Note that
      // if the overwrite fails, then the file will disappear, which is expected)
      if (this->stored_files.find(file->getID()) != this->stored_files.end()) {

        // Check the file size and capacity, and reply "no" if not enough space
        if (file->getSize() > (this->capacity - this->occupied_space)) {
          try {
            S4U_Mailbox::putMessage(answer_mailbox,
                                    new StorageServiceFileWriteAnswerMessage(file,
                                                                             this,
                                                                             false,
                                                                             std::shared_ptr<FailureCause>(
                                                                                     new StorageServiceNotEnoughSpace(
                                                                                             file,
                                                                                             this)),
                                                                             "none",
                                                                             this->getMessagePayloadValueAsDouble(
                                                                                     SimpleStorageServiceMessagePayload::FILE_WRITE_ANSWER_MESSAGE_PAYLOAD)));
          } catch (std::shared_ptr<NetworkError> &cause) {
            return true;
          }
          return true;
        }
        // Update occupied space, in advance (will have to be decreased later in case of failure)
        this->occupied_space += file->getSize();
      }

      // Generate a mailbox_name name on which to receive the file
      std::string file_reception_mailbox = S4U_Mailbox::generateUniqueMailboxName("file_reception");

      // Reply with a "go ahead, send me the file" message
      try {
        S4U_Mailbox::putMessage(answer_mailbox,
                                new StorageServiceFileWriteAnswerMessage(file,
                                                                         this,
                                                                         true,
                                                                         nullptr,
                                                                         file_reception_mailbox,
                                                                         this->getMessagePayloadValueAsDouble(
                                                                                 SimpleStorageServiceMessagePayload::FILE_WRITE_ANSWER_MESSAGE_PAYLOAD)));
      } catch (std::shared_ptr<NetworkError> &cause) {
        return true;
      }

      this->network_connection_manager->addConnection(std::unique_ptr<NetworkConnection>(
              new NetworkConnection(NetworkConnection::INCOMING_DATA, file, dst_partition, file_reception_mailbox, "")));

      return true;
    }


    /**
     * @brief Handle a file read request
     * @param file: the file
     * @param src_partition: the file partition to read the file from
     * @param answer_mailbox: the mailbox to which the answer should be sent
     * @param mailbox_to_receive_the_file_content: the mailbox to which the file will be sent
     * @return
     */
    bool SimpleStorageService::processFileReadRequest(WorkflowFile *file, std::string src_partition, std::string answer_mailbox,
                                                      std::string mailbox_to_receive_the_file_content) {



      // Figure out whether this succeeds or not
      bool success = true;
      std::shared_ptr<FailureCause> failure_cause = nullptr;
      if (this->stored_files.find(src_partition) != this->stored_files.end()) {
        std::set<WorkflowFile*> files = this->stored_files[src_partition];
        if (files.find(file) == files.end()) {
          WRENCH_INFO("Received a a read request for a file I don't have (%s)", this->getName().c_str());
          success = false;
          failure_cause = std::shared_ptr<FailureCause>(new FileNotFound(file, this));
        }
      } else {
        success = false;
        failure_cause = std::shared_ptr<FailureCause>(new FileNotFound(file, this));
      }

      // Send back the corresponding ack, asynchronously and in a "fire and forget" fashion
      try {
        S4U_Mailbox::dputMessage(answer_mailbox,
                                 new StorageServiceFileReadAnswerMessage(file, this, success, failure_cause,
                                                                         this->getMessagePayloadValueAsDouble(
                                                                                 SimpleStorageServiceMessagePayload::FILE_READ_ANSWER_MESSAGE_PAYLOAD)));
      } catch (std::shared_ptr<NetworkError> &cause) {
        return true;
      }

      // If success, then follow up with sending the file (ASYNCHRONOUSLY!)
      if (success) {

        this->network_connection_manager->addConnection(std::unique_ptr<NetworkConnection>(
                new NetworkConnection(NetworkConnection::OUTGOING_DATA, file, src_partition , mailbox_to_receive_the_file_content, "")
        ));
      }

      return true;
    }

    /**
     * @brief Handle a file copy request
     * @param file: the file
     * @param src: the storage service that holds the file
     * @param src_partition: the file partition from where the file will be copied
     * @param dst_partition: the fie partition to where the file will be copied
     * @param answer_mailbox: the mailbox to which the answer should be sent
     * @return
     */
    bool
    SimpleStorageService::processFileCopyRequest(WorkflowFile *file, StorageService *src, std::string src_partition, std::string dst_partition, std::string answer_mailbox, SimulationTimestampFileCopyStart *start_timestamp) {

      // Do a capacity check/update
      // If the file is already there, then there will just be an overwrite. Note that
      // if the overwrite fails, then the file will disappear, just like in the real world.
      if (file->getSize() > this->capacity - this->occupied_space) {
        WRENCH_INFO("Cannot perform file copy due to lack of space");

        this->simulation->getOutput().addTimestamp<SimulationTimestampFileCopyFailure>(new SimulationTimestampFileCopyFailure(start_timestamp));

        try {
          S4U_Mailbox::putMessage(answer_mailbox,
                                  new StorageServiceFileCopyAnswerMessage(file, this, dst_partition, nullptr, false,
                                                                          false,
                                                                          std::shared_ptr<FailureCause>(
                                                                                  new StorageServiceNotEnoughSpace(
                                                                                          file,
                                                                                          this)),
                                                                          this->getMessagePayloadValueAsDouble(
                                                                                  SimpleStorageServiceMessagePayload::FILE_COPY_ANSWER_MESSAGE_PAYLOAD)));


        } catch (std::shared_ptr<NetworkError> &cause) {
          return true;
        }
        return true;
      }
      this->occupied_space += file->getSize();

      WRENCH_INFO("Asynchronously copying file %s from storage service %s",
                  file->getID().c_str(),
                  src->getName().c_str());

      // Create a unique mailbox_name on which to receive the file
      std::string file_reception_mailbox = S4U_Mailbox::generateUniqueMailboxName("file_reception");

      // Initiate an ASYNCHRONOUS file read from the source
      try {
        if (src == this) {
          //if the src and the destination are the same in a copy, then we try to simulate a
          // particular time based on the SELF_CONNECTION_DELAY property value
          // TODO: When S4U has a disk thingy, we'll have to revise this to simulate I/O normally
          wrench::S4U_Simulation::sleep(this->getPropertyValueAsDouble(SimpleStorageServiceProperty::SELF_CONNECTION_DELAY));
          //Also, we don't have to simulate the read, because right now it just takes 0 time to read
          //But, below we send/receive INCOMING DATA/OUTGOING DATA, and update my stored files map

        } else {
          src->initiateFileRead(file_reception_mailbox, file, src_partition);
        }
      } catch (WorkflowExecutionException &e) {
        try {
          S4U_Mailbox::putMessage(answer_mailbox,
                                  new StorageServiceFileCopyAnswerMessage(file, this, dst_partition, nullptr, false,
                                                                          false, e.getCause(),
                                                                          this->getMessagePayloadValueAsDouble(
                                                                                  SimpleStorageServiceMessagePayload::FILE_COPY_ANSWER_MESSAGE_PAYLOAD)));

          this->simulation->getOutput().addTimestamp<SimulationTimestampFileCopyFailure>(new SimulationTimestampFileCopyFailure(start_timestamp));

        } catch (std::shared_ptr<NetworkError> &cause) {
          return true;
        }
        return true;
      }

      if (src == this) {
        // add a (bogus) connection since technically we are sending data (to oneself)
        this->network_connection_manager->addConnection(std::unique_ptr<NetworkConnection>(
                new NetworkConnection(NetworkConnection::OUTGOING_DATA, file, src_partition, file_reception_mailbox, "")
        ));
      }

      this->network_connection_manager->addConnection(std::unique_ptr<NetworkConnection>(
              new NetworkConnection(NetworkConnection::INCOMING_DATA, file, dst_partition, file_reception_mailbox,
                                    answer_mailbox, start_timestamp)
      ));

      return true;
    }


    /**
    * @brief Process a completed data connection
    *
    * @param connection: the completed data connection
    * @return false if the daemon should terminate
    *
    * @throw std::runtime_error
    */
    bool SimpleStorageService::processDataConnection(std::unique_ptr<NetworkConnection> connection) {

      S4U_Simulation::computeZeroFlop();

      if (connection->type == NetworkConnection::INCOMING_DATA) {
        return processIncomingDataConnection(std::move(connection));
      } else if (connection->type == NetworkConnection::OUTGOING_DATA) {
        return processOutgoingDataConnection(std::move(connection));
      } else {
        throw std::invalid_argument("SimpleStorageService::processDataConnection(): invalid connection type");
      }
    }

    bool SimpleStorageService::processIncomingDataConnection(std::unique_ptr<NetworkConnection> connection) {

      // Get the message
      std::unique_ptr<SimulationMessage> message = connection->getMessage();

      if (message == nullptr) {
        WRENCH_INFO("SimpleStorageService::processDataConnection(): Communication failure when receiving file '%s",
                    connection->file->getID().c_str());
        // Process the failure, meaning, just re-decrease the occupied space
        this->occupied_space -= connection->file->getSize();
        // And if this was an overwrite, now we lost the file!!!
        this->stored_files[connection->file_partition].erase(connection->file);

        WRENCH_INFO(
                "Sending back an ack since this was a file copy and some client is waiting for me to say something");

        this->simulation->getOutput().addTimestamp<SimulationTimestampFileCopyFailure>(new SimulationTimestampFileCopyFailure(connection->start_timestamp));

        try {
          S4U_Mailbox::dputMessage(connection->ack_mailbox,
                                   new StorageServiceFileCopyAnswerMessage(connection->file, this,
                                                                           connection->file_partition, nullptr, false,
                                                                           false, connection->failure_cause,
                                                                           this->getMessagePayloadValueAsDouble(
                                                                                   SimpleStorageServiceMessagePayload::FILE_COPY_ANSWER_MESSAGE_PAYLOAD)));
        } catch (std::shared_ptr<NetworkError> &cause) {
          return true;
        }
        return true;
      }

      WRENCH_INFO("Got a [%s] message", message->getName().c_str());

      if (auto msg = dynamic_cast<StorageServiceFileContentMessage *>(message.get())) {

        if (msg->file != connection->file) {
          throw std::runtime_error(
                  "SimpleStorageService::processDataConnection(): Mismatch between received file and expected file... a bug in SimpleStorageService");
        }

        // Add the file to my storage (this will not add a duplicate in case of an overwrite, because it's a set)
        this->stored_files[connection->file_partition].insert(connection->file);
        if (connection->start_timestamp != nullptr) {
          this->simulation->getOutput().addTimestamp<SimulationTimestampFileCopyCompletion>(new SimulationTimestampFileCopyCompletion(
                  connection->start_timestamp
          ));

        }

        // Send back the corresponding ack?
        if (not connection->ack_mailbox.empty()) {
          WRENCH_INFO(
                  "Sending back an ack since this was a file copy and some client is waiting for me to say something");
          try {
            S4U_Mailbox::dputMessage(connection->ack_mailbox,
                                     new StorageServiceFileCopyAnswerMessage(connection->file,
                                                                             this,
                                                                             connection->file_partition,
                                                                             nullptr,
                                                                             false,
                                                                             true,
                                                                             nullptr,
                                                                             this->getMessagePayloadValueAsDouble(
                                                                                     SimpleStorageServiceMessagePayload::FILE_COPY_ANSWER_MESSAGE_PAYLOAD)));
          } catch (std::shared_ptr<NetworkError> &cause) {
            // do nothing
          }

//          // finally, add the timestamp. the 'send ack' may have failed but the file copy itself is complete
//          this->simulation->getOutput().addTimestamp<SimulationTimestampFileCopyCompletion>(new SimulationTimestampFileCopyCompletion(
//                  connection->start_timestamp
//          ));
        }


        return true;
      } else {
        throw std::runtime_error(
                "SimpleStorageService::processControlMessage(): Unexpected [" + message->getName() + "] message");
      }

    }

    bool SimpleStorageService::processOutgoingDataConnection(std::unique_ptr<NetworkConnection> connection) {
      // Nothing to do
      return true;
    }

};<|MERGE_RESOLUTION|>--- conflicted
+++ resolved
@@ -99,7 +99,6 @@
 
       TerminalOutput::setThisProcessLoggingColor(TerminalOutput::COLOR_CYAN);
 
-<<<<<<< HEAD
       // number of files staged into the "/" partition
       int num_stored_files = (*stored_files.find("/")).second.size();
 
@@ -109,13 +108,6 @@
                   this->capacity,
                   num_stored_files,
                   this->mailbox_name.c_str());
-=======
-      WRENCH_INFO("Simple Storage Service %s starting on host %s (total capacity: %lf, holding %ld files)",
-                  this->getName().c_str(),
-                  S4U_Simulation::getHostName().c_str(),
-                  this->capacity,
-                  this->stored_files.size());
->>>>>>> 52330fa4
 
       /** Main loop **/
       bool should_add_incoming_control_connection = true;
