--- conflicted
+++ resolved
@@ -207,8 +207,7 @@
     /**
      * @brief Synchronously write a file to the storage service
      *
-     * @param file: the file
-     * @param location: the location to write it to
+     * @param location: the file location
      *
      * @throw ExecutionException
      */
@@ -251,13 +250,8 @@
         S4U_Mailbox::putMessage(this->mailbox,
                                 new StorageServiceFileWriteRequestMessage(
                                         answer_mailbox,
-<<<<<<< HEAD
+                                        simgrid::s4u::this_actor::get_host(),
                                         wrench::FileLocation::LOCATION(this->getSharedPtr<StorageService>(), path, file),
-=======
-                                        simgrid::s4u::this_actor::get_host(),
-                                        file,
-                                        wrench::FileLocation::LOCATION(this->getSharedPtr<StorageService>(), path),
->>>>>>> fee69f51
                                         this->buffer_size,
                                         this->getMessagePayloadValue(
                                                 StorageServiceMessagePayload::FILE_WRITE_REQUEST_MESSAGE_PAYLOAD)));
@@ -398,16 +392,10 @@
     void StorageService::readFile(const std::shared_ptr<FileLocation> &location) {
         if (location == nullptr) {
             throw std::invalid_argument("StorageService::readFile(): Invalid arguments");
-<<<<<<< HEAD
         }//This check DOES need to exist, becasue we call file->getSize()
         auto answer_mailbox = S4U_Daemon::getRunningActorRecvMailbox();
         auto chunk_receiving_mailbox = S4U_Mailbox::getTemporaryMailbox();
         readFile(location, answer_mailbox, chunk_receiving_mailbox, location->getFile()->getSize());
-=======
-        } //This check DOES need to exist, because  we call file->getSize()
-
-        readFileInternal(file, location, file->getSize());
->>>>>>> fee69f51
     }
 
     /**
@@ -422,14 +410,9 @@
 
     void StorageService::readFile(const std::shared_ptr<FileLocation> &location, double num_bytes_to_read) {
         // Get mailbox to send message too
-<<<<<<< HEAD
         auto answer_mailbox = S4U_Daemon::getRunningActorRecvMailbox();
         auto chunk_receiving_mailbox = S4U_Mailbox::getTemporaryMailbox();
         readFile(location, answer_mailbox, chunk_receiving_mailbox, num_bytes_to_read);
-=======
-
-        readFileInternal(file, location, num_bytes_to_read);
->>>>>>> fee69f51
     }
 
     /**
@@ -439,26 +422,14 @@
      * @param chunk_receiving_mailbox: the chunk receiving mailbox (WILL BE RETIRED BY THIS FUNCTION)
      * @param num_bytes_to_read: number of bytes to read
      */
-<<<<<<< HEAD
     void StorageService::readFile(const std::shared_ptr<FileLocation> &location,
                                   simgrid::s4u::Mailbox *answer_mailbox,
                                   simgrid::s4u::Mailbox *chunk_receiving_mailbox,
                                   double num_bytes_to_read) {
 
         if ((location == nullptr) or (answer_mailbox == nullptr) or (num_bytes_to_read < 0.0)) {
-=======
-    void StorageService::readFileInternal(const std::shared_ptr<DataFile> &file, const std::shared_ptr<FileLocation> &location,
-                                          double num_bytes_to_read) {
-
-        if ((file == nullptr) or (location == nullptr) or (num_bytes_to_read < 0.0)) {
->>>>>>> fee69f51
-
             throw std::invalid_argument("StorageService::readFile(): Invalid arguments");
         }
-
-        auto answer_mailbox = S4U_Daemon::getRunningActorRecvMailbox();
-        simgrid::s4u::Mailbox *chunk_receiving_mailbox;
-
 
         auto storage_service = location->getStorageService();
         auto file = location->getFile();
@@ -516,14 +487,12 @@
 
             } else {
                 // Otherwise, retrieve the file chunks until the last one is received
-                std::cerr << "STARTING RECEIVING STUFF\n";
                 while (true) {
                     std::shared_ptr<SimulationMessage> file_content_message = nullptr;
                     try {
                         file_content_message = S4U_Mailbox::getMessage(chunk_receiving_mailbox);
                     } catch (ExecutionException &e) {
                         S4U_Mailbox::retireTemporaryMailbox(chunk_receiving_mailbox);
-                        std::cerr << "THROWING DUE TO GET MESSAGE\n";
                         throw;
                     }
 
@@ -624,7 +593,6 @@
         }
     }
 
-<<<<<<< HEAD
     /**
      * @brief Synchronously delete a file at a location
      *
@@ -637,22 +605,6 @@
      * @throw std::invalid_argument
      */
     void StorageService::deleteFile(const std::shared_ptr<FileLocation> &location,
-=======
-/**
- * @brief Synchronously delete a file at a location
- *
- * @param file: the file
- * @param location: the file's location
- * @param file_registry_service: a file registry service that should be updated once the
- *         file deletion has (successfully) completed (none if nullptr)
- *
- * @throw ExecutionException
- * @throw std::runtime_error
- * @throw std::invalid_argument
- */
-    void StorageService::deleteFile(const std::shared_ptr<DataFile> &file,
-                                    const std::shared_ptr<FileLocation> &location,
->>>>>>> fee69f51
                                     const std::shared_ptr<FileRegistryService> &file_registry_service) {
         if (location == nullptr) {
             throw std::invalid_argument("StorageService::deleteFile(): Invalid nullptr arguments");
@@ -695,7 +647,6 @@
         }
     }
 
-<<<<<<< HEAD
     /**
      * @brief Synchronously ask the storage service to read a file from another storage service
      *
@@ -712,32 +663,12 @@
         }
         if (src_location->getFile() != dst_location->getFile()) {
             throw std::invalid_argument("StorageService::copyFile(): src and dst locations should be for the same file");
-=======
-/**
- * @brief Synchronously ask the storage service to read a file from another storage service
- *
- * @param file: the file to copy
- * @param src_location: the location where to read the file
- * @param dst_location: the location where to write the file
- *
- * @throw ExecutionException
- * @throw std::invalid_argument
- */
-    void StorageService::copyFile(const std::shared_ptr<DataFile> &file,
-                                  const std::shared_ptr<FileLocation> &src_location,
-                                  const std::shared_ptr<FileLocation> &dst_location) {
-
-        if ((file == nullptr) || (src_location == nullptr) || (dst_location == nullptr)) {
-            throw std::invalid_argument("StorageService::copyFile(): Invalid arguments");
->>>>>>> fee69f51
         }
 
         assertServiceIsUp(src_location->getStorageService());
         assertServiceIsUp(dst_location->getStorageService());
 
-<<<<<<< HEAD
         auto file = src_location->getFile();
-=======
         bool src_is_bufferized = src_location->getStorageService()->isBufferized();
         bool src_is_non_bufferized = not src_is_bufferized;
         bool dst_is_bufferized = dst_location->getStorageService()->isBufferized();
@@ -755,7 +686,6 @@
         } else {
             mailbox_to_contact = dst_location->getStorageService()->mailbox;
         }
->>>>>>> fee69f51
 
         // Send a message to the daemon of the dst service
         auto answer_mailbox = S4U_Daemon::getRunningActorRecvMailbox();
@@ -787,7 +717,6 @@
         }
     }
 
-<<<<<<< HEAD
     /**
      * @brief Asynchronously ask for a file copy between two storage services
      *
@@ -800,21 +729,6 @@
      *
      */
     void StorageService::initiateFileCopy(simgrid::s4u::Mailbox *answer_mailbox,
-=======
-/**
- * @brief Asynchronously ask for a file copy between two storage services
- *
- * @param answer_mailbox: the mailbox to which a notification message will be sent
- * @param file: the file
- * @param src_location: the source location
- * @param dst_location: the destination location
- *
- * @throw ExecutionException
- * @throw std::invalid_argument
- *
- */
-    void StorageService::initiateFileCopy(simgrid::s4u::Mailbox *answer_mailbox, const std::shared_ptr<DataFile> &file,
->>>>>>> fee69f51
                                           const std::shared_ptr<FileLocation> &src_location,
                                           const std::shared_ptr<FileLocation> &dst_location) {
         if ((src_location == nullptr) || (dst_location == nullptr)) {
@@ -827,9 +741,7 @@
         assertServiceIsUp(src_location->getStorageService());
         assertServiceIsUp(dst_location->getStorageService());
 
-<<<<<<< HEAD
         auto file = src_location->getFile();
-=======
         bool src_is_bufferized = src_location->getStorageService()->isBufferized();
         bool src_is_non_bufferized = not src_is_bufferized;
         bool dst_is_bufferized = dst_location->getStorageService()->isBufferized();
@@ -847,7 +759,6 @@
         } else {
             mailbox_to_contact = dst_location->getStorageService()->mailbox;
         }
->>>>>>> fee69f51
 
         src_location->getStorageService()->simulation->getOutput().addTimestampFileCopyStart(Simulation::getCurrentSimulatedDate(), file,
                                                                                              src_location,
@@ -919,7 +830,6 @@
         return (this->file_systems.find(mp) != this->file_systems.end());
     }
 
-<<<<<<< HEAD
     /**
      * @brief Store a file at a particular mount point ex-nihilo. Doesn't notify a file registry service and will do nothing (and won't complain) if the file already exists
      * at that location.
@@ -929,19 +839,6 @@
      * @throw std::invalid_argument
      */
     void StorageService::createFile(const std::shared_ptr<FileLocation> &location) {
-=======
-/**
- * @brief Store a file at a particular mount point ex-nihilo. Doesn't notify a file registry service and will do nothing (and won't complain) if the file already exists
- * at that location.
-
- *
- * @param file: a file
- * @param location: a file location, must be the same object as the function is envoked on
- *
- * @throw std::invalid_argument
- */
-    void StorageService::createFile(const std::shared_ptr<DataFile> &file, const std::shared_ptr<FileLocation> &location) {
->>>>>>> fee69f51
         if (location->getStorageService() != this->getSharedPtr<StorageService>()) {
             throw std::invalid_argument("StorageService::createFile(file,location) must be called on the same StorageService that the location uses");
         }
@@ -978,7 +875,7 @@
      * @brief Determines whether the storage service is bufferized
      * @return true if bufferized, false otherwise
      */
-    bool StorageService::isBufferized() {
+    bool StorageService::isBufferized() const {
         return this->buffer_size > 1;
     }
 
