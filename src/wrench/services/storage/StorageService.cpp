/**
 * Copyright (c) 2017-2021. The WRENCH Team.
 *
 * This program is free software: you can redistribute it and/or modify
 * it under the terms of the GNU General Public License as published by
 * the Free Software Foundation, either version 3 of the License, or
 * (at your option) any later version.
 */

#include <wrench/services/storage/StorageServiceProperty.h>
#include <wrench/services/storage/storage_helpers/LogicalFileSystem.h>
#include <wrench/exceptions/ExecutionException.h>
#include <wrench/logging/TerminalOutput.h>
#include <wrench/services/storage/StorageService.h>
#include <wrench/services/storage/compound/CompoundStorageService.h>
#include <wrench/services/compute/cloud/CloudComputeService.h>
#include "wrench/services/storage/StorageServiceMessage.h"
#include <wrench/services/storage/StorageServiceMessagePayload.h>
#include <wrench/simgrid_S4U_util/S4U_Mailbox.h>
#include <wrench/simulation/Simulation.h>
#include <wrench/simgrid_S4U_util/S4U_PendingCommunication.h>

#include <memory>

WRENCH_LOG_CATEGORY(wrench_core_storage_service, "Log category for Storage Service");

#define GB (1000.0 * 1000.0 * 1000.0)

namespace wrench {
    /**
     * @brief Constructor
     *
     * @param hostname: the name of the host on which the service should run
     * @param service_name: the name of the storage service
     *
     * @throw std::invalid_argument
     */
    StorageService::StorageService(const std::string &hostname,
                                   const std::string &service_name) : Service(hostname, service_name) {

        this->state = StorageService::UP;
        this->is_scratch = false;
    }



    /**
     * @brief Indicate whether this storage service is a scratch service of a ComputeService
     * @param is_scratch: true if scratch, false otherwise
     */
    void StorageService::setIsScratch(bool is_scratch) {
        this->is_scratch = is_scratch;
    }


//    /**
//     * @brief Store a file at a particular location BEFORE the simulation is launched
//     *
//     * @param location: a file location
//     *
//     */
//    void StorageService::stageFile(const std::shared_ptr<FileLocation> &location) {
//        location->getStorageService()->stageFile(location->getFile(), location->getMountPoint(),
//                                                 location->getAbsolutePathAtMountPoint());
//    }
//
//    /**
//     * @brief Store a file at a particular mount point and directory BEFORE the simulation is launched
//     *
//     * @param file: a file
//     * @param mountpoint: a mount point
//     * @param path: a path at the mount point
//     */
//    void StorageService::stageFile(const std::shared_ptr<DataFile> &file, const std::string &mountpoint, std::string path) {
//        auto fs = this->file_systems[mountpoint].get();
//
//        try {
//            fs->stageFile(file, std::move(path));
//        } catch (std::exception &e) {
//            throw;
//        }
//    }

    /**
     * @brief Stop the service
     */
    void StorageService::stop() {
        // Just call the super class's method
        Service::stop();
    }

    /***************************************************************/
    /****** THESE FUNCTIONS PROVIDE AN OBJECT API FOR TALKING ******/
    /******     TO SPECIFIC STORAGE SERVERS NOT LOCATIONS     ******/
    /******    CONSTRUCTS LOCATION AND FORWARDS TO DAEMON    ******/
    /***************************************************************/



    /**
     * @brief Synchronously write a file to the storage service
     *
     * @param answer_mailbox: the mailbox on which to expect the answer
     * @param location: the location
     * @param wait_for_answer: whether to wait for the answer
     *
     * @throw ExecutionException
     */
    void StorageService::writeFile(simgrid::s4u::Mailbox *answer_mailbox,
                                   const std::shared_ptr<FileLocation> &location,
                                   bool wait_for_answer) {

        if (location == nullptr) {
            throw std::invalid_argument("StorageService::writeFile(): Invalid arguments");
        }

        this->assertServiceIsUp();

        S4U_Mailbox::putMessage(this->mailbox,
                                new StorageServiceFileWriteRequestMessage(
                                        answer_mailbox,
                                        simgrid::s4u::this_actor::get_host(),
                                        location,
                                        this->getMessagePayloadValue(
                                                StorageServiceMessagePayload::FILE_WRITE_REQUEST_MESSAGE_PAYLOAD)));

        // Wait for a reply
        std::shared_ptr<SimulationMessage> message;

        message = S4U_Mailbox::getMessage(answer_mailbox, this->network_timeout);

        if (auto msg = dynamic_cast<StorageServiceFileWriteAnswerMessage *>(message.get())) {
            // If not a success, throw an exception
            if (not msg->success) {
                throw ExecutionException(msg->failure_cause);
            }

            // Update buffer size according to which storage service actually answered.
            auto buffer_size = msg->buffer_size;

            if (buffer_size < 1) {
                // just wait for the final ack (no timeout!)
                message = S4U_Mailbox::getMessage(answer_mailbox);
                if (not dynamic_cast<StorageServiceAckMessage *>(message.get())) {
                    throw std::runtime_error("StorageService::writeFile(): Received an unexpected [" +
                                             message->getName() + "] message instead of final ack!");
                }

            } else {
                auto file = location->getFile();
                // Bufferized
                double remaining = file->getSize();
                while (remaining - buffer_size > DBL_EPSILON) {
                    S4U_Mailbox::putMessage(msg->data_write_mailbox,
                                            new StorageServiceFileContentChunkMessage(
                                                    file, buffer_size, false));
                    remaining -= buffer_size;
                }
                S4U_Mailbox::putMessage(msg->data_write_mailbox, new StorageServiceFileContentChunkMessage(
                        file, remaining, true));

                //Waiting for the final ack
                message = S4U_Mailbox::getMessage(answer_mailbox, this->network_timeout);
                if (not dynamic_cast<StorageServiceAckMessage *>(message.get())) {
                    throw std::runtime_error("StorageService::writeFile(): Received an unexpected [" +
                                             message->getName() + "] message instead of final ack!");
                }
            }

        } else {
            throw std::runtime_error("StorageService::writeFile(): Received a totally unexpected [" +
                                     message->getName() + "] message!");
        }
    }


    /***************************************************************/
    /****** EVERYTHING BELOW ARE INTERACTIONS WITH THE DAEMON ******/
    /***************************************************************/

    /**
     * @brief Synchronously asks the storage service for its total free space capacity, that is,
     *  the total capacity at the "/" path.
     *  Note that this doesn't mean that that free space could be used to store a single
     *  file, as the storage service may have file systems at multiple mount points, may me
     *  a front-end for a set of storage systems, etc.
     * @return A number of bytes
     *
     */
    double StorageService::getTotalFreeSpace() {
        return this->getTotalFreeSpaceAtPath("/");
    }

    /**
     * @brief Synchronously asks the storage service for its total free space capacity
     * at a particular path. Note that this doesn't mean that that free space could be used to store a single
     *  file, as the storage service may have file systems at multiple mount points, may be
     *  a front-end for a set of storage systems, etc.
     *  @param path a path (if empty, "/" will be used)
     *
     *  @return A number of bytes
     */
    double StorageService::getTotalFreeSpaceAtPath(const std::string &path) {
        assertServiceIsUp();

        // Send a message to the daemon
        auto answer_mailbox = S4U_Daemon::getRunningActorRecvMailbox();
        S4U_Mailbox::putMessage(this->mailbox, new StorageServiceFreeSpaceRequestMessage(
                                                       answer_mailbox,
                                                       path,
                                                       this->getMessagePayloadValue(
                                                               StorageServiceMessagePayload::FREE_SPACE_REQUEST_MESSAGE_PAYLOAD)));

        // Wait for a reply
        std::unique_ptr<SimulationMessage> message = nullptr;
        message = S4U_Mailbox::getMessage(answer_mailbox, this->network_timeout);

        if (auto msg = dynamic_cast<StorageServiceFreeSpaceAnswerMessage *>(message.get())) {
            return msg->free_space;
        } else {
            throw std::runtime_error("StorageService::getFreeSpace(): Unexpected [" + message->getName() + "] message");
        }
    }

    /**
     * @brief Asks the storage service whether it holds a file
     *
     * @param answer_mailbox: the answer mailbox to which the reply from the server should be sent
     * @param location: the location to lookup
     *
     * @return true if the file is present, false otherwise
     */
    bool StorageService::lookupFile(simgrid::s4u::Mailbox *answer_mailbox,
                                    const std::shared_ptr<FileLocation> &location) {
        if (!answer_mailbox or !location) {
            throw std::invalid_argument("StorageService::lookupFile(): Invalid nullptr arguments");
        }

        assertServiceIsUp(this->shared_from_this());

        // Send a message to the daemon
        S4U_Mailbox::putMessage(
                this->mailbox,
                new StorageServiceFileLookupRequestMessage(
                        answer_mailbox,
                        location,
                        this->getMessagePayloadValue(
                                StorageServiceMessagePayload::FILE_LOOKUP_REQUEST_MESSAGE_PAYLOAD)));

            // Wait for a reply
            auto message = S4U_Mailbox::getMessage(answer_mailbox, this->network_timeout);

            if (auto msg = dynamic_cast<StorageServiceFileLookupAnswerMessage *>(message.get())) {
                return msg->file_is_available;
            } else {
                throw std::runtime_error("StorageService::lookupFile(): Unexpected [" + message->getName() + "] message (was expecting StorageServiceFileLookupAnswerMessage)");
            }
    }


    /**
     * @brief Read a file from the storage service
     *
     * @param answer_mailbox: the mailbox on which to expect the answer
     * @param location: the location
     * @param num_bytes: the number of bytes to read
     * @param wait_for_answer: whether to wait for the answer
     */
    void StorageService::readFile(simgrid::s4u::Mailbox *answer_mailbox,
                                  const std::shared_ptr<FileLocation> &location,
                                  double num_bytes,
                                  bool wait_for_answer) {

        if (!answer_mailbox or !location or (num_bytes < 0.0)) {
            throw std::invalid_argument("StorageService::readFile(): Invalid nullptr/0 arguments");
        }

        assertServiceIsUp(this->shared_from_this());

        try {
            S4U_Mailbox::putMessage(this->mailbox,
                                    new StorageServiceFileReadRequestMessage(
                                            answer_mailbox,
                                            simgrid::s4u::this_actor::get_host(),
                                            location,
                                            num_bytes,
                                            this->getMessagePayloadValue(
                                                    StorageServiceMessagePayload::FILE_READ_REQUEST_MESSAGE_PAYLOAD)));
        } catch (ExecutionException &e) {
<<<<<<< HEAD
            //            if (chunk_receiving_mailbox) S4U_Mailbox::retireTemporaryMailbox(chunk_receiving_mailbox);
            throw;
        }

        // Wait for a reply
        std::unique_ptr<SimulationMessage> message = nullptr;

        try {
            message = S4U_Mailbox::getMessage(answer_mailbox );//,storage_service->network_timeout);
        } catch (ExecutionException &e) {
=======
>>>>>>> a2f0f7a0
            throw;
        }

        if (wait_for_answer) {
            // Wait for a reply
            std::unique_ptr<SimulationMessage> message = nullptr;

            try {
                message = S4U_Mailbox::getMessage(answer_mailbox, this->network_timeout);
            } catch (ExecutionException &e) {
                throw;
            }

            if (auto msg = dynamic_cast<StorageServiceFileReadAnswerMessage *>(message.get())) {

                // If it's not a success, throw an exception
                if (not msg->success) {
                    std::shared_ptr<FailureCause> cause = msg->failure_cause;
                    throw ExecutionException(cause);
                }

                if (msg->buffer_size < 1) {
                    // Non-Bufferized
                    // Just wait for the final ack (no timeout!)
                    message = S4U_Mailbox::getMessage(answer_mailbox);
                    if (not dynamic_cast<StorageServiceAckMessage *>(message.get())) {
                        throw std::runtime_error("StorageService::readFile(): Received an unexpected [" +
                                                 message->getName() + "] message (was expecting a StorageServiceAckMessage)!");
                    }
                } else {
                    // Otherwise, retrieve the file chunks until the last one is received
                    while (true) {
                        std::shared_ptr<SimulationMessage> file_content_message = nullptr;
                        try {
                            file_content_message = S4U_Mailbox::getMessage(msg->mailbox_to_receive_the_file_content);
                        } catch (ExecutionException &e) {
                            S4U_Mailbox::retireTemporaryMailbox(msg->mailbox_to_receive_the_file_content);
                            throw;
                        }

                        if (auto file_content_chunk_msg = dynamic_cast<StorageServiceFileContentChunkMessage *>(
                                file_content_message.get())) {
                            if (file_content_chunk_msg->last_chunk) {
                                S4U_Mailbox::retireTemporaryMailbox(msg->mailbox_to_receive_the_file_content);
                                break;
                            }
                        } else {
                            S4U_Mailbox::retireTemporaryMailbox(msg->mailbox_to_receive_the_file_content);
                            throw std::runtime_error("StorageService::readFile(): Received an unexpected [" +
                                                     file_content_message->getName() + "] message! (was expecting a StorageServiceFileContentChunkMessage)");
                        }
                    }

                    S4U_Mailbox::retireTemporaryMailbox(msg->mailbox_to_receive_the_file_content);

                    //Waiting for the final ack
                    message = S4U_Mailbox::getMessage(answer_mailbox, this->network_timeout);
                    if (not dynamic_cast<StorageServiceAckMessage *>(message.get())) {
                        throw std::runtime_error("StorageService::readFile(): Received an unexpected [" +
                                                 message->getName() + "] message! (was expecting a StorageServiceAckMessage)");
                    }
                }
            }
        }
    }


    /**
 * @brief Synchronously and sequentially read a set of files from storage services
 *
 * @param locations: a map of files to locations
 *
 * @throw std::runtime_error
 * @throw ExecutionException
 */
    void StorageService::readFiles(std::map<std::shared_ptr<DataFile>, std::shared_ptr<FileLocation>> locations) {
        StorageService::writeOrReadFiles(READ, std::move(locations));
    }

    /**
 * @brief Synchronously and sequentially upload a set of files from storage services
 *
 * @param locations: a map of files to locations
 *
 * @throw std::runtime_error
 * @throw ExecutionException
 */
    void StorageService::writeFiles(std::map<std::shared_ptr<DataFile>, std::shared_ptr<FileLocation>> locations) {
        StorageService::writeOrReadFiles(WRITE, std::move(locations));
    }

    /**
 * @brief Synchronously and sequentially write/read a set of files to/from storage services
 *
 * @param action: FileOperation::READ (download) or FileOperation::WRITE
 * @param locations: a map of files to locations
 *
 * @throw std::runtime_error
 * @throw ExecutionException
 */
    void StorageService::writeOrReadFiles(FileOperation action,
                                          std::map<std::shared_ptr<DataFile>, std::shared_ptr<FileLocation>> locations) {
        for (auto const &f: locations) {
            if ((f.first == nullptr) or (f.second == nullptr)) {
                throw std::invalid_argument("StorageService::writeOrReadFiles(): invalid argument");
            }
        }

        // Create a temporary sorted list of files so that the order in which files are read/written is deterministic!
        std::map<std::string, std::shared_ptr<DataFile>> sorted_files;
        for (auto const &f: locations) {
            sorted_files[f.first->getID()] = f.first;
        }

        for (auto const &f: sorted_files) {
            auto file = f.second;
            auto location = locations[file];

            if (action == READ) {
                WRENCH_INFO("Reading file %s from location %s",
                            file->getID().c_str(),
                            location->toString().c_str());
                StorageService::readFileAtLocation(location);

                WRENCH_INFO("File %s read", file->getID().c_str());

            } else {
                WRENCH_INFO("Writing file %s to location %s",
                            file->getID().c_str(),
                            location->toString().c_str());
                StorageService::writeFileAtLocation(location);

                WRENCH_INFO("File %s written", file->getID().c_str());
            }
        }
    }

    /**
     * @brief Delete a file on the storage service
     *
     * @param answer_mailbox: the answer mailbox to which the reply from the server should be sent
     * @param location: the location to delete
     * @param wait_for_answer: whether this call should
     */
    void StorageService::deleteFile(simgrid::s4u::Mailbox *answer_mailbox,
                                    const std::shared_ptr<FileLocation> &location,
                                    bool wait_for_answer) {
        if (!answer_mailbox or !location) {
            throw std::invalid_argument("StorageService::deleteFile(): Invalid nullptr arguments");
        }

        if (location->isScratch()) {
            throw std::invalid_argument("StorageService::deleteFile(): Cannot be called on a SCRATCH location");
        }

        assertServiceIsUp(this->shared_from_this());

        // Send a message to the storage service's daemon
        S4U_Mailbox::putMessage(this->mailbox,
                                new StorageServiceFileDeleteRequestMessage(
                                        answer_mailbox,
                                        location,
                                        this->getMessagePayloadValue(StorageServiceMessagePayload::FILE_DELETE_REQUEST_MESSAGE_PAYLOAD)));

        if (wait_for_answer) {

            // Wait for a reply
            std::unique_ptr<SimulationMessage> message = nullptr;

            message = S4U_Mailbox::getMessage(answer_mailbox, this->network_timeout);

            if (auto msg = dynamic_cast<StorageServiceFileDeleteAnswerMessage *>(message.get())) {
                // On failure, throw an exception
                if (!msg->success) {
                    throw ExecutionException(std::move(msg->failure_cause));
                }
                WRENCH_INFO("Deleted file at %s", location->toString().c_str());
            } else {
                throw std::runtime_error("StorageService::deleteFile(): Unexpected [" + message->getName() + "] message (was expecting StorageServiceFileDeleteAnswerMessage)");
            }
        }
    }

    /**
     * @brief Synchronously ask the storage service to read a file from another storage service
     *
     * @param src_location: the location where to read the file
     * @param dst_location: the location where to write the file
     *
     * @throw ExecutionException
     * @throw std::invalid_argument
     */
    void StorageService::copyFile(const std::shared_ptr<FileLocation> &src_location,
                                  const std::shared_ptr<FileLocation> &dst_location) {
        if ((src_location == nullptr) || (dst_location == nullptr)) {
            throw std::invalid_argument("StorageService::copyFile(): Invalid nullptr arguments");
        }
        if (src_location->getFile() != dst_location->getFile()) {
            throw std::invalid_argument("StorageService::copyFile(): src and dst locations should be for the same file");
        }

        assertServiceIsUp(src_location->getStorageService());
        assertServiceIsUp(dst_location->getStorageService());

        auto file = src_location->getFile();
        bool src_is_bufferized = src_location->getStorageService()->isBufferized();
        bool src_is_non_bufferized = not src_is_bufferized;
        bool dst_is_bufferized = dst_location->getStorageService()->isBufferized();
        bool dst_is_non_bufferized = not dst_is_bufferized;

        //        if (src_is_non_bufferized and dst_is_bufferized) {
        //            throw std::runtime_error("Cannot copy a file from a non-bufferized storage service to a bufferized storage service (not implemented, yet)");
        //        }

        simgrid::s4u::Mailbox *mailbox_to_contact;
        if (dst_is_non_bufferized and !(std::dynamic_pointer_cast<CompoundStorageService>(src_location->getStorageService()))) {
            mailbox_to_contact = dst_location->getStorageService()->mailbox;
        } else if (src_is_non_bufferized and !(std::dynamic_pointer_cast<CompoundStorageService>(dst_location->getStorageService()))) {
            mailbox_to_contact = src_location->getStorageService()->mailbox;
        } else {
            mailbox_to_contact = dst_location->getStorageService()->mailbox;
        }


        // Send a message to the daemon of the dst service
        auto answer_mailbox = S4U_Daemon::getRunningActorRecvMailbox();
        src_location->getStorageService()->simulation->getOutput().addTimestampFileCopyStart(Simulation::getCurrentSimulatedDate(), file,
                                                                                             src_location,
                                                                                             dst_location);

        S4U_Mailbox::putMessage(
                mailbox_to_contact,
                new StorageServiceFileCopyRequestMessage(
                        answer_mailbox,
                        src_location,
                        dst_location,
                        dst_location->getStorageService()->getMessagePayloadValue(
                                StorageServiceMessagePayload::FILE_COPY_REQUEST_MESSAGE_PAYLOAD)));

        // Wait for a reply
        std::unique_ptr<SimulationMessage> message = nullptr;

        message = S4U_Mailbox::getMessage(answer_mailbox);

        if (auto msg = dynamic_cast<StorageServiceFileCopyAnswerMessage *>(message.get())) {
            if (msg->failure_cause) {
                throw ExecutionException(std::move(msg->failure_cause));
            }
        } else {
            throw std::runtime_error("StorageService::copyFile(): Unexpected [" + message->getName() + "] message");
        }
    }

    /**
     * @brief Asynchronously ask for a file copy between two storage services
     *
     * @param answer_mailbox: the mailbox to which a notification message will be sent
     * @param src_location: the source location
     * @param dst_location: the destination location
     *
     * @throw ExecutionException
     * @throw std::invalid_argument
     *
     */
    void StorageService::initiateFileCopy(simgrid::s4u::Mailbox *answer_mailbox,
                                          const std::shared_ptr<FileLocation> &src_location,
                                          const std::shared_ptr<FileLocation> &dst_location) {
        if ((src_location == nullptr) || (dst_location == nullptr)) {
            throw std::invalid_argument("StorageService::initiateFileCopy(): Invalid nullptr arguments");
        }
        if (src_location->getFile() != dst_location->getFile()) {
            throw std::invalid_argument("StorageService::initiateFileCopy(): src and dst locations should be for the same file");
        }

        assertServiceIsUp(src_location->getStorageService());
        assertServiceIsUp(dst_location->getStorageService());

        auto file = src_location->getFile();
        bool src_is_bufferized = src_location->getStorageService()->isBufferized();
        bool src_is_non_bufferized = not src_is_bufferized;
        bool dst_is_bufferized = dst_location->getStorageService()->isBufferized();
        bool dst_is_non_bufferized = not dst_is_bufferized;

        //        if (src_is_non_bufferized and dst_is_bufferized) {
        //            throw std::runtime_error("Cannot copy a file from a non-bufferized storage service to a bufferized storage service (not implemented, yet)");
        //        }

        simgrid::s4u::Mailbox *mailbox_to_contact;
        if (dst_is_non_bufferized) {
            mailbox_to_contact = dst_location->getStorageService()->mailbox;
        } else if (src_is_non_bufferized) {
            mailbox_to_contact = src_location->getStorageService()->mailbox;
        } else {
            mailbox_to_contact = dst_location->getStorageService()->mailbox;
        }

        src_location->getStorageService()->simulation->getOutput().addTimestampFileCopyStart(Simulation::getCurrentSimulatedDate(), file,
                                                                                             src_location,
                                                                                             dst_location);

        // Send a message to the daemon on the dst location
        S4U_Mailbox::putMessage(
                mailbox_to_contact,
                new StorageServiceFileCopyRequestMessage(
                        answer_mailbox,
                        src_location,
                        dst_location,
                        dst_location->getStorageService()->getMessagePayloadValue(
                                StorageServiceMessagePayload::FILE_COPY_REQUEST_MESSAGE_PAYLOAD)));
    }



//    /**
//     * @brief Store a file at a particular mount point ex-nihilo. Doesn't notify a file registry service and will do nothing (and won't complain) if the file already exists
//     * at that location.
//     *
//     * @param location: a file location, must be the same object as the function is invoked on
//     *
//     * @throw std::invalid_argument
//     */
//    void StorageService::createFile(const std::shared_ptr<FileLocation> &location) {
//        if (location->getStorageService() != this->getSharedPtr<StorageService>()) {
//            throw std::invalid_argument("StorageService::createFile(file,location) must be called on the same StorageService that the location uses");
//        }
//        stageFile(location->getFile(), location->getPath());
//    }

//    /**
// * @brief Store a file at a particular mount point ex-nihilo. Doesn't notify a file registry service and will do nothing (and won't complain) if the file already exists
// * at that location.
//
//*
//* @param file: a file
//* @param path: path to file
//*
//*/
//    void StorageService::createFile(const std::shared_ptr<DataFile> &file, const std::string &path) {
//
//        createFile(FileLocation::LOCATION(this->getSharedPtr<StorageService>(), path, file));
//    }

//    /**
// * @brief Store a file at a particular mount point ex-nihilo. Doesn't notify a file registry service and will do nothing (and won't complain) if the file already exists
// * at that location.
// * @param file: a file
// *
// */
//    void StorageService::createFile(const std::shared_ptr<DataFile> &file) {
//
//        createFile(FileLocation::LOCATION(this->getSharedPtr<StorageService>(), getMountPoint(), file));
//    }

//    /**
//     * @brief Determines whether the storage service is bufferized
//     * @return true if bufferized, false otherwise
//     */
//    bool StorageService::isBufferized() const {
//        return this->buffer_size > 1;
//    }

//    /**
//     * @brief Determines whether the storage service has the file. This doesn't simulate anything and is merely a zero-simulated-time data structure lookup.
//     * If you want to simulate the overhead of querying the StorageService, instead use lookupFile().
//     *
//     * @param file a file
//     *
//     * @return true if the file is present, false otherwise
//     */
//    bool StorageService::hasFile(const shared_ptr<DataFile> &file) {
//        return this->hasFile(file, this->getMountPoint());
//    }


}// namespace wrench<|MERGE_RESOLUTION|>--- conflicted
+++ resolved
@@ -206,10 +206,10 @@
         // Send a message to the daemon
         auto answer_mailbox = S4U_Daemon::getRunningActorRecvMailbox();
         S4U_Mailbox::putMessage(this->mailbox, new StorageServiceFreeSpaceRequestMessage(
-                                                       answer_mailbox,
-                                                       path,
-                                                       this->getMessagePayloadValue(
-                                                               StorageServiceMessagePayload::FREE_SPACE_REQUEST_MESSAGE_PAYLOAD)));
+                answer_mailbox,
+                path,
+                this->getMessagePayloadValue(
+                        StorageServiceMessagePayload::FREE_SPACE_REQUEST_MESSAGE_PAYLOAD)));
 
         // Wait for a reply
         std::unique_ptr<SimulationMessage> message = nullptr;
@@ -247,14 +247,14 @@
                         this->getMessagePayloadValue(
                                 StorageServiceMessagePayload::FILE_LOOKUP_REQUEST_MESSAGE_PAYLOAD)));
 
-            // Wait for a reply
-            auto message = S4U_Mailbox::getMessage(answer_mailbox, this->network_timeout);
-
-            if (auto msg = dynamic_cast<StorageServiceFileLookupAnswerMessage *>(message.get())) {
-                return msg->file_is_available;
-            } else {
-                throw std::runtime_error("StorageService::lookupFile(): Unexpected [" + message->getName() + "] message (was expecting StorageServiceFileLookupAnswerMessage)");
-            }
+        // Wait for a reply
+        auto message = S4U_Mailbox::getMessage(answer_mailbox, this->network_timeout);
+
+        if (auto msg = dynamic_cast<StorageServiceFileLookupAnswerMessage *>(message.get())) {
+            return msg->file_is_available;
+        } else {
+            throw std::runtime_error("StorageService::lookupFile(): Unexpected [" + message->getName() + "] message (was expecting StorageServiceFileLookupAnswerMessage)");
+        }
     }
 
 
@@ -287,19 +287,6 @@
                                             this->getMessagePayloadValue(
                                                     StorageServiceMessagePayload::FILE_READ_REQUEST_MESSAGE_PAYLOAD)));
         } catch (ExecutionException &e) {
-<<<<<<< HEAD
-            //            if (chunk_receiving_mailbox) S4U_Mailbox::retireTemporaryMailbox(chunk_receiving_mailbox);
-            throw;
-        }
-
-        // Wait for a reply
-        std::unique_ptr<SimulationMessage> message = nullptr;
-
-        try {
-            message = S4U_Mailbox::getMessage(answer_mailbox );//,storage_service->network_timeout);
-        } catch (ExecutionException &e) {
-=======
->>>>>>> a2f0f7a0
             throw;
         }
 
@@ -308,7 +295,7 @@
             std::unique_ptr<SimulationMessage> message = nullptr;
 
             try {
-                message = S4U_Mailbox::getMessage(answer_mailbox, this->network_timeout);
+                message = S4U_Mailbox::getMessage(answer_mailbox ,this->network_timeout);
             } catch (ExecutionException &e) {
                 throw;
             }
