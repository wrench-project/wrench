--- conflicted
+++ resolved
@@ -213,7 +213,7 @@
      * @throw ExecutionException
      * @throw std::invalid_arguments
      */
-<<<<<<< HEAD
+
     void StorageService::readFile(std::shared_ptr<DataFile> file, std::shared_ptr<FileLocation> location) {
         //if ((file == nullptr) or (location == nullptr)) {
         //    throw std::invalid_argument("StorageService::readFile(): Invalid arguments");
@@ -222,13 +222,7 @@
         auto answer_mailbox = S4U_Daemon::getRunningActorRecvMailbox();
         auto chunk_receiving_mailbox = S4U_Mailbox::getTemporaryMailbox();
         readFile(file, location, answer_mailbox, chunk_receiving_mailbox, file->getSize());
-=======
-    void StorageService::readFile(const std::shared_ptr<DataFile> &file, const std::shared_ptr<FileLocation> &location) {
-        if ((file == nullptr) or (location == nullptr)) {
-            throw std::invalid_argument("StorageService::readFile(): Invalid arguments");
-        }
-        readFile(file, location, file->getSize());
->>>>>>> adb87e38
+
     }
 
     /**
@@ -241,7 +235,7 @@
      * @throw ExecutionException
      * @throw std::invalid_arguments
      */
-<<<<<<< HEAD
+
     void StorageService::readFile(std::shared_ptr<DataFile> file, std::shared_ptr<FileLocation> location, double num_bytes_to_read) {
         // Get mailbox to send message too
 
@@ -265,10 +259,7 @@
                                   double num_bytes_to_read) {
 
         if ((file == nullptr) or (location == nullptr) or (answer_mailbox == nullptr) or (num_bytes_to_read < 0.0)) {
-=======
-    void StorageService::readFile(const std::shared_ptr<DataFile> &file, const std::shared_ptr<FileLocation> &location, double num_bytes_to_read) {
-        if ((file == nullptr) or (location == nullptr) or (num_bytes_to_read < 0.0)) {
->>>>>>> adb87e38
+
             throw std::invalid_argument("StorageService::readFile(): Invalid arguments");
         }
 
