--- conflicted
+++ resolved
@@ -156,7 +156,7 @@
                     remaining -= buffer_size;
                 }
                 S4U_Mailbox::putMessage(msg->data_write_mailbox, new StorageServiceFileContentChunkMessage(
-                                                                         file, remaining, true));
+                        file, remaining, true));
 
                 //Waiting for the final ack
                 message = S4U_Mailbox::getMessage(answer_mailbox, this->network_timeout);
@@ -188,9 +188,9 @@
         // Send a message to the daemon
         auto answer_mailbox = S4U_Daemon::getRunningActorRecvMailbox();
         S4U_Mailbox::putMessage(this->mailbox, new StorageServiceFreeSpaceRequestMessage(
-                                                       answer_mailbox,
-                                                       this->getMessagePayloadValue(
-                                                               StorageServiceMessagePayload::FREE_SPACE_REQUEST_MESSAGE_PAYLOAD)));
+                answer_mailbox,
+                this->getMessagePayloadValue(
+                        StorageServiceMessagePayload::FREE_SPACE_REQUEST_MESSAGE_PAYLOAD)));
 
         // Wait for a reply
         std::unique_ptr<SimulationMessage> message = nullptr;
@@ -287,7 +287,6 @@
                 throw;
             }
 
-<<<<<<< HEAD
             if (auto msg = dynamic_cast<StorageServiceFileReadAnswerMessage *>(message.get())) {
 
                 // If it's not a success, throw an exception
@@ -302,28 +301,8 @@
                     message = S4U_Mailbox::getMessage(answer_mailbox);
                     if (not dynamic_cast<StorageServiceAckMessage *>(message.get())) {
                         throw std::runtime_error("StorageService::readFile(): Received an unexpected [" +
-                                                 message->getName() + "] message!");
-=======
-            if (msg->buffer_size < 1) {
-                // Non-Bufferized
-                // Just wait for the final ack (no timeout!)
-                message = S4U_Mailbox::getMessage(answer_mailbox);
-                if (not dynamic_cast<StorageServiceAckMessage *>(message.get())) {
-                    throw std::runtime_error("StorageService::readFile(): Received an unexpected [" +
-                                             message->getName() + "] message (was expecting a StorageServiceAckMessage)!");
-                }
-            } else {
-                // Otherwise, retrieve the file chunks until the last one is received
-                while (true) {
-                    std::shared_ptr<SimulationMessage> file_content_message = nullptr;
-                    try {
-                        file_content_message = S4U_Mailbox::getMessage(msg->mailbox_to_receive_the_file_content);
-                    } catch (ExecutionException &e) {
-                        S4U_Mailbox::retireTemporaryMailbox(msg->mailbox_to_receive_the_file_content);
-                        throw;
->>>>>>> 8e252982
+                                                 message->getName() + "] message (was expecting a StorageServiceAckMessage)!");
                     }
-
                 } else {
                     // Otherwise, retrieve the file chunks until the last one is received
                     while (true) {
@@ -336,7 +315,7 @@
                         }
 
                         if (auto file_content_chunk_msg = dynamic_cast<StorageServiceFileContentChunkMessage *>(
-                                    file_content_message.get())) {
+                                file_content_message.get())) {
                             if (file_content_chunk_msg->last_chunk) {
                                 S4U_Mailbox::retireTemporaryMailbox(msg->mailbox_to_receive_the_file_content);
                                 break;
@@ -344,346 +323,331 @@
                         } else {
                             S4U_Mailbox::retireTemporaryMailbox(msg->mailbox_to_receive_the_file_content);
                             throw std::runtime_error("StorageService::readFile(): Received an unexpected [" +
-                                                     file_content_message->getName() + "] message!");
+                                                     file_content_message->getName() + "] message! (was expecting a StorageServiceFileContentChunkMessage)");
                         }
-<<<<<<< HEAD
-=======
-                    } else {
-                        S4U_Mailbox::retireTemporaryMailbox(msg->mailbox_to_receive_the_file_content);
-                        throw std::runtime_error("StorageService::readFile(): Received an unexpected [" +
-                                                 file_content_message->getName() + "] message! (was expecting a StorageServiceFileContentChunkMessage)");
->>>>>>> 8e252982
+
                     }
 
                     S4U_Mailbox::retireTemporaryMailbox(msg->mailbox_to_receive_the_file_content);
 
-<<<<<<< HEAD
                     //Waiting for the final ack
-                    message = S4U_Mailbox::getMessage(answer_mailbox, this->network_timeout);
+                    message = S4U_Mailbox::getMessage(answer_mailbox, storage_service->network_timeout);
                     if (not dynamic_cast<StorageServiceAckMessage *>(message.get())) {
                         throw std::runtime_error("StorageService::readFile(): Received an unexpected [" +
-                                                 message->getName() + "] message!");
+                                                 message->getName() + "] message! (was expecting a StorageServiceAckMessage)");
                     }
-=======
-                //Waiting for the final ack
-                message = S4U_Mailbox::getMessage(answer_mailbox, storage_service->network_timeout);
-                if (not dynamic_cast<StorageServiceAckMessage *>(message.get())) {
-                    throw std::runtime_error("StorageService::readFile(): Received an unexpected [" +
-                                             message->getName() + "] message! (was expecting a StorageServiceAckMessage)");
->>>>>>> 8e252982
-                }
-            }
-        }
-    }
-
-
-    /**
- * @brief Synchronously and sequentially read a set of files from storage services
- *
- * @param locations: a map of files to locations
- *
- * @throw std::runtime_error
- * @throw ExecutionException
- */
-    void StorageService::readFiles(std::map<std::shared_ptr<DataFile>, std::shared_ptr<FileLocation>> locations) {
-        StorageService::writeOrReadFiles(READ, std::move(locations));
-    }
-
-    /**
- * @brief Synchronously and sequentially upload a set of files from storage services
- *
- * @param locations: a map of files to locations
- *
- * @throw std::runtime_error
- * @throw ExecutionException
- */
-    void StorageService::writeFiles(std::map<std::shared_ptr<DataFile>, std::shared_ptr<FileLocation>> locations) {
-        StorageService::writeOrReadFiles(WRITE, std::move(locations));
-    }
-
-    /**
- * @brief Synchronously and sequentially write/read a set of files to/from storage services
- *
- * @param action: FileOperation::READ (download) or FileOperation::WRITE
- * @param locations: a map of files to locations
- *
- * @throw std::runtime_error
- * @throw ExecutionException
- */
-    void StorageService::writeOrReadFiles(FileOperation action,
-                                          std::map<std::shared_ptr<DataFile>, std::shared_ptr<FileLocation>> locations) {
-        for (auto const &f: locations) {
-            if ((f.first == nullptr) or (f.second == nullptr)) {
-                throw std::invalid_argument("StorageService::writeOrReadFiles(): invalid argument");
-            }
-        }
-
-        // Create a temporary sorted list of files so that the order in which files are read/written is deterministic!
-        std::map<std::string, std::shared_ptr<DataFile>> sorted_files;
-        for (auto const &f: locations) {
-            sorted_files[f.first->getID()] = f.first;
-        }
-
-        for (auto const &f: sorted_files) {
-            auto file = f.second;
-            auto location = locations[file];
-
-            if (action == READ) {
-                WRENCH_INFO("Reading file %s from location %s",
-                            file->getID().c_str(),
-                            location->toString().c_str());
-                StorageService::readFile(location);
-
-                WRENCH_INFO("File %s read", file->getID().c_str());
-
+                }
+            }
+        }
+
+
+        /**
+     * @brief Synchronously and sequentially read a set of files from storage services
+     *
+     * @param locations: a map of files to locations
+     *
+     * @throw std::runtime_error
+     * @throw ExecutionException
+     */
+        void StorageService::readFiles(std::map<std::shared_ptr<DataFile>, std::shared_ptr<FileLocation>> locations) {
+            StorageService::writeOrReadFiles(READ, std::move(locations));
+        }
+
+        /**
+     * @brief Synchronously and sequentially upload a set of files from storage services
+     *
+     * @param locations: a map of files to locations
+     *
+     * @throw std::runtime_error
+     * @throw ExecutionException
+     */
+        void StorageService::writeFiles(std::map<std::shared_ptr<DataFile>, std::shared_ptr<FileLocation>> locations) {
+            StorageService::writeOrReadFiles(WRITE, std::move(locations));
+        }
+
+        /**
+     * @brief Synchronously and sequentially write/read a set of files to/from storage services
+     *
+     * @param action: FileOperation::READ (download) or FileOperation::WRITE
+     * @param locations: a map of files to locations
+     *
+     * @throw std::runtime_error
+     * @throw ExecutionException
+     */
+        void StorageService::writeOrReadFiles(FileOperation action,
+                                              std::map<std::shared_ptr<DataFile>, std::shared_ptr<FileLocation>> locations) {
+            for (auto const &f: locations) {
+                if ((f.first == nullptr) or (f.second == nullptr)) {
+                    throw std::invalid_argument("StorageService::writeOrReadFiles(): invalid argument");
+                }
+            }
+
+            // Create a temporary sorted list of files so that the order in which files are read/written is deterministic!
+            std::map<std::string, std::shared_ptr<DataFile>> sorted_files;
+            for (auto const &f: locations) {
+                sorted_files[f.first->getID()] = f.first;
+            }
+
+            for (auto const &f: sorted_files) {
+                auto file = f.second;
+                auto location = locations[file];
+
+                if (action == READ) {
+                    WRENCH_INFO("Reading file %s from location %s",
+                                file->getID().c_str(),
+                                location->toString().c_str());
+                    StorageService::readFile(location);
+
+                    WRENCH_INFO("File %s read", file->getID().c_str());
+
+                } else {
+                    WRENCH_INFO("Writing file %s to location %s",
+                                file->getID().c_str(),
+                                location->toString().c_str());
+                    StorageService::writeFile(location);
+
+                    WRENCH_INFO("File %s written", file->getID().c_str());
+                }
+            }
+        }
+
+        /**
+         * @brief Delete a file on the storage service
+         *
+         * @param answer_mailbox: the answer mailbox to which the reply from the server should be sent
+         * @param location: the location to delete
+         * @param wait_for_answer: whether this call should
+         */
+        void StorageService::deleteFile(simgrid::s4u::Mailbox *answer_mailbox,
+                                        const std::shared_ptr<FileLocation> &location,
+                                        bool wait_for_answer) {
+            if (!answer_mailbox or !location) {
+                throw std::invalid_argument("StorageService::deleteFile(): Invalid nullptr arguments");
+            }
+
+            if (location->isScratch()) {
+                throw std::invalid_argument("StorageService::deleteFile(): Cannot be called on a SCRATCH location");
+            }
+
+            assertServiceIsUp(this->shared_from_this());
+
+            // Send a message to the storage service's daemon
+            S4U_Mailbox::putMessage(this->mailbox,
+                                    new StorageServiceFileDeleteRequestMessage(
+                                            answer_mailbox,
+                                            location,
+                                            this->getMessagePayloadValue(StorageServiceMessagePayload::FILE_DELETE_REQUEST_MESSAGE_PAYLOAD)));
+
+            if (wait_for_answer) {
+
+                // Wait for a reply
+                std::unique_ptr<SimulationMessage> message = nullptr;
+
+                message = S4U_Mailbox::getMessage(answer_mailbox, this->network_timeout);
+
+                if (auto msg = dynamic_cast<StorageServiceFileDeleteAnswerMessage *>(message.get())) {
+                    // On failure, throw an exception
+                    if (!msg->success) {
+                        throw ExecutionException(std::move(msg->failure_cause));
+                    }
+                    WRENCH_INFO("Deleted file at %s", location->toString().c_str());
+                } else {
+                    throw std::runtime_error("StorageService::deleteFile(): Unexpected [" + message->getName() + "] message (was expecting StorageServiceFileDeleteAnswerMessage)");
+                }
+            }
+        }
+
+        /**
+         * @brief Synchronously ask the storage service to read a file from another storage service
+         *
+         * @param src_location: the location where to read the file
+         * @param dst_location: the location where to write the file
+         *
+         * @throw ExecutionException
+         * @throw std::invalid_argument
+         */
+        void StorageService::copyFile(const std::shared_ptr<FileLocation> &src_location,
+                                      const std::shared_ptr<FileLocation> &dst_location) {
+            if ((src_location == nullptr) || (dst_location == nullptr)) {
+                throw std::invalid_argument("StorageService::copyFile(): Invalid nullptr arguments");
+            }
+            if (src_location->getFile() != dst_location->getFile()) {
+                throw std::invalid_argument("StorageService::copyFile(): src and dst locations should be for the same file");
+            }
+
+            assertServiceIsUp(src_location->getStorageService());
+            assertServiceIsUp(dst_location->getStorageService());
+
+            auto file = src_location->getFile();
+            bool src_is_bufferized = src_location->getStorageService()->isBufferized();
+            bool src_is_non_bufferized = not src_is_bufferized;
+            bool dst_is_bufferized = dst_location->getStorageService()->isBufferized();
+            bool dst_is_non_bufferized = not dst_is_bufferized;
+
+            //        if (src_is_non_bufferized and dst_is_bufferized) {
+            //            throw std::runtime_error("Cannot copy a file from a non-bufferized storage service to a bufferized storage service (not implemented, yet)");
+            //        }
+
+            simgrid::s4u::Mailbox *mailbox_to_contact;
+            if (dst_is_non_bufferized and !(std::dynamic_pointer_cast<CompoundStorageService>(src_location->getStorageService()))) {
+                mailbox_to_contact = dst_location->getStorageService()->mailbox;
+            } else if (src_is_non_bufferized and !(std::dynamic_pointer_cast<CompoundStorageService>(dst_location->getStorageService()))) {
+                mailbox_to_contact = src_location->getStorageService()->mailbox;
             } else {
-                WRENCH_INFO("Writing file %s to location %s",
-                            file->getID().c_str(),
-                            location->toString().c_str());
-                StorageService::writeFile(location);
-
-                WRENCH_INFO("File %s written", file->getID().c_str());
-            }
-        }
-    }
-
-    /**
-     * @brief Delete a file on the storage service
-     *
-     * @param answer_mailbox: the answer mailbox to which the reply from the server should be sent
-     * @param location: the location to delete
-     * @param wait_for_answer: whether this call should
-     */
-    void StorageService::deleteFile(simgrid::s4u::Mailbox *answer_mailbox,
-                                    const std::shared_ptr<FileLocation> &location,
-                                    bool wait_for_answer) {
-        if (!answer_mailbox or !location) {
-            throw std::invalid_argument("StorageService::deleteFile(): Invalid nullptr arguments");
-        }
-
-        if (location->isScratch()) {
-            throw std::invalid_argument("StorageService::deleteFile(): Cannot be called on a SCRATCH location");
-        }
-
-        assertServiceIsUp(this->shared_from_this());
-
-        // Send a message to the storage service's daemon
-        S4U_Mailbox::putMessage(this->mailbox,
-                                new StorageServiceFileDeleteRequestMessage(
-                                        answer_mailbox,
-                                        location,
-                                        this->getMessagePayloadValue(StorageServiceMessagePayload::FILE_DELETE_REQUEST_MESSAGE_PAYLOAD)));
-
-        if (wait_for_answer) {
+                mailbox_to_contact = dst_location->getStorageService()->mailbox;
+            }
+
+            // Send a message to the daemon of the dst service
+            auto answer_mailbox = S4U_Daemon::getRunningActorRecvMailbox();
+            src_location->getStorageService()->simulation->getOutput().addTimestampFileCopyStart(Simulation::getCurrentSimulatedDate(), file,
+                                                                                                 src_location,
+                                                                                                 dst_location);
+
+            S4U_Mailbox::putMessage(
+                    mailbox_to_contact,
+                    new StorageServiceFileCopyRequestMessage(
+                            answer_mailbox,
+                            src_location,
+                            dst_location,
+                            nullptr,
+                            dst_location->getStorageService()->getMessagePayloadValue(
+                                    StorageServiceMessagePayload::FILE_COPY_REQUEST_MESSAGE_PAYLOAD)));
 
             // Wait for a reply
             std::unique_ptr<SimulationMessage> message = nullptr;
 
-            message = S4U_Mailbox::getMessage(answer_mailbox, this->network_timeout);
-
-            if (auto msg = dynamic_cast<StorageServiceFileDeleteAnswerMessage *>(message.get())) {
-                // On failure, throw an exception
-                if (!msg->success) {
+            message = S4U_Mailbox::getMessage(answer_mailbox);
+
+            if (auto msg = dynamic_cast<StorageServiceFileCopyAnswerMessage *>(message.get())) {
+                if (msg->failure_cause) {
                     throw ExecutionException(std::move(msg->failure_cause));
                 }
-                WRENCH_INFO("Deleted file at %s", location->toString().c_str());
             } else {
-                throw std::runtime_error("StorageService::deleteFile(): Unexpected [" + message->getName() + "] message (was expecting StorageServiceFileDeleteAnswerMessage)");
-            }
-        }
-    }
-
-    /**
-     * @brief Synchronously ask the storage service to read a file from another storage service
-     *
-     * @param src_location: the location where to read the file
-     * @param dst_location: the location where to write the file
-     *
-     * @throw ExecutionException
-     * @throw std::invalid_argument
-     */
-    void StorageService::copyFile(const std::shared_ptr<FileLocation> &src_location,
-                                  const std::shared_ptr<FileLocation> &dst_location) {
-        if ((src_location == nullptr) || (dst_location == nullptr)) {
-            throw std::invalid_argument("StorageService::copyFile(): Invalid nullptr arguments");
-        }
-        if (src_location->getFile() != dst_location->getFile()) {
-            throw std::invalid_argument("StorageService::copyFile(): src and dst locations should be for the same file");
-        }
-
-        assertServiceIsUp(src_location->getStorageService());
-        assertServiceIsUp(dst_location->getStorageService());
-
-        auto file = src_location->getFile();
-        bool src_is_bufferized = src_location->getStorageService()->isBufferized();
-        bool src_is_non_bufferized = not src_is_bufferized;
-        bool dst_is_bufferized = dst_location->getStorageService()->isBufferized();
-        bool dst_is_non_bufferized = not dst_is_bufferized;
-
-        //        if (src_is_non_bufferized and dst_is_bufferized) {
-        //            throw std::runtime_error("Cannot copy a file from a non-bufferized storage service to a bufferized storage service (not implemented, yet)");
-        //        }
-
-        simgrid::s4u::Mailbox *mailbox_to_contact;
-        if (dst_is_non_bufferized and !(std::dynamic_pointer_cast<CompoundStorageService>(src_location->getStorageService()))) {
-            mailbox_to_contact = dst_location->getStorageService()->mailbox;
-        } else if (src_is_non_bufferized and !(std::dynamic_pointer_cast<CompoundStorageService>(dst_location->getStorageService()))) {
-            mailbox_to_contact = src_location->getStorageService()->mailbox;
-        } else {
-            mailbox_to_contact = dst_location->getStorageService()->mailbox;
-        }
-
-        // Send a message to the daemon of the dst service
-        auto answer_mailbox = S4U_Daemon::getRunningActorRecvMailbox();
-        src_location->getStorageService()->simulation->getOutput().addTimestampFileCopyStart(Simulation::getCurrentSimulatedDate(), file,
-                                                                                             src_location,
-                                                                                             dst_location);
-
-        S4U_Mailbox::putMessage(
-                mailbox_to_contact,
-                new StorageServiceFileCopyRequestMessage(
-                        answer_mailbox,
-                        src_location,
-                        dst_location,
-                        nullptr,
-                        dst_location->getStorageService()->getMessagePayloadValue(
-                                StorageServiceMessagePayload::FILE_COPY_REQUEST_MESSAGE_PAYLOAD)));
-
-        // Wait for a reply
-        std::unique_ptr<SimulationMessage> message = nullptr;
-
-        message = S4U_Mailbox::getMessage(answer_mailbox);
-
-        if (auto msg = dynamic_cast<StorageServiceFileCopyAnswerMessage *>(message.get())) {
-            if (msg->failure_cause) {
-                throw ExecutionException(std::move(msg->failure_cause));
-            }
-        } else {
-            throw std::runtime_error("StorageService::copyFile(): Unexpected [" + message->getName() + "] message");
-        }
-    }
-
-    /**
-     * @brief Asynchronously ask for a file copy between two storage services
-     *
-     * @param answer_mailbox: the mailbox to which a notification message will be sent
-     * @param src_location: the source location
-     * @param dst_location: the destination location
-     *
-     * @throw ExecutionException
-     * @throw std::invalid_argument
-     *
-     */
-    void StorageService::initiateFileCopy(simgrid::s4u::Mailbox *answer_mailbox,
-                                          const std::shared_ptr<FileLocation> &src_location,
-                                          const std::shared_ptr<FileLocation> &dst_location) {
-        if ((src_location == nullptr) || (dst_location == nullptr)) {
-            throw std::invalid_argument("StorageService::initiateFileCopy(): Invalid nullptr arguments");
-        }
-        if (src_location->getFile() != dst_location->getFile()) {
-            throw std::invalid_argument("StorageService::initiateFileCopy(): src and dst locations should be for the same file");
-        }
-
-        assertServiceIsUp(src_location->getStorageService());
-        assertServiceIsUp(dst_location->getStorageService());
-
-        auto file = src_location->getFile();
-        bool src_is_bufferized = src_location->getStorageService()->isBufferized();
-        bool src_is_non_bufferized = not src_is_bufferized;
-        bool dst_is_bufferized = dst_location->getStorageService()->isBufferized();
-        bool dst_is_non_bufferized = not dst_is_bufferized;
-
-        //        if (src_is_non_bufferized and dst_is_bufferized) {
-        //            throw std::runtime_error("Cannot copy a file from a non-bufferized storage service to a bufferized storage service (not implemented, yet)");
-        //        }
-
-        simgrid::s4u::Mailbox *mailbox_to_contact;
-        if (dst_is_non_bufferized) {
-            mailbox_to_contact = dst_location->getStorageService()->mailbox;
-        } else if (src_is_non_bufferized) {
-            mailbox_to_contact = src_location->getStorageService()->mailbox;
-        } else {
-            mailbox_to_contact = dst_location->getStorageService()->mailbox;
-        }
-
-        src_location->getStorageService()->simulation->getOutput().addTimestampFileCopyStart(Simulation::getCurrentSimulatedDate(), file,
-                                                                                             src_location,
-                                                                                             dst_location);
-
-        // Send a message to the daemon on the dst location
-        S4U_Mailbox::putMessage(
-                mailbox_to_contact,
-                new StorageServiceFileCopyRequestMessage(
-                        answer_mailbox,
-                        src_location,
-                        dst_location,
-                        nullptr,
-                        dst_location->getStorageService()->getMessagePayloadValue(
-                                StorageServiceMessagePayload::FILE_COPY_REQUEST_MESSAGE_PAYLOAD)));
-    }
-
-
-
-    /**
+                throw std::runtime_error("StorageService::copyFile(): Unexpected [" + message->getName() + "] message");
+            }
+        }
+
+        /**
+         * @brief Asynchronously ask for a file copy between two storage services
+         *
+         * @param answer_mailbox: the mailbox to which a notification message will be sent
+         * @param src_location: the source location
+         * @param dst_location: the destination location
+         *
+         * @throw ExecutionException
+         * @throw std::invalid_argument
+         *
+         */
+        void StorageService::initiateFileCopy(simgrid::s4u::Mailbox *answer_mailbox,
+                                              const std::shared_ptr<FileLocation> &src_location,
+                                              const std::shared_ptr<FileLocation> &dst_location) {
+            if ((src_location == nullptr) || (dst_location == nullptr)) {
+                throw std::invalid_argument("StorageService::initiateFileCopy(): Invalid nullptr arguments");
+            }
+            if (src_location->getFile() != dst_location->getFile()) {
+                throw std::invalid_argument("StorageService::initiateFileCopy(): src and dst locations should be for the same file");
+            }
+
+            assertServiceIsUp(src_location->getStorageService());
+            assertServiceIsUp(dst_location->getStorageService());
+
+            auto file = src_location->getFile();
+            bool src_is_bufferized = src_location->getStorageService()->isBufferized();
+            bool src_is_non_bufferized = not src_is_bufferized;
+            bool dst_is_bufferized = dst_location->getStorageService()->isBufferized();
+            bool dst_is_non_bufferized = not dst_is_bufferized;
+
+            //        if (src_is_non_bufferized and dst_is_bufferized) {
+            //            throw std::runtime_error("Cannot copy a file from a non-bufferized storage service to a bufferized storage service (not implemented, yet)");
+            //        }
+
+            simgrid::s4u::Mailbox *mailbox_to_contact;
+            if (dst_is_non_bufferized) {
+                mailbox_to_contact = dst_location->getStorageService()->mailbox;
+            } else if (src_is_non_bufferized) {
+                mailbox_to_contact = src_location->getStorageService()->mailbox;
+            } else {
+                mailbox_to_contact = dst_location->getStorageService()->mailbox;
+            }
+
+            src_location->getStorageService()->simulation->getOutput().addTimestampFileCopyStart(Simulation::getCurrentSimulatedDate(), file,
+                                                                                                 src_location,
+                                                                                                 dst_location);
+
+            // Send a message to the daemon on the dst location
+            S4U_Mailbox::putMessage(
+                    mailbox_to_contact,
+                    new StorageServiceFileCopyRequestMessage(
+                            answer_mailbox,
+                            src_location,
+                            dst_location,
+                            nullptr,
+                            dst_location->getStorageService()->getMessagePayloadValue(
+                                    StorageServiceMessagePayload::FILE_COPY_REQUEST_MESSAGE_PAYLOAD)));
+        }
+
+
+
+        /**
+         * @brief Store a file at a particular mount point ex-nihilo. Doesn't notify a file registry service and will do nothing (and won't complain) if the file already exists
+         * at that location.
+         *
+         * @param location: a file location, must be the same object as the function is invoked on
+         *
+         * @throw std::invalid_argument
+         */
+        void StorageService::createFile(const std::shared_ptr<FileLocation> &location) {
+            if (location->getStorageService() != this->getSharedPtr<StorageService>()) {
+                throw std::invalid_argument("StorageService::createFile(file,location) must be called on the same StorageService that the location uses");
+            }
+            stageFile(location->getFile(), location->getMountPoint(),
+                      location->getAbsolutePathAtMountPoint());
+        }
+
+        /**
      * @brief Store a file at a particular mount point ex-nihilo. Doesn't notify a file registry service and will do nothing (and won't complain) if the file already exists
      * at that location.
-     *
-     * @param location: a file location, must be the same object as the function is invoked on
-     *
-     * @throw std::invalid_argument
-     */
-    void StorageService::createFile(const std::shared_ptr<FileLocation> &location) {
-        if (location->getStorageService() != this->getSharedPtr<StorageService>()) {
-            throw std::invalid_argument("StorageService::createFile(file,location) must be called on the same StorageService that the location uses");
-        }
-        stageFile(location->getFile(), location->getMountPoint(),
-                  location->getAbsolutePathAtMountPoint());
-    }
-
-    /**
- * @brief Store a file at a particular mount point ex-nihilo. Doesn't notify a file registry service and will do nothing (and won't complain) if the file already exists
- * at that location.
-
-*
-* @param file: a file
-* @param path: path to file
-*
-*/
-    void StorageService::createFile(const std::shared_ptr<DataFile> &file, const std::string &path) {
-
-        createFile(FileLocation::LOCATION(this->getSharedPtr<StorageService>(), path, file));
-    }
-
-    /**
- * @brief Store a file at a particular mount point ex-nihilo. Doesn't notify a file registry service and will do nothing (and won't complain) if the file already exists
- * at that location.
- * @param file: a file
- *
- */
-    void StorageService::createFile(const std::shared_ptr<DataFile> &file) {
-
-        createFile(FileLocation::LOCATION(this->getSharedPtr<StorageService>(), getMountPoint(), file));
-    }
-
-    /**
-     * @brief Determines whether the storage service is bufferized
-     * @return true if bufferized, false otherwise
-     */
-    bool StorageService::isBufferized() const {
-        return this->buffer_size > 1;
-    }
-
-    /**
-     * @brief Determines whether the storage service has the file. This doesn't simulate anything and is merely a zero-simulated-time data structure lookup.
-     * If you want to simulate the overhead of querying the StorageService, instead use lookupFile().
-     *
-     * @param file a file
-     *
-     * @return true if the file is present, false otherwise
-     */
-    bool StorageService::hasFile(const shared_ptr<DataFile> &file) {
-        return this->hasFile(file, this->getMountPoint());
-    }
-
-
-}// namespace wrench+
+    *
+    * @param file: a file
+    * @param path: path to file
+    *
+    */
+        void StorageService::createFile(const std::shared_ptr<DataFile> &file, const std::string &path) {
+
+            createFile(FileLocation::LOCATION(this->getSharedPtr<StorageService>(), path, file));
+        }
+
+        /**
+     * @brief Store a file at a particular mount point ex-nihilo. Doesn't notify a file registry service and will do nothing (and won't complain) if the file already exists
+     * at that location.
+     * @param file: a file
+     *
+     */
+        void StorageService::createFile(const std::shared_ptr<DataFile> &file) {
+
+            createFile(FileLocation::LOCATION(this->getSharedPtr<StorageService>(), getMountPoint(), file));
+        }
+
+        /**
+         * @brief Determines whether the storage service is bufferized
+         * @return true if bufferized, false otherwise
+         */
+        bool StorageService::isBufferized() const {
+            return this->buffer_size > 1;
+        }
+
+        /**
+         * @brief Determines whether the storage service has the file. This doesn't simulate anything and is merely a zero-simulated-time data structure lookup.
+         * If you want to simulate the overhead of querying the StorageService, instead use lookupFile().
+         *
+         * @param file a file
+         *
+         * @return true if the file is present, false otherwise
+         */
+        bool StorageService::hasFile(const shared_ptr<DataFile> &file) {
+            return this->hasFile(file, this->getMountPoint());
+        }
+
+
+    }// namespace wrench