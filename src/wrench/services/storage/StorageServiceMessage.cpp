--- conflicted
+++ resolved
@@ -319,13 +319,10 @@
                                                                                std::shared_ptr<DataFile> file,
                                                                                std::shared_ptr<FileLocation> location,
                                                                                double num_bytes_to_read,
-<<<<<<< HEAD
-                                                                               double payload) : StorageServiceMessage(payload),answer_mailbox(answer_mailbox), mailbox_to_receive_the_file_content(mailbox_to_receive_the_file_content), file(file), location(location), num_bytes_to_read(num_bytes_to_read){
-=======
                                                                                unsigned long buffer_size,
                                                                                double payload) : StorageServiceMessage(payload) {
 #ifdef WRENCH_INTERNAL_EXCEPTIONS
->>>>>>> 6775c17d
+
         if ((answer_mailbox == nullptr) || (mailbox_to_receive_the_file_content == nullptr) ||
             (file == nullptr) || (location == nullptr) || (num_bytes_to_read == -1)) {
             throw std::invalid_argument(
@@ -382,12 +379,9 @@
         this->file = std::move(file);
         this->location = std::move(location);
         this->success = success;
-<<<<<<< HEAD
-        this->failure_cause = failure_cause;
         this->buffer_size = buffer_size;
-=======
+
         this->failure_cause = std::move(failure_cause);
->>>>>>> 6775c17d
     }
 
     /**
