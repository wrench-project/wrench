/**
* Copyright (c) 2017-2021. The WRENCH Team.
*
* This program is free software: you can redistribute it and/or modify
* it under the terms of the GNU General Public License as published by
* the Free Software Foundation, either version 3 of the License, or
* (at your option) any later version.
*/
#include "wrench/services/storage/proxy/StorageServiceProxy.h"
#include "wrench/logging/TerminalOutput.h"
#include "wrench/simgrid_S4U_util/S4U_Simulation.h"
#include "wrench/simulation/SimulationMessage.h"
#include "wrench/simgrid_S4U_util/S4U_Mailbox.h"
#include "wrench/exceptions/ExecutionException.h"
#include "wrench/services/storage/StorageServiceMessage.h"
#include "wrench/services/storage/StorageServiceMessagePayload.h"
#include "wrench/failure_causes/FileNotFound.h"
#include "wrench/failure_causes/HostError.h"
#include "wrench/services/storage/StorageServiceProperty.h"
#include "wrench/services/storage/proxy/StorageServiceProxyProperty.h"
#include "wrench/services/storage/proxy/StorageServiceProxyProperty.h"

WRENCH_LOG_CATEGORY(wrench_core_proxy_file_server,
                    "Log category for ProxyFileServers");
namespace wrench {

    //handle FileDeleteRequest
    //cache and forward
    //handle FileReadRequestMessage
    //Cache then forward
    //handle FileWriteRequestMessage
    //Cache and Forward
    //handle FileLookupRequestMessage
    //Cache then Forward
    //handle StorageServiceFreeSpaceRequestMessage
    //unclear
    /**
     * @brief Main method of the daemon
     *
     * @return 0 on termination
     */
    int StorageServiceProxy::main() {
        //TerminalOutput::setThisProcessLoggingColor(TerminalOutput::COLOR_CYAN);
        // Start file storage server
        //if(internalStorage){
        //    internalStorage->start(internalStorage,true,true);
        //}
        std::string message =
                "Proxy Server " + this->getName() + "  starting on host " + this->getHostname();
        WRENCH_DEBUG("%s",
                    message.c_str());

        /** Main loop **/
        while (this->processNextMessage()) {
        }

        WRENCH_DEBUG("Proxy Server Node %s on host %s cleanly terminating!",
                    this->getName().c_str(),
                    S4U_Simulation::getHostName().c_str());

        return 0;
    }


    bool StorageServiceProxy::hasFile(const std::shared_ptr<FileLocation> &location) {
        if (cache) {
            return cache->hasFile(location);
        }
        if (remote) {
            return remote->hasFile(location);
        }
        return false;
    }

    /**
     * @brief Process a received control message
     *
     * @return false if the daemon should terminate
     */
    bool StorageServiceProxy::processNextMessage() {
        //S4U_Simulation::compute(flops);
        S4U_Simulation::computeZeroFlop();
        // Wait for a message
        std::unique_ptr<ServiceMessage> message = nullptr;


        S4U_Simulation::compute(this->getPropertyValueAsDouble(StorageServiceProxyProperty::MESSAGE_OVERHEAD));
        try {
            message = S4U_Mailbox::getMessage<ServiceMessage>(this->mailbox);
        } catch (ExecutionException &e) {
            WRENCH_DEBUG(
                    "Got a network error while getting some message... ignoring");
            return true;// oh well
        }

        WRENCH_DEBUG("Got a [%s] message", message->getName().c_str());

        if (auto msg = dynamic_cast<ServiceStopDaemonMessage *>(message.get())) {//handle all the rest of the messages
            try {
                S4U_Mailbox::dputMessage(msg->ack_mailbox,
                                         new ServiceDaemonStoppedMessage(this->getMessagePayloadValue(
                                                 ServiceMessagePayload::DAEMON_STOPPED_MESSAGE_PAYLOAD)));
            } catch (ExecutionException &e) {
                return false;
            }
            return false;
        } else if (auto msg = dynamic_cast<StorageServiceFileLookupRequestMessage *>(message.get())) {
            auto target = remote;

            if (auto location = std::dynamic_pointer_cast<ProxyLocation>(msg->location)) {
                target = location->target;
            }
            //cerr<<"FILE LOOKUP!!!! "<<remote<<" "<<target<<endl;
            if (cache->hasFile(msg->location)) { //forward request to cache
                //cerr<<"File cached"<<endl;
                S4U_Mailbox::dputMessage(msg->answer_mailbox, new StorageServiceFileLookupAnswerMessage(msg->location->getFile(), true, StorageServiceMessagePayload::FILE_LOOKUP_ANSWER_MESSAGE_PAYLOAD));

            } else if (target) {
                pending[msg->location->getFile()].push_back(std::move(message));
                //message=std::move(pending[msg->location->getFile()][0]);
                S4U_Mailbox::dputMessage(
                        target->mailbox,
                        new StorageServiceFileLookupRequestMessage(
                                mailbox,
                                FileLocation::LOCATION(target, msg->location->getPath(), msg->location->getFile()),
                                target->getMessagePayloadValue(
                                        StorageServiceMessagePayload::FILE_LOOKUP_REQUEST_MESSAGE_PAYLOAD)));
            } else {
                S4U_Mailbox::dputMessage(msg->answer_mailbox, new StorageServiceFileLookupAnswerMessage(msg->location->getFile(), false, StorageServiceMessagePayload::FILE_LOOKUP_ANSWER_MESSAGE_PAYLOAD));
            }
        } else if ((this->*readMethod)(message)) {
            //no other handling required
        } else if (auto msg = dynamic_cast<StorageServiceFileDeleteRequestMessage *>(message.get())) {
            auto target = remote;
            if (auto location = std::dynamic_pointer_cast<ProxyLocation>(msg->location)) {
                target = location->target;
            }
            bool deleted = false;
            if (cache) {
                try {
                    cache->deleteFile(msg->location->getFile());
                    deleted = true;
                } catch (ExecutionException &e) {
                    //silently ignore
                }
            }
            if (target) {
                try {
                    target->deleteFile(msg->location->getFile());
                    deleted = true;
                } catch (ExecutionException &e) {
                    //silently ignore
                }
            }
            if (deleted) {
                S4U_Mailbox::dputMessage(msg->answer_mailbox, new StorageServiceFileDeleteAnswerMessage(msg->location->getFile(), target, true, nullptr, StorageServiceMessagePayload::FILE_DELETE_ANSWER_MESSAGE_PAYLOAD));
            } else {
                S4U_Mailbox::dputMessage(msg->answer_mailbox, new StorageServiceFileDeleteAnswerMessage(msg->location->getFile(), target, false, std::make_shared<FileNotFound>(msg->location), StorageServiceMessagePayload::FILE_DELETE_ANSWER_MESSAGE_PAYLOAD));
            }
        } else if (auto msg = dynamic_cast<StorageServiceFileWriteRequestMessage *>(message.get())) {
            auto target = remote;
            if (auto location = std::dynamic_pointer_cast<ProxyLocation>(msg->location)) {
                //WRENCH_DEBUG("Proxy Location");
                target = location->target;
            }
            //cerr<<"writing"<<target<<" "<<remote<<endl;
            if (cache) {     //check cache
                if (target) {//check that someone is waiting for this message
                    pending[msg->location->getFile()].push_back(std::move(message));
                    WRENCH_DEBUG("Adding pending write");
                }
<<<<<<< HEAD
                S4U_Mailbox::dputMessage(cache->mailbox, new StorageServiceFileWriteRequestMessage(mailbox, msg->requesting_host, FileLocation::LOCATION(cache, msg->location->getFile()), msg->buffer_size, 0));
            } else {
                S4U_Mailbox::dputMessage(msg->answer_mailbox, new StorageServiceFileWriteAnswerMessage(msg->location, false, std::make_shared<HostError>(hostname), 0, StorageServiceMessagePayload::FILE_WRITE_ANSWER_MESSAGE_PAYLOAD));
=======
                S4U_Mailbox::putMessage(cache->mailbox, new StorageServiceFileWriteRequestMessage(mailbox, msg->requesting_host, FileLocation::LOCATION(cache, msg->location->getFile()), 0));
            } else {
                S4U_Mailbox::putMessage(msg->answer_mailbox, new StorageServiceFileWriteAnswerMessage(msg->location, false, std::make_shared<HostError>(hostname), nullptr, 0, StorageServiceMessagePayload::FILE_WRITE_ANSWER_MESSAGE_PAYLOAD));
>>>>>>> a2f0f7a0
            }

        } else if (auto msg = dynamic_cast<StorageServiceFileCopyRequestMessage *>(message.get())) {
            throw std::runtime_error("Copy currently not supported for Storage Service Proxy");
            //            bool isDest
            //            auto target=remote;
            //            if(auto location=std::dynamic_pointer_cast<ProxyLocation>(msg->location)){
            //                target=location->target;
            //            }


            //        } else if (auto msg = dynamic_cast<StorageServiceMessage *>(message.get())) {//we got a message targeted at a normal storage server
            //            auto target=remote;
            //            if(auto location=std::dynamic_pointer_cast<ProxyLocation>(msg->location)){
            //                target=location->target;
            //            }
            //            if(not target){
            //                throw std::runtime_error("Can not forward File Lookup Request Message to null target");
            //            }
            //            if (target) {
            //                try{
            //                    S4U_Mailbox::dputMessage(cache->mailbox, message.release());
            //                    return true;
            //                }catch(...){}
            //
            //            }
            //            if(remote){
            //                S4U_Mailbox::dputMessage(remote->mailbox, message.release());
            //                return true;
            //            }
            //            throw std::runtime_error( "StorageServiceProxy:processNextMessage(): Unexpected [" + message->getName() + "] message that either could not be forwared");
        } else if (auto msg = dynamic_cast<StorageServiceFileLookupAnswerMessage *>(message.get())) {//Our remote lookup has finished
            std::vector<unique_ptr<ServiceMessage>> &messages = pending[msg->file];
            for (unsigned int i = 0; i < messages.size(); i++) {
                if (auto tmpMsg = dynamic_cast<StorageServiceFileLookupRequestMessage *>(messages[i].get())) {
                    S4U_Mailbox::dputMessage(tmpMsg->answer_mailbox, new StorageServiceFileLookupAnswerMessage(*msg));
                    std::swap(messages[i], messages.back());
                    messages.pop_back();
                    i--;
                }
            }
        } else if (auto msg = dynamic_cast<StorageServiceFileWriteAnswerMessage *>(message.get())) {//forward through
            //WRENCH_DEBUG("Got write answer");
            std::vector<unique_ptr<ServiceMessage>> &messages = pending[msg->location->getFile()];
            for (unsigned int i = 0; i < messages.size(); i++) {
                if (auto tmpMsg = dynamic_cast<StorageServiceFileWriteRequestMessage *>(messages[i].get())) {
                    //WRENCH_DEBUG("Forwarding");
                    S4U_Mailbox::dputMessage(tmpMsg->answer_mailbox, new StorageServiceFileWriteAnswerMessage(*msg));
                    if (!msg->success) {//the the file write failed, there will be no ack message
                        //WRENCH_DEBUG("write failed");
                        std::swap(messages[i], messages.back());
                        messages.pop_back();
                        i--;
                    }
                }
            }


        } else if (auto msg = dynamic_cast<StorageServiceAckMessage *>(message.get())) {//our file write has finished
            std::vector<unique_ptr<ServiceMessage>> &messages = pending[msg->location->getFile()];
            for (unsigned int i = 0; i < messages.size(); i++) {
                if (auto tmpMsg = dynamic_cast<StorageServiceFileWriteRequestMessage *>(messages[i].get())) {

                    S4U_Mailbox::dputMessage(tmpMsg->answer_mailbox, new StorageServiceAckMessage(*msg));//forward ACK
                    auto target = remote;
                    if (auto location = std::dynamic_pointer_cast<ProxyLocation>(tmpMsg->location)) {
                        target = location->target;
                    }
                    //WRENCH_DEBUG("initiating file copy");
                    // Initiate File Copy but not wanting to receive an answer, hence the NULL_MAILBOX
                    initiateFileCopy(S4U_Mailbox::NULL_MAILBOX, FileLocation::LOCATION(cache, msg->location->getFile()), FileLocation::LOCATION(target, msg->location->getFile()));

                    std::swap(messages[i], messages.back());
                    messages.pop_back();
                    i--;
                }
            }
        } else {
            throw std::runtime_error(
                    "StorageServiceProxy:processNextMessage(): Unexpected [" + message->getName() + "] message");
        }
        return true;
    }
    /**
     * @brief Synchronously asks the proxy service for its capacity (which returns
     *        the remote)
     *
     * @param path: the path
     * @return The free space in bytes of each mount point, as a map
     *
     */
    double StorageServiceProxy::getTotalFreeSpaceAtPath(const std::string &path) {
        if (remote) {
            return remote->getTotalFreeSpaceAtPath(path);
        }
        throw runtime_error("Proxy with no default location does not support getFreeSpace()");
    }

    /**
     * @brief Synchronously asks the proxy service for its total capacity (which returns
     *        the remote)
     * @return The free space in bytes of each mount point, as a map
     *
     */
    double StorageServiceProxy::getTotalSpace() {
        if (remote) {
            return remote->getTotalSpace();
        }
        throw runtime_error("Proxy with no default location does not support getTotalSpace()");
    }


//    /**
//     * @brief Get the mount point of the remote server (will throw is more than one).  If there isnt a default, returns DEV_NUL
//     * @return the (sole) mount point of the service
//     */
//    std::string StorageServiceProxy::getMountPoint() {
//        if (remote) {
//            return remote->getMountPoint();
//        }
//        if (cache) {
//            return cache->getMountPoint();
//        }
//        return LogicalFileSystem::DEV_NULL;
//    }

    bool StorageServiceProxy::isBufferized() const {
        if (cache) {
            return cache->isBufferized();
        } else {
            return false;   // Not sure that makes sense
        }
    }


    double StorageServiceProxy::getBufferSize() const {
        if (cache) {
            return cache->getBufferSize();
        } else {
            return 0;   // Not sure that makes sense
        }
    }


//    /**
//     * @brief Get the set of mount points of the remote server, if not returns {}
//     * @return the set of mount points
//     */
//    std::set<std::string> StorageServiceProxy::getMountPoints() {
//        if (remote) {
//            return remote->getMountPoints();
//        }
//        if (cache) {
//            return cache->getMountPoints();
//        }
//        return {};
//    }
//    /**
//     * @brief Checked whether the remote storage service has multiple mount points
//     * @return true whether the service has multiple mount points
//     */
//    bool StorageServiceProxy::hasMultipleMountPoints() {
//        if (remote) {
//            return remote->hasMultipleMountPoints();
//        }
//
//        return false;
//    }
//    /**
//    * @brief Checked whether the remote storage service has a particular mount point
//    * @param mp: a mount point
//    *
//    * @return true whether the service has that mount point
//    */
//    bool StorageServiceProxy::hasMountPoint(const std::string &mp) {
//        if (remote) {
//            return remote->hasMountPoint(mp);
//        }
//        if (cache) {
//            return cache->hasMountPoint(mp);
//        }
//        return false;
//    }


    /**
     * @brief Forward to remote server
     * @param location: the file location
     * @return a (simulated) date in seconds
     */
    double StorageServiceProxy::getFileLastWriteDate(const std::shared_ptr<FileLocation> &location) {
        if (location == nullptr) {
            throw std::invalid_argument("StorageServiceProxy::getFileLastWriteDate(): Invalid nullptr argument");
        }
        if (remote) {
            return remote->getFileLastWriteDate(location);
        }
        if (cache) {
            return cache->getFileLastWriteDate(location);
        }
        return -1;
    }


    /**
     * @brief StorageServiceProxy.createFile() is ambiguous where the file should go.  You should call createFile
     * on the remote service where you wish to create the file. If you want it to start cached, you should also call
     * StorageServiceProxy.getCache().createFile
     * @param location: the file location
     *
     **/
    void StorageServiceProxy::createFile(const std::shared_ptr<FileLocation> &location) {
        throw std::runtime_error("StorageServiceProxy.createFile(): is ambiguous where the file should go. You should call createFile() on the remote service where you wish to create the file.  \nIf you want it to start cached, you should also call StorageServiceProxy.getCache().createFile()");
    }

    /**
     * Get the load of the cache
     * @return the load of the cache
     */
    double StorageServiceProxy::getLoad() {
        if (cache) {
            return cache->getLoad();
        } else if (remote) {
            return remote->getLoad();
        }
        throw std::invalid_argument("This Proxy has not cache, no Remote fileserver to target, and no fallback default to use");
    }//cache

    /**
     * @brief Constructor
     * @param hostname The host to run on
     * @param cache A Storage server to use as a cache.  Ideal on the same host
     * @param default_remote A remote file server to use as a default target.  Defaults to nullptr
     * @param properties The wrench property overrides
     * @param message_payloads The wrench message payload overrides
     */
    StorageServiceProxy::StorageServiceProxy(const std::string &hostname,
                                             const std::shared_ptr<StorageService> &cache,
                                             const std::shared_ptr<StorageService> &default_remote,
                                             WRENCH_PROPERTY_COLLECTION_TYPE properties, WRENCH_MESSAGE_PAYLOADCOLLECTION_TYPE message_payloads) : StorageService(hostname,
                                                                                                                                                                  "storage_proxy"),
                                                                                                                                                   cache(cache),
                                                                                                                                                   remote(default_remote) {


        if (properties.find(StorageServiceProperty::BUFFER_SIZE) != properties.end()) {
            throw std::invalid_argument("StorageServiceProxy::StorageServiceProxy(): You cannot pass a buffer size property to a StorageServiceProxy");
        }
        this->setProperties(this->default_property_values, std::move(properties));
        this->setMessagePayloads(this->default_messagepayload_values, std::move(message_payloads));
        this->setProperty(StorageServiceProperty::BUFFER_SIZE, cache->getPropertyValueAsString(StorageServiceProperty::BUFFER_SIZE));//the internal cache has the same buffer properties as this service.

//        if (cache and cache->hasMultipleMountPoints()) {
//            throw std::invalid_argument("StorageServiceProxy::StorageServiceProxy(): A storage service proxy's cache can not have multiple mountpoints");
//        }
//        if (remote and remote->hasMultipleMountPoints()) {
//            throw std::invalid_argument("StorageServiceProxy::StorageServiceProxy(): A storage service proxy's default remote can not have multiple mountpoints");
//        }
        //        if (cache and default_remote) {
        //            if ((cache->isBufferized() and not default_remote->isBufferized()) or
        //                (not cache->isBufferized() and default_remote->isBufferized())) {
        //                throw std::invalid_argument("StorageServiceProxy::StorageServiceProxy(): The cache and the default_remote storage services must has the same bufferization mode");
        //        }

        string readProperty = getPropertyValueAsString(StorageServiceProxyProperty::UNCACHED_READ_METHOD);
        //        WRENCH_DEBUG("%s", readProperty.c_str());
        if (readProperty == "CopyThenRead") {
            readMethod = &StorageServiceProxy::copyThenRead;
        } else if (readProperty == "MagicRead") {
            readMethod = &StorageServiceProxy::magicRead;
        } else if (readProperty == "ReadThrough") {
            readMethod = &StorageServiceProxy::readThrough;
        } else {
            throw invalid_argument("Unknown value " + readProperty + " for StorageServiceProxyProperty::UNCACHED_READ_METHOD");
        }
        this->network_timeout = -1.0;//turn off network time out.  A proxy will wait to respond to a second file request until it has downloaded the file completely.  For large files this can easily excede any reasonable timeout.  So we dissable it completely
    }

    /**
     * @brief Delete a file
     * @param targetServer
     * @param file
     */
    void StorageServiceProxy::deleteFile(const std::shared_ptr<StorageService> &targetServer, const std::shared_ptr<DataFile> &file) {
        this->deleteFile(ProxyLocation::LOCATION(targetServer, std::static_pointer_cast<StorageService>(shared_from_this()), file));
    }

    /**
     * @brief Lookup a file
     * @param targetServer: the target server
     * @param file: the file
     *
     * @return true if the file is present, false otherwise
     */
    bool StorageServiceProxy::lookupFile(const std::shared_ptr<StorageService> &targetServer, const std::shared_ptr<DataFile> &file) {
        return this->lookupFile(ProxyLocation::LOCATION(targetServer, this->getSharedPtr<StorageService>(), file));
    }

    /**
     * @brief Read a file
     * @param location: a location
     * @param num_bytes: a nuimber of bytes to read
     */
    void StorageServiceProxy::readFile(const std::shared_ptr<FileLocation> &location, double num_bytes) {
        this->readFile(ProxyLocation::LOCATION(remote, this->getSharedPtr<StorageService>(), location->getFile()));
    }

    /**
     * @brief Read a file
     * @param targetServer: the target server
     * @param file: the file
     */
    void StorageServiceProxy::readFile(const std::shared_ptr<StorageService> &targetServer, const std::shared_ptr<DataFile> &file) {
        this->readFile(ProxyLocation::LOCATION(targetServer, this->getSharedPtr<StorageService>(), file));
    }

    /**
 * @brief Read a file
 * @param targetServer: the target server
 * @param file: the file
 * @param num_bytes: the number of bytes to read
 */
    void StorageServiceProxy::readFile(const std::shared_ptr<StorageService> &targetServer, const std::shared_ptr<DataFile> &file, double num_bytes) {
        this->readFile(ProxyLocation::LOCATION(targetServer, this->getSharedPtr<StorageService>(), file), num_bytes);
    }

    /**
 * @brief Read a file
 * @param targetServer: the target server
 * @param file: the file
 * @param path: the file path
 */
    void StorageServiceProxy::readFile(const std::shared_ptr<StorageService> &targetServer, const std::shared_ptr<DataFile> &file, const std::string &path) {
        this->readFile(ProxyLocation::LOCATION(targetServer, this->getSharedPtr<StorageService>(), path, file));
    }

    /**
 * @brief Read a file
 * @param targetServer: the target server
 * @param file: the file
 * @param path: the file path
 * @param num_bytes: the number of bytes to read
 */
    void StorageServiceProxy::readFile(const std::shared_ptr<StorageService> &targetServer, const std::shared_ptr<DataFile> &file, const std::string &path, double num_bytes) {
        this->readFile(ProxyLocation::LOCATION(targetServer, std::static_pointer_cast<StorageService>(shared_from_this()), path, file), num_bytes);
    }

    /**
 * @brief Write a file
 * @param targetServer: the target server
 * @param file: the file
 * @param path: the file path
 */
    void StorageServiceProxy::writeFile(const std::shared_ptr<StorageService> &targetServer, const std::shared_ptr<DataFile> &file, const std::string &path) {
        this->writeFile(ProxyLocation::LOCATION(targetServer, std::static_pointer_cast<StorageService>(shared_from_this()), path, file));
    }

    /**
 * @brief Write a file
 * @param targetServer: the target server
 * @param file: the file
 */
    void StorageServiceProxy::writeFile(const std::shared_ptr<StorageService> &targetServer, const std::shared_ptr<DataFile> &file) {
        this->writeFile(ProxyLocation::LOCATION(targetServer, std::static_pointer_cast<StorageService>(shared_from_this()), file));
    }

    /**
 * @brief Get the proxy's associated cache
 *
 * @return the cache storage service
 */
    std::shared_ptr<StorageService> StorageServiceProxy::getCache() {
        return this->cache;
    }

    /**
<<<<<<< HEAD
     * @brief Check the cache and ongoing reads for the requested file.  If it is, this function handles the rest of reading it.
     * @param msg the message that is being processed
     * @param message the raw unique_ptr for the message.  Assumed to be the same as msg, passed to avoid second cast.
     * @return True if the file is cached, false otherwise
     */
    bool StorageServiceProxy::commonReadFile(StorageServiceFileReadRequestMessage *msg, unique_ptr<ServiceMessage> &message) {
        if (cache->hasFile(msg->location->getFile(), msg->location->getFullAbsolutePath())) {//check cache
            WRENCH_DEBUG("Forwarding to cache mailbox, reply to %s", msg->answer_mailbox->get_name().c_str());
            S4U_Mailbox::dputMessage(
=======
 * @brief Check the cache and ongoing reads for the requested file.  If it is, this function handles the rest of reading it.
 * @param msg the message that is being processed
 * @param message the raw unique_ptr for the message.  Assumed to be the same as msg, passed to avoid second cast.
 * @return True if the file is cached, false otherwise
 */
    bool StorageServiceProxy::commonReadFile(StorageServiceFileReadRequestMessage * msg, unique_ptr<SimulationMessage> & message) {
        if (cache->hasFile(msg->location->getFile(), msg->location->getPath())) {//check cache
            WRENCH_INFO("Forwarding to cache reply mailbox %s", msg->answer_mailbox->get_name().c_str());
            S4U_Mailbox::putMessage(
>>>>>>> a2f0f7a0
                    cache->mailbox,
                    new StorageServiceFileReadRequestMessage(
                            msg->answer_mailbox,
                            msg->requesting_host,//msg->mailbox_to_receive_the_file_content,
                            FileLocation::LOCATION(cache, msg->location->getPath(), msg->location->getFile()),
                            msg->num_bytes_to_read, 0));
            return true;

        } else {
            std::vector<unique_ptr<ServiceMessage>> &messages = pending[msg->location->getFile()];
            for (unsigned int i = 0; i < messages.size(); i++) {
                if (auto tmpMsg = dynamic_cast<StorageServiceFileWriteRequestMessage *>(messages[i].get())) {
                    //there is A writeRequest for this file in progress, ignore
                    pending[msg->location->getFile()].push_back(std::move(message));
                    return true;
                }
            }
            //the message was not cached, and is not in progress of being read
        }
        return false;
    }
    /**
     * @brief Detect if a remote file read is already in process for this file.  If it is, return true
     * @param file the file to find
     * @return True if the message was processed.  False otherwise
     */
    bool StorageServiceProxy::rejectDuplicateRead(const std::shared_ptr<DataFile>& file){
        WRENCH_DEBUG("Looking for Duplicate Read");
        bool second=false;
        std::vector<unique_ptr<ServiceMessage>> &messages = pending[file];

        for (unsigned int i = 0; i < messages.size(); i++) {
            if (auto tmpMsg = dynamic_cast<StorageServiceFileReadRequestMessage *>(messages[i].get())) {
                if(second){
                    WRENCH_DEBUG("Duplicate remote read detected, Queuing");
                    return true;
                }
                second=true;

            }
        }
        return false;
    }
    /**
<<<<<<< HEAD
     * @brief function for CopyThenRead method. this function will handle everything to do with StorageServerReadRequestMessage.  Also handles StorageServerFileCopyAnswer.  The only behavioral difference is in uncached files. This copies the file requested to the cache, and forwards the ongoing reads to the cache.  This is the default, and gives the most accurate time-to-cache for a file, and the most accurate network congestion, but overestimates how long the file will take to arive at the end.
     * @param message the message that is being processed
     * @return True if the message was processed by this function.  False otherwise
     */
    bool StorageServiceProxy::copyThenRead(unique_ptr<ServiceMessage> &message) {
=======
 * @brief function for CopyThenRead method. this function will handle everything to do with StorageServerReadRequestMessage.  Also handles StorageServerFileCopyAnswer.  The only behavioral difference is in uncached files. This copies the file requested to the cache, and forwards the ongoing reads to the cache.  This is the default, and gives the most accurate time-to-cache for a file, and the most accurate network congestion, but overestimates how long the file will take to arive at the end.
 * @param message the message that is being processed
 * @return True if the message was processed by this function.  False otherwise
 */
    bool StorageServiceProxy::copyThenRead(unique_ptr<SimulationMessage> & message) {
>>>>>>> a2f0f7a0
        WRENCH_DEBUG("Trying copyThenRead(message)");
        if (auto msg = dynamic_cast<StorageServiceFileReadRequestMessage *>(message.get())) {
            if (commonReadFile(msg, message)) {
                return true;
            }
            auto target = remote;
            if (auto location = std::dynamic_pointer_cast<ProxyLocation>(msg->location)) {
                target = location->target;
            }
            if (target) {

                pending[msg->location->getFile()].push_back(std::move(message));
                //handle duplicate requests
                if(rejectDuplicateRead(msg->location->getFile())){
                    return true;

                }

                StorageService::initiateFileCopy(mailbox, FileLocation::LOCATION(target, msg->location->getFile()), FileLocation::LOCATION(cache, msg->location->getFile()));
            } else {
                S4U_Mailbox::dputMessage(msg->answer_mailbox, new StorageServiceFileReadAnswerMessage(msg->location, false, std::make_shared<FileNotFound>(msg->location), nullptr, 0, StorageServiceMessagePayload::FILE_READ_ANSWER_MESSAGE_PAYLOAD));
            }
            return true;
        } else if (auto msg = dynamic_cast<StorageServiceFileCopyAnswerMessage *>(message.get())) {//Our remote read request has finished
            std::vector<unique_ptr<ServiceMessage>> &messages = pending[msg->src->getFile()];

            for (unsigned int i = 0; i < messages.size(); i++) {
                if (auto tmpMsg = dynamic_cast<StorageServiceFileReadRequestMessage *>(messages[i].get())) {
                    if (msg->success) {
                        tmpMsg->payload = 0;                     //this message has already been sent, this is a fake resend
                        S4U_Mailbox::dputMessage(mailbox, tmpMsg);//now that the data is cached, resend the message
                        std::swap(messages[i], messages.back());
                        messages.back().release();
                        messages.pop_back();
                        i--;
                    } else {
                        S4U_Mailbox::dputMessage(tmpMsg->answer_mailbox, new StorageServiceFileReadAnswerMessage(tmpMsg->location, false, msg->failure_cause, nullptr, 0, StorageServiceMessagePayload::FILE_READ_ANSWER_MESSAGE_PAYLOAD));
                        std::swap(messages[i], messages.back());
                        messages.pop_back();
                        i--;
                    }
                }
                return true;
            }
        }
        return false;
    }
    /**
<<<<<<< HEAD
    * @brief function for MagicRead method. this function will handle everything to do with StorageServerReadRequestMessage.  Also handles StorageServerFileCopyAnswer.  The only behavioral difference is in uncached files.  This copies the file to the cache, and then instantly "magically" transfers the file to anyone waiting on it. This gives the most accurate time-to-cache, and a reasonably accurate arrival time by assuming the bottleneck is the bandwidth from cache to remote, not the internal network.  This does sacrifice some internal network congestion.
    * @param message the message that is being processed
    * @return True if the message was processed by this function.  False otherwise
    */
    bool StorageServiceProxy::magicRead(unique_ptr<ServiceMessage> &message) {
=======
* @brief function for MagicRead method. this function will handle everything to do with StorageServerReadRequestMessage.  Also handles StorageServerFileCopyAnswer.  The only behavioral difference is in uncached files.  This copies the file to the cache, and then instantly "magically" transfers the file to anyone waiting on it. This gives the most accurate time-to-cache, and a reasonably accurate arrival time by assuming the bottleneck is the bandwidth from cache to remote, not the internal network.  This does sacrifice some internal network congestion.
* @param message the message that is being processed
* @return True if the message was processed by this function.  False otherwise
*/
    bool StorageServiceProxy::magicRead(unique_ptr<SimulationMessage> & message) {
>>>>>>> a2f0f7a0
        WRENCH_DEBUG("Trying magicRead(message)");
        if (auto msg = dynamic_cast<StorageServiceFileReadRequestMessage *>(message.get())) {
            //Same FileRead as ReadThenCopy, only CopyAnswer should be different
            if (commonReadFile(msg, message)) {
                return true;
            }
            auto target = remote;
            if (auto location = std::dynamic_pointer_cast<ProxyLocation>(msg->location)) {
                target = location->target;
            }
            if (target) {

                pending[msg->location->getFile()].push_back(std::move(message));
                //handle duplicate requests
                if(rejectDuplicateRead(msg->location->getFile())){
                    return true;

                }
                StorageService::initiateFileCopy(mailbox, FileLocation::LOCATION(target, msg->location->getFile()), FileLocation::LOCATION(cache, msg->location->getFile()));
            } else {
                S4U_Mailbox::dputMessage(msg->answer_mailbox, new StorageServiceFileReadAnswerMessage(msg->location, false, std::make_shared<FileNotFound>(msg->location), nullptr, 0, StorageServiceMessagePayload::FILE_READ_ANSWER_MESSAGE_PAYLOAD));
            }
            return true;
        } else if (auto msg = dynamic_cast<StorageServiceFileCopyAnswerMessage *>(message.get())) {//Our remote read request has finished
            std::vector<unique_ptr<ServiceMessage>> &messages = pending[msg->src->getFile()];
            for (unsigned int i = 0; i < messages.size(); i++) {
                if (auto tmpMsg = dynamic_cast<StorageServiceFileReadRequestMessage *>(messages[i].get())) {
                    if (msg->success) {
                        S4U_Mailbox::dputMessage(tmpMsg->answer_mailbox, new StorageServiceFileReadAnswerMessage(tmpMsg->location, true, nullptr, nullptr, 0, StorageServiceMessagePayload::FILE_READ_ANSWER_MESSAGE_PAYLOAD));//magic read, send buffersize 0 and we are assumed to be nonbufferized
                        S4U_Mailbox::dputMessage(tmpMsg->answer_mailbox, new StorageServiceAckMessage(tmpMsg->location));                                                                                                      //emediatly send the expected ack
                        std::swap(messages[i], messages.back());
                        messages.pop_back();
                        i--;
                    } else {
                        S4U_Mailbox::dputMessage(tmpMsg->answer_mailbox, new StorageServiceFileReadAnswerMessage(tmpMsg->location, false, msg->failure_cause, nullptr, 0, StorageServiceMessagePayload::FILE_READ_ANSWER_MESSAGE_PAYLOAD));
                        std::swap(messages[i], messages.back());
                        messages.pop_back();
                        i--;
                    }
                }
                return true;
            }
        }
        return false;
    }
    /**
<<<<<<< HEAD
     * @brief function for CopyThenRead ReadThrough method. this function will handle everything to do with StorageServerReadRequestMessage.  Also handles StorageServiceAnswerMessage and some StorageService Ack messages. The only behavioral difference is in uncached files.  This reads the file directly to the client with the proxy acting as a mediary.  Once the write finishes, the file is instantly created on the cache.  Assuming the network is configured properly, this gives the best network congestion and time-to-arival estimate, but at the cost of time-to-cache, which it over estimates.  Concurrent reads will wait until the file is cached.
     * @param message the message that is being processed
     * @return True if the message was processed by this function.  False otherwise
     */
    bool StorageServiceProxy::readThrough(unique_ptr<ServiceMessage> &message) {
=======
 * @brief function for CopyThenRead ReadThrough method. this function will handle everything to do with StorageServerReadRequestMessage.  Also handles StorageServiceAnswerMessage and some StorageService Ack messages. The only behavioral difference is in uncached files.  This reads the file directly to the client with the proxy acting as a mediary.  Once the write finishes, the file is instantly created on the cache.  Assuming the network is configured properly, this gives the best network congestion and time-to-arival estimate, but at the cost of time-to-cache, which it over estimates.  Concurrent reads will wait until the file is cached.
 * @param message the message that is being processed
 * @return True if the message was processed by this function.  False otherwise
 */
    bool StorageServiceProxy::readThrough(unique_ptr<SimulationMessage> & message) {
>>>>>>> a2f0f7a0
        WRENCH_DEBUG("Trying readThrough(message)");
        if (auto msg = dynamic_cast<StorageServiceFileReadRequestMessage *>(message.get())) {

            if (commonReadFile(msg, message)) {
                return true;
            }
            auto target = remote;
            if (auto location = std::dynamic_pointer_cast<ProxyLocation>(msg->location)) {
                target = location->target;
            }
            if (target) {

                pending[msg->location->getFile()].push_back(std::move(message));
                //handle duplicate requests
                if(rejectDuplicateRead(msg->location->getFile())){
                    return true;

                }
                //pending[msg->location->getFile()].push_back(std::move(message));
                //Readthrough: read from target to client emediatly, then instantly create on cache.  REQUIRES EXTANT NETWORK PATH
                //readthrough:  all block until first read is finished, then all others read
                //do not speed excessive time on readThrough
                auto forward = new StorageServiceFileReadRequestMessage(msg);
                forward->answer_mailbox = mailbox;                                                                                 //setup intercept mailbox
<<<<<<< HEAD
                forward->location = FileLocation::LOCATION(target, msg->location->getFullAbsolutePath(), msg->location->getFile());//hyjack locaiton to be on target
                S4U_Mailbox::dputMessage(target->mailbox, forward);                                                                 //send to target
=======
                forward->location = FileLocation::LOCATION(target, msg->location->getPath(), msg->location->getFile());//hyjack locaiton to be on target
                S4U_Mailbox::putMessage(target->mailbox, forward);                                                                 //send to target
>>>>>>> a2f0f7a0
            } else {
                S4U_Mailbox::dputMessage(msg->answer_mailbox, new StorageServiceFileReadAnswerMessage(msg->location, false, std::make_shared<FileNotFound>(msg->location), nullptr, 0, StorageServiceMessagePayload::FILE_READ_ANSWER_MESSAGE_PAYLOAD));
            }
            return true;
        } else if (auto msg = dynamic_cast<StorageServiceFileReadAnswerMessage *>(message.get())) {//Our readthrough is in progress
            auto &messages = pending[msg->location->getFile()];

            for (unsigned int i = 0; i < messages.size(); i++) {
                if (auto tmpMsg = dynamic_cast<StorageServiceFileReadRequestMessage *>(messages[i].get())) {
                    if (msg->success) {
                        cache->createFile(msg->location->getFile());
                        msg->location = tmpMsg->location;                                  //fix up the location
                        S4U_Mailbox::dputMessage(tmpMsg->answer_mailbox, message.release());//forward success message to first waiting read host
                        return true;
                    } else {
                        //remote read has failed, notify all waiting
                        S4U_Mailbox::dputMessage(tmpMsg->answer_mailbox, new StorageServiceFileReadAnswerMessage(tmpMsg->location, false, msg->failure_cause, nullptr, 0, StorageServiceMessagePayload::FILE_READ_ANSWER_MESSAGE_PAYLOAD));
                        std::swap(messages[i], messages.back());
                        messages.pop_back();
                        i--;
                    }
                }
                return true;
            }
        } else if (auto msg = dynamic_cast<StorageServiceAckMessage *>(message.get())) {//Our readthrough has finished

            if (msg->location->getStorageService() == shared_from_this() or msg->location->getStorageService() == cache) {
                //this is not a proxied Ack, this is actually directed to us
                return false;
            }
            std::vector<unique_ptr<ServiceMessage>> &messages = pending[msg->location->getFile()];
            bool first = true;
            for (unsigned int i = 0; i < messages.size(); i++) {
                if (auto tmpMsg = dynamic_cast<StorageServiceFileReadRequestMessage *>(messages[i].get())) {
                    if (first) {//this is the fileread we have been faking
                        S4U_Mailbox::dputMessage(tmpMsg->answer_mailbox, new StorageServiceAckMessage(*msg));
                        std::swap(messages[i], messages.back());
                        messages.back().release();
                        messages.pop_back();
                        i--;
                        first = false;
                    } else {                                     //these are the pending reads
                        tmpMsg->payload = 0;                     //this message has already been sent, this is a fake resend
                        S4U_Mailbox::dputMessage(mailbox, tmpMsg);//these should now be cached, and should just drop down to the cache automatically
                        std::swap(messages[i], messages.back());
                        messages.back().release();
                        messages.pop_back();
                        i--;
                    }
                }
                return true;
            }
        }
        return false;
    }

}// namespace wrench<|MERGE_RESOLUTION|>--- conflicted
+++ resolved
@@ -169,15 +169,9 @@
                     pending[msg->location->getFile()].push_back(std::move(message));
                     WRENCH_DEBUG("Adding pending write");
                 }
-<<<<<<< HEAD
-                S4U_Mailbox::dputMessage(cache->mailbox, new StorageServiceFileWriteRequestMessage(mailbox, msg->requesting_host, FileLocation::LOCATION(cache, msg->location->getFile()), msg->buffer_size, 0));
-            } else {
-                S4U_Mailbox::dputMessage(msg->answer_mailbox, new StorageServiceFileWriteAnswerMessage(msg->location, false, std::make_shared<HostError>(hostname), 0, StorageServiceMessagePayload::FILE_WRITE_ANSWER_MESSAGE_PAYLOAD));
-=======
                 S4U_Mailbox::putMessage(cache->mailbox, new StorageServiceFileWriteRequestMessage(mailbox, msg->requesting_host, FileLocation::LOCATION(cache, msg->location->getFile()), 0));
             } else {
                 S4U_Mailbox::putMessage(msg->answer_mailbox, new StorageServiceFileWriteAnswerMessage(msg->location, false, std::make_shared<HostError>(hostname), nullptr, 0, StorageServiceMessagePayload::FILE_WRITE_ANSWER_MESSAGE_PAYLOAD));
->>>>>>> a2f0f7a0
             }
 
         } else if (auto msg = dynamic_cast<StorageServiceFileCopyRequestMessage *>(message.get())) {
@@ -554,27 +548,15 @@
     }
 
     /**
-<<<<<<< HEAD
      * @brief Check the cache and ongoing reads for the requested file.  If it is, this function handles the rest of reading it.
      * @param msg the message that is being processed
      * @param message the raw unique_ptr for the message.  Assumed to be the same as msg, passed to avoid second cast.
      * @return True if the file is cached, false otherwise
      */
-    bool StorageServiceProxy::commonReadFile(StorageServiceFileReadRequestMessage *msg, unique_ptr<ServiceMessage> &message) {
-        if (cache->hasFile(msg->location->getFile(), msg->location->getFullAbsolutePath())) {//check cache
-            WRENCH_DEBUG("Forwarding to cache mailbox, reply to %s", msg->answer_mailbox->get_name().c_str());
-            S4U_Mailbox::dputMessage(
-=======
- * @brief Check the cache and ongoing reads for the requested file.  If it is, this function handles the rest of reading it.
- * @param msg the message that is being processed
- * @param message the raw unique_ptr for the message.  Assumed to be the same as msg, passed to avoid second cast.
- * @return True if the file is cached, false otherwise
- */
     bool StorageServiceProxy::commonReadFile(StorageServiceFileReadRequestMessage * msg, unique_ptr<SimulationMessage> & message) {
         if (cache->hasFile(msg->location->getFile(), msg->location->getPath())) {//check cache
             WRENCH_INFO("Forwarding to cache reply mailbox %s", msg->answer_mailbox->get_name().c_str());
             S4U_Mailbox::putMessage(
->>>>>>> a2f0f7a0
                     cache->mailbox,
                     new StorageServiceFileReadRequestMessage(
                             msg->answer_mailbox,
@@ -619,19 +601,11 @@
         return false;
     }
     /**
-<<<<<<< HEAD
      * @brief function for CopyThenRead method. this function will handle everything to do with StorageServerReadRequestMessage.  Also handles StorageServerFileCopyAnswer.  The only behavioral difference is in uncached files. This copies the file requested to the cache, and forwards the ongoing reads to the cache.  This is the default, and gives the most accurate time-to-cache for a file, and the most accurate network congestion, but overestimates how long the file will take to arive at the end.
      * @param message the message that is being processed
      * @return True if the message was processed by this function.  False otherwise
      */
     bool StorageServiceProxy::copyThenRead(unique_ptr<ServiceMessage> &message) {
-=======
- * @brief function for CopyThenRead method. this function will handle everything to do with StorageServerReadRequestMessage.  Also handles StorageServerFileCopyAnswer.  The only behavioral difference is in uncached files. This copies the file requested to the cache, and forwards the ongoing reads to the cache.  This is the default, and gives the most accurate time-to-cache for a file, and the most accurate network congestion, but overestimates how long the file will take to arive at the end.
- * @param message the message that is being processed
- * @return True if the message was processed by this function.  False otherwise
- */
-    bool StorageServiceProxy::copyThenRead(unique_ptr<SimulationMessage> & message) {
->>>>>>> a2f0f7a0
         WRENCH_DEBUG("Trying copyThenRead(message)");
         if (auto msg = dynamic_cast<StorageServiceFileReadRequestMessage *>(message.get())) {
             if (commonReadFile(msg, message)) {
@@ -680,19 +654,11 @@
         return false;
     }
     /**
-<<<<<<< HEAD
     * @brief function for MagicRead method. this function will handle everything to do with StorageServerReadRequestMessage.  Also handles StorageServerFileCopyAnswer.  The only behavioral difference is in uncached files.  This copies the file to the cache, and then instantly "magically" transfers the file to anyone waiting on it. This gives the most accurate time-to-cache, and a reasonably accurate arrival time by assuming the bottleneck is the bandwidth from cache to remote, not the internal network.  This does sacrifice some internal network congestion.
     * @param message the message that is being processed
     * @return True if the message was processed by this function.  False otherwise
     */
     bool StorageServiceProxy::magicRead(unique_ptr<ServiceMessage> &message) {
-=======
-* @brief function for MagicRead method. this function will handle everything to do with StorageServerReadRequestMessage.  Also handles StorageServerFileCopyAnswer.  The only behavioral difference is in uncached files.  This copies the file to the cache, and then instantly "magically" transfers the file to anyone waiting on it. This gives the most accurate time-to-cache, and a reasonably accurate arrival time by assuming the bottleneck is the bandwidth from cache to remote, not the internal network.  This does sacrifice some internal network congestion.
-* @param message the message that is being processed
-* @return True if the message was processed by this function.  False otherwise
-*/
-    bool StorageServiceProxy::magicRead(unique_ptr<SimulationMessage> & message) {
->>>>>>> a2f0f7a0
         WRENCH_DEBUG("Trying magicRead(message)");
         if (auto msg = dynamic_cast<StorageServiceFileReadRequestMessage *>(message.get())) {
             //Same FileRead as ReadThenCopy, only CopyAnswer should be different
@@ -739,19 +705,11 @@
         return false;
     }
     /**
-<<<<<<< HEAD
      * @brief function for CopyThenRead ReadThrough method. this function will handle everything to do with StorageServerReadRequestMessage.  Also handles StorageServiceAnswerMessage and some StorageService Ack messages. The only behavioral difference is in uncached files.  This reads the file directly to the client with the proxy acting as a mediary.  Once the write finishes, the file is instantly created on the cache.  Assuming the network is configured properly, this gives the best network congestion and time-to-arival estimate, but at the cost of time-to-cache, which it over estimates.  Concurrent reads will wait until the file is cached.
      * @param message the message that is being processed
      * @return True if the message was processed by this function.  False otherwise
      */
     bool StorageServiceProxy::readThrough(unique_ptr<ServiceMessage> &message) {
-=======
- * @brief function for CopyThenRead ReadThrough method. this function will handle everything to do with StorageServerReadRequestMessage.  Also handles StorageServiceAnswerMessage and some StorageService Ack messages. The only behavioral difference is in uncached files.  This reads the file directly to the client with the proxy acting as a mediary.  Once the write finishes, the file is instantly created on the cache.  Assuming the network is configured properly, this gives the best network congestion and time-to-arival estimate, but at the cost of time-to-cache, which it over estimates.  Concurrent reads will wait until the file is cached.
- * @param message the message that is being processed
- * @return True if the message was processed by this function.  False otherwise
- */
-    bool StorageServiceProxy::readThrough(unique_ptr<SimulationMessage> & message) {
->>>>>>> a2f0f7a0
         WRENCH_DEBUG("Trying readThrough(message)");
         if (auto msg = dynamic_cast<StorageServiceFileReadRequestMessage *>(message.get())) {
 
@@ -776,13 +734,8 @@
                 //do not speed excessive time on readThrough
                 auto forward = new StorageServiceFileReadRequestMessage(msg);
                 forward->answer_mailbox = mailbox;                                                                                 //setup intercept mailbox
-<<<<<<< HEAD
-                forward->location = FileLocation::LOCATION(target, msg->location->getFullAbsolutePath(), msg->location->getFile());//hyjack locaiton to be on target
+                forward->location = FileLocation::LOCATION(target, msg->location->getPath(), msg->location->getFile());//hyjack locaiton to be on target
                 S4U_Mailbox::dputMessage(target->mailbox, forward);                                                                 //send to target
-=======
-                forward->location = FileLocation::LOCATION(target, msg->location->getPath(), msg->location->getFile());//hyjack locaiton to be on target
-                S4U_Mailbox::putMessage(target->mailbox, forward);                                                                 //send to target
->>>>>>> a2f0f7a0
             } else {
                 S4U_Mailbox::dputMessage(msg->answer_mailbox, new StorageServiceFileReadAnswerMessage(msg->location, false, std::make_shared<FileNotFound>(msg->location), nullptr, 0, StorageServiceMessagePayload::FILE_READ_ANSWER_MESSAGE_PAYLOAD));
             }
