--- conflicted
+++ resolved
@@ -27,15 +27,10 @@
      *
      * @throw std::invalid_argument
      */
-<<<<<<< HEAD
-    CompoundStorageAllocationRequestMessage::CompoundStorageAllocationRequestMessage(simgrid::s4u::Mailbox *answer_mailbox,
+    CompoundStorageAllocationRequestMessage::CompoundStorageAllocationRequestMessage(S4U_CommPort *answer_commport,
                                                                                      std::shared_ptr<DataFile> file,
                                                                                      unsigned int stripe_count,
                                                                                      double payload)
-=======
-    CompoundStorageAllocationRequestMessage::CompoundStorageAllocationRequestMessage(S4U_CommPort *answer_commport,
-                                                                                     std::shared_ptr<DataFile> file, double payload)
->>>>>>> 978fc667
         : CompoundStorageServiceMessage(payload) {
 #ifdef WRENCH_INTERNAL_EXCEPTIONS
         if (answer_commport == nullptr) {
