

#include <wrench/logging/TerminalOutput.h>
#include "wrench/communicator/Communicator.h"
#include "wrench/simulation//Simulation.h"
#include "wrench/simgrid_S4U_util/S4U_Mailbox.h"
#include "wrench/simgrid_S4U_util/S4U_PendingCommunication.h"
#include "smpi/smpi.h"
#include "simgrid/s4u.hpp"

WRENCH_LOG_CATEGORY(wrench_core_communicator, "Log category for Communicator");


namespace wrench {

    /**
     * @brief Factory method to construct a communicator
     * @param size the size of the communicator (# of processes)
     * @return a shared pointer to a communicator
     */
    std::shared_ptr<Communicator> Communicator::createCommunicator(unsigned long size) {
        if (size <= 1) {
            throw std::invalid_argument("Communicator::createCommunicator(): invalid argument");
        }
        return std::shared_ptr<Communicator>(new Communicator(size));
    }

    /**
     * @brief Get the number of processes participating in the communicator
     * @return a number of processes
     */
    unsigned long Communicator::getNumRanks() {
        return this->rank_to_mailbox.size();
    }

    /**
     * @brief Join the communicator and obtain a rank, which will block until all other communicator
     *        participants have joined (or just obtain the rank and return immediately if already joined).
     * @return a rank
     */
    unsigned long Communicator::join() {
        return this->join(this->rank_to_mailbox.size());
    }

    /**
     * @brief Join the communicator with a particular rank, which will block until all other communicator
     *        participants have joined (or return immediately if already joined).
     * @param desired_rank: the desired rank
     * @return the desired rank
     */
    unsigned long Communicator::join(unsigned long desired_rank) {
        auto my_pid = simgrid::s4u::this_actor::get_pid();

        if (desired_rank >= this->size) {
            throw std::invalid_argument("Communicator::join(): invalid arguments");
        }
        if (this->rank_to_mailbox.find(desired_rank) != this->rank_to_mailbox.end()) {
            if (this->actor_to_rank.find(my_pid) != this->actor_to_rank.end()) {
                return this->actor_to_rank[my_pid];
            } else {
                throw std::invalid_argument("Communicator::join(): rank already used by another participant");
            }
        }

        this->rank_to_mailbox[desired_rank] = S4U_Mailbox::getTemporaryMailbox();
        this->actor_to_rank[my_pid] = desired_rank;

        if (this->size > this->rank_to_mailbox.size()) {
            simgrid::s4u::this_actor::suspend();
        } else {
            for (auto const &item: this->actor_to_rank) {
                if (item.first != my_pid) {
                    simgrid::s4u::Actor::by_pid(item.first)->resume();
                }
            }
        }

        return desired_rank;
    }

    /**
     * @brief Perform asynchronous sends and receives
     * @param sends: the specification of all outgoing communications as <rank, volume in bytes> pairs
     * @param num_receives: the number of expected received (from any source)
     */
    void Communicator::sendAndReceive(const std::map<unsigned long, double> &sends, int num_receives) {
        this->sendReceiveAndCompute(sends, num_receives, 0);
    }


    /**
     * @brief Perform concurrent asynchronous sends, receives, and a computation
     * @param sends: the specification of all outgoing communications as <rank, volume in bytes> pairs
     * @param num_receives: the number of expected received (from any source)
     * @param flops: the number of floating point operations to compute
     */
    void Communicator::sendReceiveAndCompute(const std::map<unsigned long, double> &sends, int num_receives, double flops) {
        auto my_pid = simgrid::s4u::this_actor::get_pid();

        if (this->actor_to_rank.find(my_pid) == this->actor_to_rank.end()) {
            throw std::invalid_argument("Communicator::communicate(): Calling process is not part of this communicator");
        }
        // Post all the sends
        std::vector<std::shared_ptr<S4U_PendingCommunication>> posted_sends;
        for (auto const &send_operation: sends) {
            auto dst_mailbox = this->rank_to_mailbox[send_operation.first];
            posted_sends.push_back(S4U_Mailbox::iputMessage(dst_mailbox, new wrench::SimulationMessage(send_operation.second)));
        }
        // Post the computation (if any)
        simgrid::s4u::ExecPtr computation = nullptr;
        if (flops > 0) {
            computation = simgrid::s4u::this_actor::exec_init(flops);
        }

        // Do all the synchronous receives
        for (int i = 0; i < num_receives; i++) {
            S4U_Mailbox::getMessage(this->rank_to_mailbox[this->actor_to_rank[my_pid]]);
        }
        // Wait for all the sends
        for (auto const &posted_send: posted_sends) {
            posted_send->wait();
        }
        // Wait for the computation
        if (computation) {
            computation->wait();
        }
    }

    /**
     * @brief Barrier method (all participants wait for each other)
     */
    void Communicator::barrier() {
        auto my_pid = simgrid::s4u::this_actor::get_pid();
        static unsigned long count = 0;
        if (this->actor_to_rank.find(my_pid) == this->actor_to_rank.end()) {
            throw std::invalid_argument("Communicator::barrier(): Calling process is not part of this communicator");
        }

        count++;
        if (count < this->size) {
            simgrid::s4u::this_actor::suspend();
        } else {
            count = 0;
            for (auto const &item: this->actor_to_rank) {
                if (item.first != my_pid) {
                    simgrid::s4u::Actor::by_pid(item.first)->resume();
                }
            }
        }
    }

    /**
     * @brief Destructor
     */
    Communicator::~Communicator() {
<<<<<<< HEAD

=======
>>>>>>> 7c0bdb2c
        for (auto const &item: this->rank_to_mailbox) {
            S4U_Mailbox::retireTemporaryMailbox(item.second);
        }
    }

    /**
     * An MPI AllToAll method, which uses SimGrid' SMPI underneath
     *
     * @param bytes: the number of bytes in each exchanged message
     */
    void Communicator::MPI_AllToAll(double bytes) {
        if (bytes < 1.0) {
            throw std::runtime_error("Communicator::MPI_AllToAll(): invalid argument (should be >= 1.0)");
        }

        // Global synchronization
        this->barrier();
        auto my_pid = simgrid::s4u::this_actor::get_pid();
        static unsigned long count = 0;
        if (this->actor_to_rank.find(my_pid) == this->actor_to_rank.end()) {
            throw std::invalid_argument("Communicator::MPI_AllToAll(): Calling process is not part of this communicator");
        }
        count++;
        if (count < this->size) {
            simgrid::s4u::this_actor::suspend();
        } else {
            // I am the last arrived process and will be doing the entire operation with temp actors

            // Gather the list of hosts
            std::vector<simgrid::s4u::Host *> hosts;
            for (auto const &item: this->actor_to_rank) {
                hosts.push_back(simgrid::s4u::Actor::by_pid(item.first)->get_host());
            }

            // Create all tmp actors that will do the AllToAll
            Communicator::performAllToAll(hosts, (int) bytes);

            // Resume everyone
            for (auto const &item: this->actor_to_rank) {
                if (item.first != my_pid) {
                    simgrid::s4u::Actor::by_pid(item.first)->resume();
                }
            }
        }
    }

    /**
     * @brief A Functor class for an MPI-All-to-All participant
     */
    class AllToAllParticipant {
    public:
        AllToAllParticipant(int bytes, simgrid::s4u::Mailbox *notify_mailbox) : bytes(bytes), notify_mailbox(notify_mailbox) {}

        void operator ()() {

            MPI_Init();

            int rank;
            int size;
            MPI_Comm_rank(MPI_COMM_WORLD, &rank);
            MPI_Comm_size(MPI_COMM_WORLD, &size);

            std::vector<char> out(bytes * size);
            std::vector<char> in(bytes * size);
//            WRENCH_INFO("I am an MPI Process with Rank %d Calling MPI_Alltoall", rank);
            MPI_Alltoall(out.data(), bytes, MPI_CHAR, in.data(), bytes, MPI_CHAR, MPI_COMM_WORLD);

//            WRENCH_INFO("I am done with the call to MPI_AllToAll");
            MPI_Finalize();

            S4U_Mailbox::putMessage(notify_mailbox, new SimulationMessage(0));
        }
    private:
        int bytes;
        simgrid::s4u::Mailbox *notify_mailbox;
    };


    void Communicator::performAllToAll(const std::vector<simgrid::s4u::Host *> &hosts, int bytes) {
        // Create a mailbox to receive notifications of completion
        auto mailbox = S4U_Mailbox::getTemporaryMailbox();
        // Start actors to do an MPI_AllToAll
        SMPI_app_instance_start("MPI_alltoall", AllToAllParticipant(bytes, mailbox), hosts);
        // Wait for all of those actors to be done
        for (int i=0; i < hosts.size(); i++) {
            S4U_Mailbox::getMessage(mailbox);
        }
    }

}// namespace wrench<|MERGE_RESOLUTION|>--- conflicted
+++ resolved
@@ -153,10 +153,6 @@
      * @brief Destructor
      */
     Communicator::~Communicator() {
-<<<<<<< HEAD
-
-=======
->>>>>>> 7c0bdb2c
         for (auto const &item: this->rank_to_mailbox) {
             S4U_Mailbox::retireTemporaryMailbox(item.second);
         }
