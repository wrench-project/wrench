

#include <wrench/logging/TerminalOutput.h>
#include "wrench/communicator/Communicator.h"
#include "wrench/communicator/SMPIExecutor.h"
#include "wrench/simulation//Simulation.h"
#include "wrench/simgrid_S4U_util/S4U_Mailbox.h"
#include "wrench/simgrid_S4U_util/S4U_PendingCommunication.h"
#include "smpi/smpi.h"
#include "simgrid/s4u.hpp"

WRENCH_LOG_CATEGORY(wrench_core_communicator, "Log category for Communicator");


namespace wrench {

    /**
     * @brief Destructor
     */
    Communicator::~Communicator() {
        for (auto const &item: this->rank_to_mailbox) {
            S4U_Mailbox::retireTemporaryMailbox(item.second);
        }
    }


    /**
     * @brief Factory method to construct a communicator
     * @param size the size of the communicator (# of processes)
     * @return a shared pointer to a communicator
     */
    std::shared_ptr<Communicator> Communicator::createCommunicator(unsigned long size) {
        if (size <= 1) {
            throw std::invalid_argument("Communicator::createCommunicator(): invalid argument");
        }
        return std::shared_ptr<Communicator>(new Communicator(size));
    }

    /**
     * @brief Get the number of processes participating in the communicator
     * @return a number of processes
     */
    unsigned long Communicator::getNumRanks() {
        return this->rank_to_mailbox.size();
    }

    /**
     * @brief Join the communicator and obtain a rank, which will block until all other communicator
     *        participants have joined (or just obtain the rank and return immediately if already joined).
     * @return a rank
     */
    unsigned long Communicator::join() {
        return this->join(this->rank_to_mailbox.size());
    }

    /**
     * @brief Join the communicator with a particular rank, which will block until all other communicator
     *        participants have joined (or return immediately if already joined).
     * @param desired_rank: the desired rank
     * @return the desired rank
     */
    unsigned long Communicator::join(unsigned long desired_rank) {
        auto my_pid = simgrid::s4u::this_actor::get_pid();

        if (desired_rank >= this->size) {
            throw std::invalid_argument("Communicator::join(): invalid arguments");
        }
        if (this->rank_to_mailbox.find(desired_rank) != this->rank_to_mailbox.end()) {
            if (this->actor_to_rank.find(my_pid) != this->actor_to_rank.end()) {
                return this->actor_to_rank[my_pid];
            } else {
                throw std::invalid_argument("Communicator::join(): rank already used by another participant");
            }
        }

        this->rank_to_mailbox[desired_rank] = S4U_Mailbox::getTemporaryMailbox();
        this->rank_to_host[desired_rank] = simgrid::s4u::this_actor::get_host();
        this->actor_to_rank[my_pid] = desired_rank;
        this->participating_hosts.push_back(simgrid::s4u::this_actor::get_host());

        if (this->size > this->rank_to_mailbox.size()) {
            simgrid::s4u::this_actor::suspend();
        } else {
            for (auto const &item: this->actor_to_rank) {
                if (item.first != my_pid) {
                    simgrid::s4u::Actor::by_pid(item.first)->resume();
                }
            }
        }

        return desired_rank;
    }

    /**
     * @brief Perform asynchronous sends and receives operations, using standard WRENCH/SimGrid point to
     *        point communications.
     * @param sends: the specification of all outgoing communications as <rank, volume in bytes> pairs
     * @param num_receives: the number of expected received (from any source)
     */
    void Communicator::sendAndReceive(const std::map<unsigned long, double> &sends, int num_receives) {
        this->sendReceiveAndCompute(sends, num_receives, 0);
    }


    /**
     * @brief Perform concurrent asynchronous sends, receives, and a computation, using standard WRENCH/SimGrid point to
     *        point communications
     * @param sends: the specification of all outgoing communications as <rank, volume in bytes> pairs
     * @param num_receives: the number of expected received (from any source)
     * @param flops: the number of floating point operations to compute
     */
    void Communicator::sendReceiveAndCompute(const std::map<unsigned long, double> &sends, int num_receives, double flops) {
        auto my_pid = simgrid::s4u::this_actor::get_pid();

        if (this->actor_to_rank.find(my_pid) == this->actor_to_rank.end()) {
            throw std::invalid_argument("Communicator::communicate(): Calling process is not part of this communicator");
        }
        // Post all the sends
        std::vector<std::shared_ptr<S4U_PendingCommunication>> posted_sends;
        for (auto const &send_operation: sends) {
            auto dst_mailbox = this->rank_to_mailbox[send_operation.first];
            posted_sends.push_back(S4U_Mailbox::iputMessage(dst_mailbox, new wrench::SimulationMessage(send_operation.second)));
        }
        // Post the computation (if any)
        simgrid::s4u::ExecPtr computation = nullptr;
        if (flops > 0) {
            computation = simgrid::s4u::this_actor::exec_init(flops);
        }

        // Do all the synchronous receives
        for (int i = 0; i < num_receives; i++) {
            S4U_Mailbox::getMessage(this->rank_to_mailbox[this->actor_to_rank[my_pid]]);
        }
        // Wait for all the sends
        for (auto const &posted_send: posted_sends) {
            posted_send->wait();
        }
        // Wait for the computation
        if (computation) {
            computation->wait();
        }
    }

    /**
     * @brief Barrier method (all participants wait for each other), using standard WRENCH/SimGrid mechanisms
     */
    void Communicator::barrier() {
        auto my_pid = simgrid::s4u::this_actor::get_pid();
        static unsigned long count = 0;
        if (this->actor_to_rank.find(my_pid) == this->actor_to_rank.end()) {
            throw std::invalid_argument("Communicator::barrier(): Calling process is not part of this communicator");
        }

        count++;
        if (count < this->size) {
            simgrid::s4u::this_actor::suspend();
        } else {
            count = 0;
            for (auto const &item: this->actor_to_rank) {
                if (item.first != my_pid) {
                    simgrid::s4u::Actor::by_pid(item.first)->resume();
                }
            }
        }
    }


    /**
     * @brief Perform an MPI AllToAll collective, using SimGrid's SMPI implementation
     *
     * @param bytes: the number of bytes in each message sent/received
     */
    void Communicator::MPI_Alltoall(double bytes, std::string config) {
        if (bytes < 1.0) {
            throw std::runtime_error("Communicator::MPI_Alltoall(): invalid argument (should be >= 1.0)");
        }
<<<<<<< HEAD
        this->performSMPIOperation("Alltoall", this->participating_hosts, nullptr, (int)bytes, "smpi/alltoall:" + std::move(config));
=======
        this->performSMPIOperation("Alltoall", this->participating_hosts, nullptr, (int) bytes);
>>>>>>> fee02bbb
    }

    /**
     * @brief Perform an MPI cast collective, using SimGrid's SMPI implementation
     *
     * @param bytes: the number of bytes in each message sent/received
     */
    void Communicator::MPI_Bcast(int root_rank, double bytes, std::string config) {
        if ((bytes < 1.0) or (root_rank < 0) or (root_rank >= this->size)) {
            throw std::runtime_error("Communicator::MPI_Bcast(): invalid argument");
        }
<<<<<<< HEAD
        this->performSMPIOperation("Bcast", this->participating_hosts, this->rank_to_host[root_rank], (int)bytes, "smpi/bcast:" + std::move(config));
=======
        this->performSMPIOperation("Bcast", this->participating_hosts, this->rank_to_host[root_rank], (int) bytes);
>>>>>>> fee02bbb
    }

    /**
     * @brief Perform an MPI Barrier, using SimGrid's SMPI implementation
     *
     */
    void Communicator::MPI_Barrier(std::string config) {
        this->performSMPIOperation("Barrier", this->participating_hosts, nullptr, 0, "smpi/barrier:" + std::move(config));
    }


    /**
     * @brief Helper method to perform SMPI Operations
     * @param op_name: operation name
     * @param hosts: hosts involved
     * @param root_host: root hosts (nullptr if none)
     * @param data_size: data size in bytes (0 if none)
     * @param config: the config string
     */
    void Communicator::performSMPIOperation(const std::string& op_name,
                                            std::vector<simgrid::s4u::Host *> &hosts,
                                            simgrid::s4u::Host *root_host,
                                            int data_size,
                                            const std::string& config) {



        // Global synchronization
        this->barrier();
        auto my_pid = simgrid::s4u::this_actor::get_pid();
        static unsigned long count = 0;
        if (this->actor_to_rank.find(my_pid) == this->actor_to_rank.end()) {
            throw std::invalid_argument("Communicator::MPI_AllToAll(): Calling process is not part of this communicator");
        }
        count++;
        if (count < this->size) {
            simgrid::s4u::this_actor::suspend();
        } else {
            // I am the last arrived process and will be doing the entire operation with temp actors
            // Set the configuration
            simgrid::s4u::Engine::set_config(config);

            if (op_name == "Alltoall") {
                SMPIExecutor::performAlltoall(hosts, data_size);
            } else if (op_name == "Bcast") {
                SMPIExecutor::performBcast(hosts, root_host, data_size);
            } else if (op_name == "Barrier") {
                SMPIExecutor::performBarrier(hosts);
            } else {
                throw std::runtime_error("Communicator::performSMPIOperation(): Internal error - unknown oprations");
            }

            // Resume everyone
            for (auto const &item: this->actor_to_rank) {
                if (item.first != my_pid) {
                    simgrid::s4u::Actor::by_pid(item.first)->resume();
                }
            }
        }
    }


}// namespace wrench<|MERGE_RESOLUTION|>--- conflicted
+++ resolved
@@ -174,11 +174,7 @@
         if (bytes < 1.0) {
             throw std::runtime_error("Communicator::MPI_Alltoall(): invalid argument (should be >= 1.0)");
         }
-<<<<<<< HEAD
         this->performSMPIOperation("Alltoall", this->participating_hosts, nullptr, (int)bytes, "smpi/alltoall:" + std::move(config));
-=======
-        this->performSMPIOperation("Alltoall", this->participating_hosts, nullptr, (int) bytes);
->>>>>>> fee02bbb
     }
 
     /**
@@ -190,11 +186,7 @@
         if ((bytes < 1.0) or (root_rank < 0) or (root_rank >= this->size)) {
             throw std::runtime_error("Communicator::MPI_Bcast(): invalid argument");
         }
-<<<<<<< HEAD
         this->performSMPIOperation("Bcast", this->participating_hosts, this->rank_to_host[root_rank], (int)bytes, "smpi/bcast:" + std::move(config));
-=======
-        this->performSMPIOperation("Bcast", this->participating_hosts, this->rank_to_host[root_rank], (int) bytes);
->>>>>>> fee02bbb
     }
 
     /**
