--- conflicted
+++ resolved
@@ -242,51 +242,5 @@
         }
     }
 
-<<<<<<< HEAD
-=======
-    /**
-     * @brief A Functor class for an MPI-All-to-All participant
-     */
-    class AllToAllParticipant {
-    public:
-        AllToAllParticipant(int bytes, simgrid::s4u::Mailbox *notify_mailbox) : bytes(bytes), notify_mailbox(notify_mailbox) {}
-
-        void operator()() {
-
-            MPI_Init();
-
-            int rank;
-            int size;
-            MPI_Comm_rank(MPI_COMM_WORLD, &rank);
-            MPI_Comm_size(MPI_COMM_WORLD, &size);
-
-            std::vector<char> out(bytes * size);
-            std::vector<char> in(bytes * size);
-            //            WRENCH_INFO("I am an MPI Process with Rank %d Calling MPI_Alltoall", rank);
-            MPI_Alltoall(out.data(), bytes, MPI_CHAR, in.data(), bytes, MPI_CHAR, MPI_COMM_WORLD);
-
-            //            WRENCH_INFO("I am done with the call to MPI_AllToAll");
-            MPI_Finalize();
-
-            S4U_Mailbox::putMessage(notify_mailbox, new SimulationMessage(0));
-        }
-
-    private:
-        int bytes;
-        simgrid::s4u::Mailbox *notify_mailbox;
-    };
-
-
-    void Communicator::performAllToAll(const std::vector<simgrid::s4u::Host *> &hosts, int bytes) {
-        // Create a mailbox to receive notifications of completion
-        auto mailbox = S4U_Mailbox::getTemporaryMailbox();
-        // Start actors to do an MPI_AllToAll
-        SMPI_app_instance_start("MPI_alltoall", AllToAllParticipant(bytes, mailbox), hosts);
-        // Wait for all of those actors to be done
-        for (int i = 0; i < hosts.size(); i++) {
-            S4U_Mailbox::getMessage(mailbox);
-        }
-    }
-
->>>>>>> 8a855ac2
+
 }// namespace wrench