

#include <wrench/logging/TerminalOutput.h>
#include "wrench/communicator/Communicator.h"
#include "wrench/simulation//Simulation.h"
#include "wrench/simgrid_S4U_util/S4U_Mailbox.h"
#include "wrench/simgrid_S4U_util/S4U_PendingCommunication.h"
#include "smpi/smpi.h"
#include "simgrid/s4u.hpp"

WRENCH_LOG_CATEGORY(wrench_core_communicator, "Log category for Communicator");


namespace wrench {

    /**
     * @brief Factory method to construct a communicator
     * @param size the size of the communicator (# of processes)
     * @return a shared pointer to a communicator
     */
    std::shared_ptr<Communicator> Communicator::createCommunicator(unsigned long size) {
        if (size <= 1) {
            throw std::invalid_argument("Communicator::createCommunicator(): invalid argument");
        }
        return std::shared_ptr<Communicator>(new Communicator(size));
    }

    /**
     * @brief Get the number of processes participating in the communicator
     * @return a number of processes
     */
    unsigned long Communicator::getNumRanks() {
        return this->rank_to_mailbox.size();
    }

    /**
     * @brief Join the communicator and obtain a rank, which will block until all other communicator
     *        participants have joined (or just obtain the rank and return immediately if already joined).
     * @return a rank
     */
    unsigned long Communicator::join() {
        return this->join(this->rank_to_mailbox.size());
    }

    /**
     * @brief Join the communicator with a particular rank, which will block until all other communicator
     *        participants have joined (or return immediately if already joined).
     * @param desired_rank: the desired rank
     * @return the desired rank
     */
    unsigned long Communicator::join(unsigned long desired_rank) {
        auto my_pid = simgrid::s4u::this_actor::get_pid();

        if (desired_rank >= this->size) {
            throw std::invalid_argument("Communicator::join(): invalid arguments");
        }
        if (this->rank_to_mailbox.find(desired_rank) != this->rank_to_mailbox.end()) {
            if (this->actor_to_rank.find(my_pid) != this->actor_to_rank.end()) {
                return this->actor_to_rank[my_pid];
            } else {
                throw std::invalid_argument("Communicator::join(): rank already used by another participant");
            }
        }

        this->rank_to_mailbox[desired_rank] = S4U_Mailbox::getTemporaryMailbox();
        this->actor_to_rank[my_pid] = desired_rank;

        if (this->size > this->rank_to_mailbox.size()) {
            simgrid::s4u::this_actor::suspend();
        } else {
            for (auto const &item: this->actor_to_rank) {
                if (item.first != my_pid) {
                    simgrid::s4u::Actor::by_pid(item.first)->resume();
                }
            }
        }

        return desired_rank;
    }

    /**
     * @brief Perform asynchronous sends and receives
     * @param sends: the specification of all outgoing communications as <rank, volume in bytes> pairs
     * @param num_receives: the number of expected received (from any source)
     */
    void Communicator::sendAndReceive(const std::map<unsigned long, double> &sends, int num_receives) {
        this->sendReceiveAndCompute(sends, num_receives, 0);
    }


    /**
     * @brief Perform concurrent asynchronous sends, receives, and a computation
     * @param sends: the specification of all outgoing communications as <rank, volume in bytes> pairs
     * @param num_receives: the number of expected received (from any source)
     * @param flops: the number of floating point operations to compute
     */
    void Communicator::sendReceiveAndCompute(const std::map<unsigned long, double> &sends, int num_receives, double flops) {
        auto my_pid = simgrid::s4u::this_actor::get_pid();

        if (this->actor_to_rank.find(my_pid) == this->actor_to_rank.end()) {
            throw std::invalid_argument("Communicator::communicate(): Calling process is not part of this communicator");
        }
        // Post all the sends
        std::vector<std::shared_ptr<S4U_PendingCommunication>> posted_sends;
        for (auto const &send_operation: sends) {
            auto dst_mailbox = this->rank_to_mailbox[send_operation.first];
            posted_sends.push_back(S4U_Mailbox::iputMessage(dst_mailbox, new wrench::SimulationMessage(send_operation.second)));
        }
        // Post the computation (if any)
        simgrid::s4u::ExecPtr computation = nullptr;
        if (flops > 0) {
            computation = simgrid::s4u::this_actor::exec_init(flops);
        }

        // Do all the synchronous receives
        for (int i = 0; i < num_receives; i++) {
            S4U_Mailbox::getMessage(this->rank_to_mailbox[this->actor_to_rank[my_pid]]);
        }
        // Wait for all the sends
        for (auto const &posted_send: posted_sends) {
            posted_send->wait();
        }
        // Wait for the computation
        if (computation) {
            computation->wait();
        }
    }

    /**
     * @brief Barrier method (all participants wait for each other)
     */
    void Communicator::barrier() {
        auto my_pid = simgrid::s4u::this_actor::get_pid();
        static unsigned long count = 0;
        if (this->actor_to_rank.find(my_pid) == this->actor_to_rank.end()) {
            throw std::invalid_argument("Communicator::barrier(): Calling process is not part of this communicator");
        }

        count++;
        if (count < this->size) {
            simgrid::s4u::this_actor::suspend();
        } else {
            count = 0;
            for (auto const &item: this->actor_to_rank) {
                if (item.first != my_pid) {
                    simgrid::s4u::Actor::by_pid(item.first)->resume();
                }
            }
        }
    }

    /**
     * @brief Destructor
     */
    Communicator::~Communicator() {
<<<<<<< HEAD

=======
>>>>>>> 1c7b8b80
        for (auto const &item: this->rank_to_mailbox) {
            S4U_Mailbox::retireTemporaryMailbox(item.second);
        }
    }

    /**
     * An MPI AllToAll method, which uses SimGrid' SMPI underneath
     *
     * @param bytes: the number of bytes in each exchanged message
     */
    void Communicator::MPI_AllToAll(double bytes) {
        if (bytes < 1.0) {
            throw std::runtime_error("Communicator::MPI_AllToAll(): invalid argument (should be >= 1.0)");
        }

        // Global synchronization
        this->barrier();
        auto my_pid = simgrid::s4u::this_actor::get_pid();
        static unsigned long count = 0;
        if (this->actor_to_rank.find(my_pid) == this->actor_to_rank.end()) {
            throw std::invalid_argument("Communicator::MPI_AllToAll(): Calling process is not part of this communicator");
        }
        count++;
        if (count < this->size) {
            simgrid::s4u::this_actor::suspend();
        } else {
            // I am the last arrived process and will be doing the entire operation with temp actors

            // Gather the list of hosts
            std::vector<simgrid::s4u::Host *> hosts;
            for (auto const &item: this->actor_to_rank) {
                hosts.push_back(simgrid::s4u::Actor::by_pid(item.first)->get_host());
            }

            // Create all tmp actors that will do the AllToAll
            Communicator::performAllToAll(hosts, (int) bytes);

            // Resume everyone
            for (auto const &item: this->actor_to_rank) {
                if (item.first != my_pid) {
                    simgrid::s4u::Actor::by_pid(item.first)->resume();
                }
            }
        }
    }

    /**
     * @brief A Functor class for an MPI-All-to-All participant
     */
    class AllToAllParticipant {
    public:
        AllToAllParticipant(int bytes, simgrid::s4u::Mailbox *notify_mailbox) : bytes(bytes), notify_mailbox(notify_mailbox) {}

        void operator ()() {

            MPI_Init();

            int rank;
            int size;
            MPI_Comm_rank(MPI_COMM_WORLD, &rank);
            MPI_Comm_size(MPI_COMM_WORLD, &size);

            std::vector<char> out(bytes * size);
            std::vector<char> in(bytes * size);
//            WRENCH_INFO("I am an MPI Process with Rank %d Calling MPI_Alltoall", rank);
            MPI_Alltoall(out.data(), bytes, MPI_CHAR, in.data(), bytes, MPI_CHAR, MPI_COMM_WORLD);

//            WRENCH_INFO("I am done with the call to MPI_AllToAll");
            MPI_Finalize();

            S4U_Mailbox::putMessage(notify_mailbox, new SimulationMessage(0));
        }
    private:
        int bytes;
        simgrid::s4u::Mailbox *notify_mailbox;
    };


    void Communicator::performAllToAll(const std::vector<simgrid::s4u::Host *> &hosts, int bytes) {
        // Create a mailbox to receive notifications of completion
        auto mailbox = S4U_Mailbox::getTemporaryMailbox();
        // Start actors to do an MPI_AllToAll
        SMPI_app_instance_start("MPI_alltoall", AllToAllParticipant(bytes, mailbox), hosts);
        // Wait for all of those actors to be done
        for (int i=0; i < hosts.size(); i++) {
            S4U_Mailbox::getMessage(mailbox);
        }
    }

}// namespace wrench<|MERGE_RESOLUTION|>--- conflicted
+++ resolved
@@ -153,10 +153,6 @@
      * @brief Destructor
      */
     Communicator::~Communicator() {
-<<<<<<< HEAD
-
-=======
->>>>>>> 1c7b8b80
         for (auto const &item: this->rank_to_mailbox) {
             S4U_Mailbox::retireTemporaryMailbox(item.second);
         }
