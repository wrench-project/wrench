
#include <algorithm>
#include <utility>

#include <wrench/logging/TerminalOutput.h>
#include "wrench/communicator/SMPIExecutor.h"
#include "wrench/simulation/Simulation.h"
#include "smpi/smpi.h"
#include "simgrid/s4u.hpp"


WRENCH_LOG_CATEGORY(wrench_core_smpi_executor, "Log category for SMPIExecutor");

namespace wrench {

    /**
     * @brief A Functor class for an MPI_Alltoall participant
     */
    class MPI_Alltoall_partipant {
    public:
        /**
         * @brief Constructor
         * @param data_size: number of data_size to send/recv
         * @param notify_mailbox: mailbox to notify when done
         */
        MPI_Alltoall_partipant(int data_size, simgrid::s4u::BarrierPtr barrier) : data_size(data_size), barrier(std::move(barrier)) {}

        void operator()() {

            MPI_Init();
            void *data = SMPI_SHARED_MALLOC(data_size * data_size);
            MPI_Alltoall(data, data_size, MPI_CHAR, data, data_size, MPI_CHAR, MPI_COMM_WORLD);
            SMPI_SHARED_FREE(data);
            MPI_Finalize();

            barrier->wait();
        }

    private:
        int data_size;
        simgrid::s4u::BarrierPtr barrier;
    };


    /**
     * @brief Method to perform an SMPI Alltoall
     * @param hosts: list of hosts
     * @param data_size: size in data_size of each message sent/received
     */
    void SMPIExecutor::performAlltoall(std::vector<simgrid::s4u::Host *> &hosts,
                                       int data_size) {
        auto barrier = simgrid::s4u::Barrier::create(1 + hosts.size());
        // Start actors to do an MPI_AllToAll
        SMPI_app_instance_start(("MPI_AllToAll_" + std::to_string(simgrid::s4u::this_actor::get_pid())).c_str(),
                                MPI_Alltoall_partipant(data_size, barrier),
                                hosts);
<<<<<<< HEAD
        barrier->wait();
=======
        // Wait for all of those actors to be done
        for (int i = 0; i < hosts.size(); i++) {
            S4U_Mailbox::getMessage(mailbox);
        }
>>>>>>> fee02bbb
    }


    /**
     * @brief A Functor class for an MPI_Barrier participant
     */
    class MPI_Barrier_partipant {
    public:
        /**
         * @brief Constructor
         * @param notify_mailbox: mailbox to notify when done
         */
        explicit MPI_Barrier_partipant(simgrid::s4u::BarrierPtr barrier) : barrier(std::move(barrier)) {}

        void operator()() {

            MPI_Init();
            MPI_Barrier(MPI_COMM_WORLD);
            MPI_Finalize();

            barrier->wait();
        }

    private:
        simgrid::s4u::BarrierPtr  barrier;
    };


    /**
     * @brief Method to perform an SMPI Barrier
     * @param hosts: list of hosts
     */
    void SMPIExecutor::performBarrier(std::vector<simgrid::s4u::Host *> &hosts) {
        auto barrier = simgrid::s4u::Barrier::create(1 + hosts.size());
        // Start actors to do an MPI_AllToAll
        SMPI_app_instance_start(("MPI_Barrier_" + std::to_string(simgrid::s4u::this_actor::get_pid())).c_str(),
                                MPI_Barrier_partipant(barrier),
                                hosts);
<<<<<<< HEAD
        barrier->wait();
=======
        // Wait for all of those actors to be done
        for (int i = 0; i < hosts.size(); i++) {
            S4U_Mailbox::getMessage(mailbox);
        }
>>>>>>> fee02bbb
    }


    /**
     * @brief A Functor class for an MPI_Bcast participant
     */
    class MPI_Bcast_partipant {
    public:
        /**
         * @brief Constructor
         * @param data_size: number of data_size to send/recv
         * @param notify_mailbox: mailbox to notify when done
         */
        MPI_Bcast_partipant(int data_size, simgrid::s4u::BarrierPtr barrier) : data_size(data_size), barrier(std::move(barrier)) {}

        void operator()() {

            MPI_Init();
            void *data = SMPI_SHARED_MALLOC(data_size);
            MPI_Bcast(data, data_size, MPI_CHAR, 0, MPI_COMM_WORLD);
            SMPI_SHARED_FREE(data);
            MPI_Finalize();

            // synchronize with my creator
            barrier->wait();
        }

    private:
        int data_size;
        simgrid::s4u::BarrierPtr barrier;
    };

    /**
     * @brief Method to perform an SMPI Bcast
     * @param hosts: list of hosts
     * @param data_size: size in data_size of each message sent/received
     */
    void SMPIExecutor::performBcast(std::vector<simgrid::s4u::Host *> &hosts,
                                    simgrid::s4u::Host *root_host,
                                    int data_size) {

        auto barrier = simgrid::s4u::Barrier::create(1 + hosts.size());
        // Make sure that the root_host is the first host in the list of hosts, so that it's always rank 0
        auto it = std::find(hosts.begin(), hosts.end(), root_host);
        std::iter_swap(hosts.begin(), it);

        // Start actors to do an MPI_BCast
        SMPI_app_instance_start(("MPI_Bcast_" + std::to_string(simgrid::s4u::this_actor::get_pid())).c_str(),
                                MPI_Bcast_partipant(data_size, barrier),
                                hosts);
<<<<<<< HEAD

        barrier->wait();
=======
        // Wait for all of those actors to be done
        for (int i = 0; i < hosts.size(); i++) {
            S4U_Mailbox::getMessage(mailbox);
        }
>>>>>>> fee02bbb
    }

}// namespace wrench<|MERGE_RESOLUTION|>--- conflicted
+++ resolved
@@ -54,14 +54,7 @@
         SMPI_app_instance_start(("MPI_AllToAll_" + std::to_string(simgrid::s4u::this_actor::get_pid())).c_str(),
                                 MPI_Alltoall_partipant(data_size, barrier),
                                 hosts);
-<<<<<<< HEAD
         barrier->wait();
-=======
-        // Wait for all of those actors to be done
-        for (int i = 0; i < hosts.size(); i++) {
-            S4U_Mailbox::getMessage(mailbox);
-        }
->>>>>>> fee02bbb
     }
 
 
@@ -100,14 +93,7 @@
         SMPI_app_instance_start(("MPI_Barrier_" + std::to_string(simgrid::s4u::this_actor::get_pid())).c_str(),
                                 MPI_Barrier_partipant(barrier),
                                 hosts);
-<<<<<<< HEAD
         barrier->wait();
-=======
-        // Wait for all of those actors to be done
-        for (int i = 0; i < hosts.size(); i++) {
-            S4U_Mailbox::getMessage(mailbox);
-        }
->>>>>>> fee02bbb
     }
 
 
@@ -158,15 +144,8 @@
         SMPI_app_instance_start(("MPI_Bcast_" + std::to_string(simgrid::s4u::this_actor::get_pid())).c_str(),
                                 MPI_Bcast_partipant(data_size, barrier),
                                 hosts);
-<<<<<<< HEAD
 
         barrier->wait();
-=======
-        // Wait for all of those actors to be done
-        for (int i = 0; i < hosts.size(); i++) {
-            S4U_Mailbox::getMessage(mailbox);
-        }
->>>>>>> fee02bbb
     }
 
 }// namespace wrench