/**
 * Copyright (c) 2017. The WRENCH Team.
 *
 * This program is free software: you can redistribute it and/or modify
 * it under the terms of the GNU General Public License as published by
 * the Free Software Foundation, either version 3 of the License, or
 * (at your option) any later version.
 */

#include <string>
#include <simgrid/s4u/Actor.hpp>
#include <iostream>
#include <wrench/logging/TerminalOutput.h>


namespace wrench {

<<<<<<< HEAD
=======
#ifdef TRACK_OBJECTS
    auto TerminalOutput::object_tracker = new ObjectTracker();// WILL cause one memory leak, but that's ok
                                                              // since this is all for debugging purposes
#endif
>>>>>>> 0ca01a74

    const char *TerminalOutput::color_codes[] = {
            "\033[1;30m",
            "\033[1;31m",
            "\033[1;32m",
            "\033[1;33m",
            "\033[1;34m",
            "\033[1;35m",
            "\033[1;36m",
            "\033[1;37m",
    };

    std::unordered_map<simgrid::s4u::Actor *, std::string> TerminalOutput::colormap;
    bool TerminalOutput::color_enabled = true;

    /**
     * @brief Set the color of log messages printed to the terminal
     *
     * @param color: a terminal output color
     */
    void TerminalOutput::setThisProcessLoggingColor(Color color) {
        TerminalOutput::colormap[simgrid::s4u::Actor::self()] = TerminalOutput::color_codes[color];
    }

    /**
     * @brief Turn on colored output for the calling process
     */
    void TerminalOutput::beginThisProcessColor() {
        if (TerminalOutput::color_enabled) {
            std::cerr << TerminalOutput::getThisProcessLoggingColor();
        }
    }

    /**
     * @brief Turn off colored output for the calling process
     */
    void TerminalOutput::endThisProcessColor() {
        if (TerminalOutput::color_enabled) {
            std::cerr << "\033[0m";
        }
    }

    /**
     * @brief Disable color terminal output for all processes
     */
    void TerminalOutput::disableColor() {
        TerminalOutput::color_enabled = false;
    }

    /**
     * @brief Get the current output color ASCII code sequence for the current process
     * @return the color ASCII code sequence as a string
     */
    std::string TerminalOutput::getThisProcessLoggingColor() {
        if (simgrid::s4u::this_actor::is_maestro() ||
            (TerminalOutput::colormap.find(simgrid::s4u::Actor::self()) == TerminalOutput::colormap.end())) {
            return "";
        } else {
            return TerminalOutput::colormap[simgrid::s4u::Actor::self()];
        }
    }

}// namespace wrench<|MERGE_RESOLUTION|>--- conflicted
+++ resolved
@@ -14,14 +14,6 @@
 
 
 namespace wrench {
-
-<<<<<<< HEAD
-=======
-#ifdef TRACK_OBJECTS
-    auto TerminalOutput::object_tracker = new ObjectTracker();// WILL cause one memory leak, but that's ok
-                                                              // since this is all for debugging purposes
-#endif
->>>>>>> 0ca01a74
 
     const char *TerminalOutput::color_codes[] = {
             "\033[1;30m",
