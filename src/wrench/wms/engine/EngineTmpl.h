/**
 * Copyright (c) 2017. The WRENCH Team.
 *
 * This program is free software: you can redistribute it and/or modify
 * it under the terms of the GNU General Public License as published by
 * the Free Software Foundation, either version 3 of the License, or
 * (at your option) any later version.
 */

#ifndef WRENCH_ENGINETMPL_H
#define WRENCH_ENGINETMPL_H

#include "job_manager/JobManager.h"
#include "wms/WMS.h"

namespace wrench {

	class Simulation; // forward ref

		/***********************/
		/** \cond INTERNAL     */
		/***********************/

  /**
	 * @brief WMS engine template
	 *
	 */
	/*
	 * (Curiously Recurring Template Pattern - CRTP)
	 */
	template<const char *TYPE, typename IMPL>
	class EngineTmpl : public WMS, public S4U_DaemonWithMailbox {

	public:
		static std::string _WMS_ID;
		static const std::string WMS_ID; // for registration

		static std::unique_ptr<WMS> Create() { return std::unique_ptr<WMS>(new IMPL()); }

		/**
		 * @brief Configure the WMS engine with a Workflow instance and a Scheduler implementation
		 *
		 * @param simulation: a pointer to a Simulation object
		 * @param workflow: a pointer to a Workflow to execute
		 * @param scheduler:  a pointer to a Scheduler implementation
		 * @param hostname: the name of the host on which to start the WMS engine
		 */
		void configure(Simulation *simulation, Workflow *workflow, std::unique_ptr<Scheduler> scheduler,
		               std::string hostname);

		/**
		 * @brief Add a static optimization to the list of optimizations
		 *
		 * @param optimization is a pointer to a static optimization implementation
		 */
		void add_static_optimization(std::unique_ptr<StaticOptimization> optimization);

	protected:
		EngineTmpl() : S4U_DaemonWithMailbox(TYPE, TYPE) { wms_type = WMS_ID; }
	};

	template<const char *TYPE, typename IMPL>
	std::string EngineTmpl<TYPE, IMPL>::_WMS_ID = TYPE;

<<<<<<< HEAD
	template<const char *TYPE, typename IMPL>
	void EngineTmpl<TYPE, IMPL>::configure(Simulation *simulation, Workflow *workflow,
	                                       std::unique_ptr<Scheduler> scheduler, std::string hostname) {

		this->simulation = simulation;
		this->workflow = workflow;
		this->scheduler = std::move(scheduler);

		// Start the daemon
		this->start(hostname);
	}

	template<const char *TYPE, typename IMPL>
	void EngineTmpl<TYPE, IMPL>::add_static_optimization(std::unique_ptr<StaticOptimization> optimization) {
		this->static_optimizations.push_back(std::move(optimization));
	}
=======
		/***********************/
		/** \cond INTERNAL     */
		/***********************/
>>>>>>> 2eff7570
}

#endif //WRENCH_ENGINETMPL_H<|MERGE_RESOLUTION|>--- conflicted
+++ resolved
@@ -17,15 +17,12 @@
 
 	class Simulation; // forward ref
 
-		/***********************/
-		/** \cond INTERNAL     */
-		/***********************/
+	/***********************/
+	/** \cond INTERNAL     */
+	/***********************/
 
-  /**
+  	/**
 	 * @brief WMS engine template
-	 *
-	 */
-	/*
 	 * (Curiously Recurring Template Pattern - CRTP)
 	 */
 	template<const char *TYPE, typename IMPL>
@@ -38,12 +35,12 @@
 		static std::unique_ptr<WMS> Create() { return std::unique_ptr<WMS>(new IMPL()); }
 
 		/**
-		 * @brief Configure the WMS engine with a Workflow instance and a Scheduler implementation
+		 * @brief Configure the WMS with a workflow instance and a scheduler implementation
 		 *
-		 * @param simulation: a pointer to a Simulation object
-		 * @param workflow: a pointer to a Workflow to execute
-		 * @param scheduler:  a pointer to a Scheduler implementation
-		 * @param hostname: the name of the host on which to start the WMS engine
+		 * @param simulation is a pointer to a simulation object
+		 * @param workflow is a pointer to a workflow to execute
+		 * @param scheduler is a pointer to a scheduler implementation
+		 * @param hostname
 		 */
 		void configure(Simulation *simulation, Workflow *workflow, std::unique_ptr<Scheduler> scheduler,
 		               std::string hostname);
@@ -62,7 +59,6 @@
 	template<const char *TYPE, typename IMPL>
 	std::string EngineTmpl<TYPE, IMPL>::_WMS_ID = TYPE;
 
-<<<<<<< HEAD
 	template<const char *TYPE, typename IMPL>
 	void EngineTmpl<TYPE, IMPL>::configure(Simulation *simulation, Workflow *workflow,
 	                                       std::unique_ptr<Scheduler> scheduler, std::string hostname) {
@@ -79,11 +75,10 @@
 	void EngineTmpl<TYPE, IMPL>::add_static_optimization(std::unique_ptr<StaticOptimization> optimization) {
 		this->static_optimizations.push_back(std::move(optimization));
 	}
-=======
-		/***********************/
-		/** \cond INTERNAL     */
-		/***********************/
->>>>>>> 2eff7570
+
+	/***********************/
+	/** \cond INTERNAL     */
+	/***********************/
 }
 
 #endif //WRENCH_ENGINETMPL_H