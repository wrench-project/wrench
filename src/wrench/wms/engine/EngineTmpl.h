--- conflicted
+++ resolved
@@ -17,21 +17,16 @@
 
 	class Simulation; // forward ref
 
-<<<<<<< HEAD
-	/**
+
+  /**
 	 * @brief WMS engine template
 	 *
 	 */
-  /*
+	/*
 	 * (Curiously Recurring Template Pattern - CRTP)
 	 */
-	template<const char *TYPE, typename IMPL, typename DAEMON>
-	class EngineTmpl : public WMS {
-=======
-	// Curiously Recurring Template Pattern (CRTP)
 	template<const char *TYPE, typename IMPL>
 	class EngineTmpl : public WMS, public S4U_DaemonWithMailbox {
->>>>>>> a96b03da
 
 	public:
 		static std::string _WMS_ID;
