--- conflicted
+++ resolved
@@ -14,30 +14,21 @@
 
 namespace wrench {
 
-<<<<<<< HEAD
-		extern const char simplewms_name[] = "SimpleWMS";
+		extern const char simplewms_name[] = "simple_wms";
+
+		class Simulation; // forward ref
 
 		/**
 		 *  @brief A simple WMS abstraction
 		 */
-		class SimpleWMS : public EngineTmpl<simplewms_name, SimpleWMS, SimpleWMSDaemon> {
+		class SimpleWMS : public EngineTmpl<simplewms_name, SimpleWMS> {
 
 		public:
 				SimpleWMS();
+
+		private:
+				int main();
 		};
-=======
-	extern const char simplewms_name[] = "simple_wms";
 
-	class Simulation; // forward ref
-
-	class SimpleWMS : public EngineTmpl<simplewms_name, SimpleWMS> {
-
-	public:
-		SimpleWMS();
-
-	private:
-		int main();
-	};
->>>>>>> a96b03da
 }
 #endif //WRENCH_SIMPLEWMS_H