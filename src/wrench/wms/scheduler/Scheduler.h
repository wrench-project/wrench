--- conflicted
+++ resolved
@@ -19,13 +19,11 @@
 
 namespace wrench {
 
-
-<<<<<<< HEAD
 		class Scheduler {
 
 		protected:
 				Scheduler() {};
-				uint16_t sched_type;
+				std::string sched_type;
 
 		public:
 				virtual ~Scheduler() {};
@@ -35,11 +33,11 @@
 				 *
 				 * @param job_manager is a pointer to a job manager instance
 				 * @param ready_tasks is a vector of ready tasks
-				 * @param simulation is a pointer to a simulation instance
+				 * @param simulation is  a vector of available compute services
 				 */
 				virtual void scheduleTasks(JobManager *job_manager,
 																	 std::vector<WorkflowTask *> ready_tasks,
-																	 Simulation *simulation) = 0;
+																	 const std::set<ComputeService *> &compute_services) = 0;
 
 				/**
 				 * @brief Submits pilot jobs
@@ -52,28 +50,7 @@
 																			 Workflow *workflow,
 																			 Simulation *simulation) = 0;
 		};
-=======
-	class Scheduler {
 
-	protected:
-		Scheduler() {};
-		std::string sched_type;
-
-	public:
-		virtual ~Scheduler() {};
-
-		/**
-		 * Schedule and run a set of ready tasks in available compute resources
-		 *
-		 * @param job_manager is a pointer to a job manager
-		 * @param ready_tasks is a vector of ready tasks
-		 * @param compute_services is a vector of available compute resources
-		 */
-		virtual void runTasks(JobManager *job_manager,
-		                      std::vector<WorkflowTask *> ready_tasks,
-		                      std::set<ComputeService *> &compute_services) = 0;
-	};
->>>>>>> 1f4bdfa7
 
 }
 
