/**
 * Copyright (c) 2017. The WRENCH Team.
 *
 * This program is free software: you can redistribute it and/or modify
 * it under the terms of the GNU General Public License as published by
 * the Free Software Foundation, either version 3 of the License, or
 * (at your option) any later version.
 *
 */

#include <wrench/logging/TerminalOutput.h>
#include <wrench/simulation/SimulationMessage.h>
#include <wrench/data_file/DataFile.h>
#include <typeinfo>
#include <boost/core/demangle.hpp>

WRENCH_LOG_CATEGORY(wrench_core_simulation_message, "Log category for SimulationMessage");


namespace wrench {


    SimulationMessage::~SimulationMessage() {
        //        WRENCH_INFO("DELETE: %s (%lu)", name.c_str(), (unsigned long)(this));
    }


    /**
     * @brief Constructor
     * @param payload: message size in bytes
     */
    SimulationMessage::SimulationMessage(double payload) {
#ifdef WRENCH_INTERNAL_EXCEPTIONS
        if (payload < 0) {
            throw std::invalid_argument("SimulationMessage::SimulationMessage(): Invalid arguments");
        }
#endif
<<<<<<< HEAD
        this->payload = std::max<double>(0, payload);
=======
//        this->payload = std::max<double>(1, payload); // TODO: ALLOW 0-byte messages AGAIN WHENEVER THAT WORKS
        this->payload = payload;
>>>>>>> fee69f51
    }

    /**
     * @brief Retrieve the message name
     * @return the name
     */
    std::string SimulationMessage::getName() {
        char const *name = typeid(*this).name();
        return boost::core::demangle(name);
    }


};// namespace wrench<|MERGE_RESOLUTION|>--- conflicted
+++ resolved
@@ -35,12 +35,7 @@
             throw std::invalid_argument("SimulationMessage::SimulationMessage(): Invalid arguments");
         }
 #endif
-<<<<<<< HEAD
-        this->payload = std::max<double>(0, payload);
-=======
-//        this->payload = std::max<double>(1, payload); // TODO: ALLOW 0-byte messages AGAIN WHENEVER THAT WORKS
         this->payload = payload;
->>>>>>> fee69f51
     }
 
     /**
