/**
 * Copyright (c) 2017. The WRENCH Team.
 *
 * This program is free software: you can redistribute it and/or modify
 * it under the terms of the GNU General Public License as published by
 * the Free Software Foundation, either version 3 of the License, or
 * (at your option) any later version.
 *
 *  @brief wrench::Simulation is a top-level class that keeps track of
 *  the simulation state.
 */

#ifndef WRENCH_SIMULATION_H
#define WRENCH_SIMULATION_H

#include <string>
#include <vector>
#include <compute_services/multicore_job_executor/MulticoreJobExecutor.h>

#include "simgrid_S4U_util/S4U_Simulation.h"
#include "simgrid_MSG_util/MSG_Platform.h"


#include "workflow/Workflow.h"
#include "wms/WMS.h"


namespace wrench {

	class Simulation {

<<<<<<< HEAD
		public:
				/** Constructor, initialization, launching, shutting down **/
				Simulation();
				void init(int *, char **);
				void launch();
				void shutdownAllComputeServices();
=======
	public:
		/** Constructor, initialization, launching, shutting down **/
		Simulation();
		void init(int *, char **);
		void launch();
		void shutdown();
>>>>>>> 1f4bdfa7

		/** Platform initialization **/
		void createPlatform(std::string);

		/** ComputeService creations **/
		void createMulticoreStandardJobExecutor(std::string);
		void createMulticorePilotJobExecutor(std::string);
		void createMulticoreStandardAndPilotJobExecutor(std::string);

<<<<<<< HEAD
				// Internal methods (excluded from documentation)
				static wrench::MulticoreJobExecutor *createUnregisteredMulticoreJobExecutor(
								std::string , std::string, std::string, int num_cores, double ttl, PilotJob *pj, std::string suffix);
				void mark_compute_service_as_terminated(ComputeService *cs);
=======
		// Internal methods (excluded from documentation)
		static wrench::MulticoreJobExecutor *
		createUnregisteredMulticoreJobExecutor(std::string, std::string, std::string);
		void mark_compute_service_as_terminated(ComputeService *cs);
>>>>>>> 1f4bdfa7

		/** ComputeService discovery **/
		std::set<ComputeService *> getComputeServices();

		/** WMS Creation **/
		void createWMS(std::string wms_id, std::string sched_id, Workflow *w, std::string hostname);


	private:

		std::unique_ptr<S4U_Simulation> s4u_simulation;

		std::vector<std::unique_ptr<WMS>> WMSes;

		std::vector<std::unique_ptr<ComputeService>> running_compute_services;
		std::vector<std::unique_ptr<ComputeService>> terminated_compute_services;


		// Helper function
		void createMulticoreJobExecutor(std::string hostname,
		                                std::string supports_standard_jobs,
		                                std::string support_pilot_jobs);

	};

};

#endif //WRENCH_SIMULATION_H<|MERGE_RESOLUTION|>--- conflicted
+++ resolved
@@ -29,21 +29,12 @@
 
 	class Simulation {
 
-<<<<<<< HEAD
 		public:
 				/** Constructor, initialization, launching, shutting down **/
 				Simulation();
 				void init(int *, char **);
 				void launch();
 				void shutdownAllComputeServices();
-=======
-	public:
-		/** Constructor, initialization, launching, shutting down **/
-		Simulation();
-		void init(int *, char **);
-		void launch();
-		void shutdown();
->>>>>>> 1f4bdfa7
 
 		/** Platform initialization **/
 		void createPlatform(std::string);
@@ -53,17 +44,11 @@
 		void createMulticorePilotJobExecutor(std::string);
 		void createMulticoreStandardAndPilotJobExecutor(std::string);
 
-<<<<<<< HEAD
 				// Internal methods (excluded from documentation)
 				static wrench::MulticoreJobExecutor *createUnregisteredMulticoreJobExecutor(
 								std::string , std::string, std::string, int num_cores, double ttl, PilotJob *pj, std::string suffix);
 				void mark_compute_service_as_terminated(ComputeService *cs);
-=======
-		// Internal methods (excluded from documentation)
-		static wrench::MulticoreJobExecutor *
-		createUnregisteredMulticoreJobExecutor(std::string, std::string, std::string);
-		void mark_compute_service_as_terminated(ComputeService *cs);
->>>>>>> 1f4bdfa7
+
 
 		/** ComputeService discovery **/
 		std::set<ComputeService *> getComputeServices();
