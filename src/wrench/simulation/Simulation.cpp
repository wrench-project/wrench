/**
 * Copyright (c) 2017-2020. The WRENCH Team.
 *
 * This program is free software: you can redistribute it and/or modify
 * it under the terms of the GNU General Public License as published by
 * the Free Software Foundation, either version 3 of the License, or
 * (at your option) any later version.
 *
 */

#include <iomanip>
#include <csignal>
#include <simgrid/plugins/live_migration.h>

#include <wrench/wms/WMS.h>
#include "wrench/services/compute/cloud/CloudComputeService.h"
#include "wrench/services/compute/virtualized_cluster/VirtualizedClusterComputeService.h"
#include "wrench/logging/TerminalOutput.h"
#include "wrench/services/Service.h"
#include "wrench/services/compute/bare_metal/BareMetalComputeService.h"
#include "wrench/services/file_registry/FileRegistryService.h"
#include "wrench/services/storage/StorageService.h"
#include "wrench/simulation/Simulation.h"
#include "simgrid/plugins/energy.h"
#include "wrench/simgrid_S4U_util/S4U_VirtualMachine.h"
#include "wrench/services/memory/MemoryManager.h"
#include "wrench/workflow/WorkflowFile.h"

#ifdef MESSAGE_MANAGER
#include <wrench/util/MessageManager.h>
#endif

#include <nlohmann/json.hpp>
#include <fstream>

WRENCH_LOG_CATEGORY(wrench_core_simulation, "Log category for Simulation");

namespace wrench {

    int Simulation::unique_disk_sequence_number = 0;

    bool Simulation::pagecache_enabled = false;

    /**
     * \cond
     */
    void signal_handler(int signal) {
        if (signal == SIGABRT) {
            std::cerr << "[ ABORTING ]" << std::endl;
            std::_Exit(EXIT_FAILURE);
        } else {
            std::cerr << "Unexpected signal " << signal << " received\n";
        }
    }
    /**
     * \endcond
     */

    /**
     * @brief  Constructor
     */
    Simulation::Simulation() {
        // Customize the logging format
        xbt_log_control_set("root.fmt:[%.20d][%h:%t(%i)]%e%m%n");

        // Setup the SIGABRT handler
        auto previous_handler = std::signal(SIGABRT, signal_handler);
        if (previous_handler == SIG_ERR) {
            std::cerr << "SIGABRT handler setup failed... uncaught exceptions will lead to unclean terminations\n";
        }

        // Create the S4U simulation wrapper
        this->s4u_simulation = std::unique_ptr<S4U_Simulation>(new S4U_Simulation());
    }

    /**
     * @brief Destructor
     */
    Simulation::~Simulation() {
        this->s4u_simulation->shutdown();
        // Clearing all tracked service, which will cause all services that are not
        // pointed to by main() to be deleted.
        Service::clearTrackedServices();
        this->compute_services.clear();
    }

    /**
     * @brief Initialize the simulation, which parses out WRENCH-specific and SimGrid-specific
     * command-line arguments, if any
     *
     * @param argc: main()'s argument count
     * @param argv: main()'s argument list
     *
     * @throw std::invalid_argument
     */
    void Simulation::init(int *argc, char **argv) {
        if (*argc < 1) {
            throw std::invalid_argument("Simulation::init(): Invalid argc argument (must be >= 1)");
        }
        if ((argv == nullptr) || (*argv == nullptr)) {
            throw std::invalid_argument("Simulation::init(): Invalid argument argv (nullptr)");
        }

        // Extract WRENCH-specific argument
        int i;
        bool simgrid_help_requested = false;
        bool wrench_help_requested = false;
        bool simulator_help_requested = false;
        bool version_requested = false;

        // By  default, logs are disabled
        xbt_log_control_set("root.thresh:critical");

        std::vector<std::string> cleanedup_args;

        for (i = 0; i < *argc; i++) {
            if ((not strcmp(argv[i], "--wrench-no-color")) or (not strcmp(argv[i], "--wrench-no-colors"))) {
                TerminalOutput::disableColor();
            } else if ((not strcmp(argv[i], "--wrench-full-log")) or (not strcmp(argv[i], "--wrench-full-logs")) or (not strcmp(argv[i], "--wrench-log-full"))) {
                xbt_log_control_set("root.thresh:info");
            } else if (not strcmp(argv[i], "--activate-energy")) {
                sg_host_energy_plugin_init();
            } else if (not strcmp(argv[i], "--help-wrench")) {
                wrench_help_requested = true;
            } else if (not strcmp(argv[i], "--help")) {
                simulator_help_requested = true;
            } else if (not strcmp(argv[i], "--help-simgrid")) {
                simgrid_help_requested = true;
            } else if (not strcmp(argv[i], "--version")) {
                version_requested = true;
            } else if (not strcmp(argv[i], "--pagecache")) {
                pagecache_enabled = true;
            } else {
                cleanedup_args.emplace_back(argv[i]);
            }
        }

        // Always activate VM migration plugin
        sg_vm_live_migration_plugin_init();

        if (wrench_help_requested) {
            std::cout << "General WRENCH command-line arguments:\n";
            std::cout << "   --wrench-no-color: disables colored terminal output\n";
            std::cout << "   --wrench-full-log: enables full logging\n";
            std::cout << "     (use --log=xxx.threshold=info to enable log category xxxx)\n";
            std::cout << "   --help-logs for detailed help on (SimGrid's) logging options/syntax)\n";
            std::cout << "   --activate-energy: activates SimGrid's energy plugin\n";
            std::cout << "     (requires host pstate definitions in XML platform description file)\n";
            std::cout << "   --help-simgrid: show full help on general Simgrid command-line arguments\n";
            std::cout << "   --help-wrench: displays this help message\n";
            std::cout << "   --pagecache: Activate the in-memory_manager_service page caching simulation\n";
            std::cerr << "\n";
        }

        *argc = 0;
        for (auto a : cleanedup_args) {
            argv[(*argc)] = strdup(a.c_str());
            (*argc)++;
        }

        // If version requested, put back the "--version" argument
        if (version_requested) {
            std::cout << "This program was linked against WRENCH version " << getWRENCHVersionString();
#ifdef ENABLE_BATSCHED
            std::cout << " (compiled with Batsched)";
#endif
            std::cout << "\n\nTo cite WRENCH in a publication, please use:\n"
                         "  @article{wrench,\n"
                         "    title = {{Developing Accurate and Scalable Simulators of Production Workflow Management Systems with WRENCH}},\n"
                         "    author = {Casanova, Henri and Ferreira da Silva, Rafael and Tanaka, Ryan and Pandey, Suraj and Jethwani, Gautam and Koch, William and Albrecht, Spencer and Oeth, James and Suter, Frederic},\n"
                         "    journal = {Future Generation Computer Systems},\n"
                         "    volume = {112},\n"
                         "    number = {},\n"
                         "    year = {2020},\n"
                         "    pages = {162--175},\n"
                         "    doi = {10.1016/j.future.2020.05.030}\n"
                         "  }\n\n"
                         "-----------------------------------------------------------------------------------\n\n";
            // put the argument back in so that we also see the
            // SimGrid message
            argv[(*argc)] = strdup("--version");
            (*argc)++;
        }

        // reconstruct argc/argv

        // If SimGrid help is requested, put back in a "--help" argument
        if (simgrid_help_requested) {
            argv[(*argc)] = strdup("--help");
            (*argc)++;
            std::cout << "\nSimgrid command-line arguments:\n\n";
        }

        this->s4u_simulation->initialize(argc, argv);

        if (wrench_help_requested) {
            exit(0);
        }

        // If simulator help requested, put back in the "--help" argument that was passed down
        if (simulator_help_requested) {
            argv[*argc] = strdup("--help");
            (*argc)++;
        }

    }

    /**
     * @brief Instantiate a simulated platform
     *
     * @param filename: the path to a SimGrid XML platform description file
     *
     * @throw std::runtime_error
     */
    void Simulation::instantiatePlatform(std::string filename) {
        static bool already_setup = false;

        if (not this->s4u_simulation->isInitialized()) {
            throw std::runtime_error("Simulation::instantiatePlatform(): Simulation is not initialized");
        }
        if (already_setup) {
            throw std::runtime_error("Simulation::instantiatePlatform(): Platform already setup");
        }

        this->s4u_simulation->setupPlatform(filename);

        try {
            this->platformSanityCheck();
        } catch (std::exception &e) {
            throw;
        }

        already_setup = true;
    }

    /**
     * @brief Get the list of names of all the hosts in the platform
     *
     * @return a vector of hostnames
     */
    std::vector<std::string> Simulation::getHostnameList() {
        return S4U_Simulation::getAllHostnames();
    }

    /**
     * @brief Get the list of names of all the links in the platform
     *
     * @return a vector of link names
     */
    std::vector<std::string> Simulation::getLinknameList() {
        return S4U_Simulation::getAllLinknames();
    }

    /**
     * @brief Get the max bandwidth of a particular link
     * @param link_name: the link's name
     *
     * @return a bandwidth in Bps
     */
    double Simulation::getLinkBandwidth(std::string link_name) {
        return S4U_Simulation::getLinkBandwidth(link_name);
    }

    /**
     * @brief Get the current usage of a particular link
     * @param link_name: the link's name
     *
     * @return a bandwidth usage
     */
    double Simulation::getLinkUsage(std::string link_name) {
        return S4U_Simulation::getLinkUsage(link_name);
    }

    /**
     * @brief Obtains the current link bandwidth usage on a link and will add SimulationTimestampLinkUsage to
     *        simulation output if record_as_time_stamp is set to true
     * @param linkname: the link name
     * @param record_as_time_stamp: bool signaling whether or not to record a SimulationTimestampLinkUsage object
     * @return current bandwidth usage in Bps
     * @throws std::invalid_argument
     */
    double Simulation::getLinkUsage(const std::string &linkname, bool record_as_time_stamp) {
        if (linkname.empty()) {
            throw std::invalid_argument("Simulation::getLinkUsage() requires a valid linkname");
        }

        double time_now = getCurrentSimulatedDate();
        double usage = S4U_Simulation::getLinkUsage(linkname);

        if (record_as_time_stamp) {
            this->getOutput().addTimestampLinkUsage(linkname, usage);
        }

        return usage;
    }

    /**
     * Check if writeback mode is activated
     * @return
     */
    bool Simulation::isPageCachingEnabled() {
        return pagecache_enabled;
    }

    /**
     * Retrieve MemoryManager by hostname
     * @param hostname
     * @return
     */
//    MemoryManager* Simulation::getMemoryManagerByHost(std::string hostname) {
//        for (auto mem_mng: this->memory_managers) {
//            if (strcmp(mem_mng.get()->getHostname().c_str(), hostname.c_str()) == 0) {
//                return mem_mng.get();
//            }
//        }
//        return nullptr;
//    }

    /**
     * @brief Get the list of names of all the hosts in each cluster composing the platform
     *
     * @return a map of lists of hosts, indexed by cluster name
     *
     */
    std::map<std::string, std::vector<std::string>> Simulation::getHostnameListByCluster() {
        return S4U_Simulation::getAllHostnamesByCluster();
    }

    /**
     * @brief Launch the simulation
     *
     * @throw std::runtime_error
     */
    void Simulation::launch() {
        // Check that the simulation is correctly initialized
        try {
            this->checkSimulationSetup();
        } catch (std::runtime_error &e) {
            throw std::runtime_error("Simulation::launch(): " + std::string(e.what()));
        }

        // Before starting the simulation, obtain the initial pstate of each host.
        // By default, it will be 0 if it is not explicitly set in the platform file.
        // Even if the energy-plugin is not activated, getCurrentPstate(hostname) can
        // still be called.
        for (const auto &hostname: this->getHostnameList()) {
            this->getOutput().addTimestampPstateSet(hostname, getCurrentPstate(hostname));
        }

        // Start all services (and the WMS)
        try {
            this->startAllProcesses();
        } catch (std::runtime_error &e) {
            throw std::runtime_error("Simulation::launch(): " + std::string(e.what()));
        }

        // Run the simulation
        try {
            this->is_running = true;
            this->s4u_simulation->runSimulation();
            this->is_running = false;
        } catch (std::runtime_error &e) {
            this->is_running = false;
            throw;
        }
    }

    /**
     * @brief Checks whether the simulation is running or not
     *
     * @return true or false
	 */
    bool Simulation::isRunning() {
        return this->is_running;
    }

    /**
     * @brief Check that the simulation is correctly instantiated by the user
     *
     * @throw std::runtime_exception
     */
    void Simulation::checkSimulationSetup() {
        // Check that the simulation is initialized
        if (not this->s4u_simulation->isInitialized()) {
            throw std::runtime_error("Simulation is not initialized");
        }

        // Check that a platform has been setup
        if (not this->s4u_simulation->isPlatformSetup()) {
            throw std::runtime_error("Simulation platform has not been setup");
        }

        // Check that there is a WMS
        if (this->wmses.empty()) {
            throw std::runtime_error(
                    "A WMS should have been instantiated and passed to Simulation.setWMS()");
        }

        // Check that every WMS has a workflow
        for (const auto &wms : this->wmses) {
            if (wms->getWorkflow() == nullptr) {
                throw std::runtime_error(
                        "The WMS on host '" + wms->getHostname() + "' was not given a workflow to execute");
            }
        }

        // Check that WMSs can do their work
        for (auto &wms : this->wmses) {
            // Check that at least one StorageService is running (only needed if there are files in the workflow),
            if (not wms->workflow->getFiles().empty()) {
                bool one_storage_service_running = false;
                for (const auto &storage_service : this->storage_services) {
                    if (storage_service->state == Service::UP) {
                        one_storage_service_running = true;
                        break;
                    }
                }
                if (not one_storage_service_running) {
                    throw std::runtime_error(
                            "At least one StorageService should have been instantiated add passed to Simulation.add()");
                }
            }

            // Check that a FileRegistryService is running if needed
            if (not wms->workflow->getInputFiles().empty()) {
                if (this->file_registry_services.empty()) {
                    throw std::runtime_error(
                            "At least one FileRegistryService should have been instantiated and passed to Simulation.add()"
                            "because there are workflow input files to be staged.");
                }
            }

            // Check that each input file is staged on the file registry services
            for (auto file : wms->workflow->getInputFiles()) {
                for (auto frs : this->file_registry_services) {
                    if (frs->entries.find(file) == frs->entries.end()) {
                        throw std::runtime_error(
                                "Workflow input file " + file->getID() + " is not staged on any storage service!");
                    }
                }
            }
        }
    }

    /**
     * @brief Start all services
     *
     * @throw std::runtime_error
     */
    void Simulation::startAllProcesses() {
        try {
            // Start the WMSes
            for (const auto &wms : this->wmses) {
                wms->start(wms, false, false);  // Not daemonized, no auto-restart
            }

            // Start the compute services
            for (const auto &compute_service : this->compute_services) {
                compute_service->start(compute_service, true, false); // Daemonized, no auto-restart
            }

            // Start the storage services
            for (const auto &storage_service : this->storage_services) {
                storage_service->start(storage_service, true, true); // Daemonized, AUTO-RESTART
            }

            // Start the scratch services
            for (const auto &compute_service : this->compute_services) {
                if (compute_service->hasScratch()) {
                    compute_service->getScratch()->simulation = this;
                    compute_service->getScratch()->start(compute_service->getScratchSharedPtr(), true,
                                                         false); // Daemonized, no auto-restart
                }
            }

            // Start the network proximity services
            for (const auto &network_proximity_service : this->network_proximity_services) {
                network_proximity_service->start(network_proximity_service, true, false); // Daemonized, no auto-restart
            }

            // Start the file registry services
            for (const auto &frs : this->file_registry_services) {
                frs->start(frs, true, false); // Daemonized, no auto-restart
            }

            // Start the energy meter services
            for (const auto &frs : this->energy_meter_services) {
                frs->start(frs, true, false); // Daemonized, no auto-restart
            }

        } catch (std::runtime_error &e) {
            throw;
        }
    }

    /**
     * @brief Add a ComputeService to the simulation.
     *
     * @param service: a compute service
     *
     * @throw std::invalid_argument
     */
    void Simulation::addService(std::shared_ptr<ComputeService> service) {
        if (service == nullptr) {
            throw std::invalid_argument("Simulation::addService(): invalid argument (nullptr service)");
        }
        service->simulation = this;
        this->compute_services.insert(service);
    }

    /**
     * @brief Add a NetworkProximityService to the simulation.
     *
     * @param service: a network proximity service
     *
     * @throw std::invalid_argument
     */
    void Simulation::addService(std::shared_ptr<NetworkProximityService> service) {
        if (service == nullptr) {
            throw std::invalid_argument("Simulation::addService(): invalid argument (nullptr service)");
        }
        service->simulation = this;
        this->network_proximity_services.insert(service);
    }

    /**
    * @brief Add a StorageService to the simulation.
    *
    * @param service: a storage service
    *
    * @throw std::invalid_argument
    */
    void Simulation::addService(std::shared_ptr<StorageService> service) {
        if (service == nullptr) {
            throw std::invalid_argument("Simulation::addService(): invalid argument (nullptr service)");
        }
        service->simulation = this;
        this->storage_services.insert(service);
    }

    /**
     * @brief Add a WMS to the simulation.
     *
     * @param service: a WMS
     *
     * @throw std::invalid_argument
     */
    void Simulation::addService(std::shared_ptr<WMS> service) {
        if (service == nullptr) {
            throw std::invalid_argument("Simulation::addService(): invalid argument (nullptr service)");
        }
        service->simulation = this;
        this->wmses.insert(service);
    }

    /**
      * @brief Add a FileRegistryService to the simulation.
      *
      * @param service: a file registry service
      *
      * @throw std::invalid_argument
      */
    void Simulation::addService(std::shared_ptr<FileRegistryService> service) {
        if (service == nullptr) {
            throw std::invalid_argument("Simulation::addService(): invalid argument (nullptr service)");
        }
        service->simulation = this;
        this->file_registry_services.insert(service);
    }

    /**
      * @brief Add an EnergyMeter service to the simulation.
      *
      * @param service: an energy meter service
      *
      * @throw std::invalid_argument
      */
    void Simulation::addService(std::shared_ptr<EnergyMeterService> service) {
        if (service == nullptr) {
            throw std::invalid_argument("Simulation::addService(): invalid argument (nullptr service)");
        }
        service->simulation = this;
        this->energy_meter_services.insert(service);
    }

    /**
      * @brief Add a BandwidthMeter service to the simulation.
      *
      * @param service: a link usage meter service
      *
      * @throw std::invalid_argument
      */
    void Simulation::addService(std::shared_ptr<BandwidthMeterService> service) {
        if (service == nullptr) {
            throw std::invalid_argument("Simulation::addService(): invalid argument (nullptr service)");
        }
        service->simulation = this;
        this->bandwidth_meter_services.insert(service);
    }

    /**
      * @brief Add a MemoryManager to the simulation.
      *
      * @param service: a MemoryManager
      *
      * @throw std::invalid_argument
      */
    void Simulation::addService(std::shared_ptr<MemoryManager> memory_manager) {
        if (memory_manager == nullptr) {
            throw std::invalid_argument("Simulation::addService(): invalid argument (nullptr memory_manager)");
        }
        memory_manager->simulation = this;
        this->memory_managers.insert(memory_manager);
    }

    /**
    * @brief Stage a copy of a file at a storage service in the root of the (unique) mount point
    *
    * @param file: a file to stage on a storage service
    * @param storage_service: a storage service
    *
    * @throw std::runtime_error
    * @throw std::invalid_argument
    */
    void Simulation::stageFile(WorkflowFile *file, std::shared_ptr<StorageService> storage_service) {
        Simulation::stageFile(file, FileLocation::LOCATION(storage_service));
    }

    /**
    * @brief Stage a copy of a file at a storage service in a particular directory
    *
    * @param file: a file to stage on a storage service
    * @param storage_service: a storage service
    * @param directory_absolute_path: the absolute path of the directory where the file should be stored
    *
    * @throw std::runtime_error
    * @throw std::invalid_argument
    */
    void Simulation::stageFile(WorkflowFile *file, std::shared_ptr<StorageService> storage_service,
                               std::string directory_absolute_path) {
        Simulation::stageFile(file, FileLocation::LOCATION(storage_service, directory_absolute_path));
    }

    /**
     * @brief State a copy of a file at a location
     * @param file: the file
     * @param location: the location
     */
    void Simulation::stageFile(WorkflowFile *file, std::shared_ptr<FileLocation> location) {
        if ((file == nullptr) or (location == nullptr)) {
            throw std::invalid_argument("Simulation::stageFile(): Invalid arguments");
        }

        if (this->is_running) {
            throw std::runtime_error(" Simulation::stageFile(): Cannot stage a file once the simulation has started");
        }

        // Check that a FileRegistryService has been set
        if (this->file_registry_services.empty()) {
            throw std::runtime_error(
                    "Simulation::stageFile(): At least one FileRegistryService must be instantiated and passed to Simulation.add() before files can be staged on storage services");
        }

        // Check that the file is not the output of anything
        if (file->isOutput()) {
            throw std::runtime_error(
                    "Simulation::stageFile(): Cannot stage a file that's the output of task that hasn't executed yet");
        }

        // Put the file on the storage service (not via the service daemon)
        try {
            StorageService::stageFile(file, location);
        } catch (std::invalid_argument &e) {
            throw;
        }

        // Update all file registry services
        for (auto frs : this->file_registry_services) {
            frs->addEntryToDatabase(file, location);
        }
    }

    /**
     * @brief Wrapper enabling timestamps for disk reads
     *
     * @param num_bytes - number of bytes read
     * @param hostname - hostname to read from
     * @param mount_point - mount point of disk to read from
     *
     * @throw invalid_argument
     */
    void Simulation::readFromDisk(double num_bytes, std::string hostname, std::string mount_point) {
        unique_disk_sequence_number += 1;
        int temp_unique_sequence_number = unique_disk_sequence_number;
        this->getOutput().addTimestampDiskReadStart(hostname, mount_point, num_bytes, temp_unique_sequence_number);
        try {
            S4U_Simulation::readFromDisk(num_bytes, hostname, mount_point);
        } catch (const std::invalid_argument &ia) {
            this->getOutput().addTimestampDiskReadFailure(hostname, mount_point, num_bytes,
                                                          temp_unique_sequence_number);
            throw;
        }
        this->getOutput().addTimestampDiskReadCompletion(hostname, mount_point, num_bytes, temp_unique_sequence_number);
    }

    /**
     * @brief Wrapper enabling timestamps for concurrent disk read/writes
     *
     * @param num_bytes_to_read - number of bytes read
     * @param num_bytes_to_write - number of bytes written
     * @param hostname - hostname where disk is located
     * @param read_mount_point - mount point of disk to read from
     * @param write_mount_point - mount point of disk to write to
     *
     * @throw invalid_argument
     */
    void Simulation::readFromDiskAndWriteToDiskConcurrently(double num_bytes_to_read, double num_bytes_to_write,
                                                            std::string hostname,
                                                            std::string read_mount_point,
                                                            std::string write_mount_point) {
        unique_disk_sequence_number += 1;
        int temp_unique_sequence_number = unique_disk_sequence_number;
        this->getOutput().addTimestampDiskReadStart(hostname, read_mount_point, num_bytes_to_read,
                                                    temp_unique_sequence_number);
        this->getOutput().addTimestampDiskWriteStart(hostname, write_mount_point, num_bytes_to_write,
                                                     temp_unique_sequence_number);
        try {
            S4U_Simulation::readFromDiskAndWriteToDiskConcurrently(num_bytes_to_read, num_bytes_to_write, hostname,
                                                                   read_mount_point, write_mount_point);
        } catch (const std::invalid_argument &ia) {
            this->getOutput().addTimestampDiskWriteFailure(hostname, write_mount_point, num_bytes_to_write,
                                                           temp_unique_sequence_number);
            this->getOutput().addTimestampDiskReadFailure(hostname, read_mount_point, num_bytes_to_read,
                                                          temp_unique_sequence_number);
            throw;
        }
        this->getOutput().addTimestampDiskWriteCompletion(hostname, write_mount_point, num_bytes_to_write,
                                                          temp_unique_sequence_number);
        this->getOutput().addTimestampDiskReadCompletion(hostname, read_mount_point, num_bytes_to_read,
                                                         temp_unique_sequence_number);
    }

    /**
     * @brief Wrapper enabling timestamps for disk writes
     *
     * @param num_bytes - number of bytes written
     * @param hostname - hostname to write to
     * @param mount_point - mount point of disk to write to
     *
     * @throw invalid_argument
     */
    void Simulation::writeToDisk(double num_bytes, std::string hostname, std::string mount_point) {
        unique_disk_sequence_number += 1;
        int temp_unique_sequence_number = unique_disk_sequence_number;
        this->getOutput().addTimestampDiskWriteStart(hostname, mount_point, num_bytes, temp_unique_sequence_number);
        try {
            S4U_Simulation::writeToDisk(num_bytes, hostname, mount_point);
        } catch (const std::invalid_argument &ia) {
            this->getOutput().addTimestampDiskWriteFailure(hostname, mount_point, num_bytes,
                                                           temp_unique_sequence_number);
            throw;
        }
        this->getOutput().addTimestampDiskWriteCompletion(hostname, mount_point, num_bytes,
                                                          temp_unique_sequence_number);
    }

    /**
     * Read file locally, only available if writeback is activated.
     * @param filename: name of the file read.
     * @param n_bytes: amount of read data in byte.
     * @param mountpoint: mountpoint where file is located.
     */
    void Simulation::readWithMemoryCache(WorkflowFile *file, double n_bytes, std::shared_ptr<FileLocation> location) {

        std::string hostname = getHostName();

        unique_disk_sequence_number += 1;
        int temp_unique_sequence_number = unique_disk_sequence_number;
        this->getOutput().addTimestampDiskReadStart(hostname, location->getMountPoint(), n_bytes, temp_unique_sequence_number);

        auto mem_mng = getMemoryManagerByHost(hostname);
        std::vector<Block*> file_blocks = mem_mng->getCachedBlocks(file->getID());
        long cached_amt = 0;
        for (unsigned int i = 0; i< file_blocks.size(); i++) {
            cached_amt += file_blocks[i]->getSize();
        }

        double from_disk = std::min(n_bytes, file->getSize() - cached_amt);
        double from_cache = n_bytes - from_disk;

        mem_mng->flush(n_bytes + from_disk - mem_mng->getFreeMemory() - mem_mng->getEvictableMemory(),
                       file->getID());
        mem_mng->evict(n_bytes + from_disk - mem_mng->getFreeMemory(), file->getID());
        if (from_disk > 0) {
            mem_mng->readToCache(file->getID(), location, from_disk, false);
        }

        if (from_cache > 0) {
            mem_mng->readChunkFromCache(file->getID(), from_cache);
        }

//        Anonymous used by application
        mem_mng->useAnonymousMemory(n_bytes);

        this->getOutput().addTimestampDiskReadCompletion(hostname, location->getMountPoint(), n_bytes, temp_unique_sequence_number);
    }

    /**
     * Write a file locally with writeback strategy, only available if writeback is activated.
     * @param filename: name of the file written.
     * @param n_bytes: amount of written data in byte.
     * @param mountpoint: mount point where file is located.
     */
    void Simulation::writebackWithMemoryCache(WorkflowFile *file, double n_bytes, std::shared_ptr<FileLocation> location, bool is_dirty) {

        std::string hostname = getHostName();

        unique_disk_sequence_number += 1;
        int temp_unique_sequence_number = unique_disk_sequence_number;
<<<<<<< HEAD
        this->getOutput().addTimestampDiskWriteStart(hostname, mountpoint, n_bytes, temp_unique_sequence_number);
=======
        this->getOutput().addTimestampDiskWriteStart(hostname, location->getMountPoint(), n_bytes, temp_unique_sequence_number);
>>>>>>> 8789242e

        MemoryManager *mem_mng = this->getMemoryManagerByHost(hostname);

        double remaining_dirty = 0;
        if (is_dirty) {
            remaining_dirty = mem_mng->getDirtyRatio() * mem_mng->getAvailableMemory() - mem_mng->getDirty();
        } else {
            remaining_dirty = mem_mng->getAvailableMemory();
        }

        double mem_bw_amt = 0;

        // free write to cache without forced flushing
        if (remaining_dirty > 0) {
            mem_mng->evict(std::min(n_bytes, remaining_dirty) - mem_mng->getFreeMemory(), "");
            mem_bw_amt = std::min(n_bytes, mem_mng->getFreeMemory());
            mem_mng->writebackToCache(file->getID(), location, mem_bw_amt, is_dirty);
        }

        double remaining = n_bytes - mem_bw_amt;
        // if dirty_ratio is reached, dirty data needs to be flushed to disk to write new data
        while (remaining > 0) {
            mem_mng->flush(remaining, "");
            mem_mng->evict(remaining - mem_mng->getFreeMemory(), "");

            double to_cache = std::min(mem_mng->getFreeMemory(), remaining);
<<<<<<< HEAD
            mem_mng->writeToCache(file->getID(), mountpoint, to_cache);
            remaining -= to_cache;
        }

        this->getOutput().addTimestampDiskWriteCompletion(hostname, mountpoint, n_bytes, temp_unique_sequence_number);
=======
            mem_mng->writebackToCache(file->getID(), location, to_cache, is_dirty);
            remaining -= to_cache;
        }

        this->getOutput().addTimestampDiskWriteCompletion(hostname, location->getMountPoint(), n_bytes, temp_unique_sequence_number);
    }

    /**
     * Write-through a file locally, only available if writeback is activated.
     * @param filename: name of the file written.
     * @param n_bytes: amount of written data in byte.
     * @param mountpoint: mount point where file is located.
     */
    void Simulation::writeThroughWithMemoryCache(WorkflowFile *file, double n_bytes, std::shared_ptr<FileLocation> location) {

        std::string hostname = getHostName();

        unique_disk_sequence_number += 1;
        int temp_unique_sequence_number = unique_disk_sequence_number;
        this->getOutput().addTimestampDiskWriteStart(hostname, location->getMountPoint(), n_bytes, temp_unique_sequence_number);

        MemoryManager *mem_mng = this->getMemoryManagerByHost(hostname);

        // Write to disk
        this->writeToDisk(n_bytes, hostname, location->getMountPoint());

        mem_mng->evict(n_bytes - mem_mng->getFreeMemory(), "");
        mem_mng->addToCache(file->getID(), location, n_bytes, false);

        this->getOutput().addTimestampDiskWriteCompletion(hostname, location->getMountPoint(), n_bytes, temp_unique_sequence_number);
>>>>>>> 8789242e
    }

    /**
     * Find a MemoryManager of a host with hostname
     * @param hostname: name of the host
     * @return MemoryManager of the host
     */
    MemoryManager *Simulation::getMemoryManagerByHost(std::string hostname) {
        for (const auto &ptr : this->memory_managers) {
            if (strcmp(ptr->getHostname().c_str(), hostname.c_str()) == 0) {
                return ptr.get();
            }
        }
        return nullptr;
    }

    /**
     * @brief Wrapper for S4U_Simulation hostExists()
     * @param hostname - name of host being queried
     * @return boolean of existence
     */
    bool Simulation::doesHostExist(std::string hostname) {
        return S4U_Simulation::hostExists(hostname);
    }

    /**
     * @brief Wrapper for S4U_Simulation linkExists()
     * @param linkname - name of link being queried
     * @return boolean of existence
     */
    bool Simulation::doesLinkExist(std::string linkname) {
        return S4U_Simulation::linkExists(linkname);
    }

    /**
     * @brief Get the current simulated date
     * @return a date
     */
    double Simulation::getCurrentSimulatedDate() {
        return S4U_Simulation::getClock();
    }

    /**
     * @brief Get the memory_manager_service capacity of a host given a hostname
     * @param hostname: the hostname
     * @return a memory_manager_service capacity in bytes
     */
    double Simulation::getHostMemoryCapacity(std::string hostname) {
        return S4U_Simulation::getHostMemoryCapacity(hostname);
    }

    /**
    * @brief Get the number of cores of a host given a hostname
    * @param hostname: the hostname
    * @return a number of cores
    */
    unsigned long Simulation::getHostNumCores(std::string hostname) {
        return S4U_Simulation::getHostNumCores(hostname);
    }

    /**
     * @brief Get the flop rate of one core of a host given a hostname
     * @param hostname: the hostname
     * @return a flop rate (flop / sec)
     */
    double Simulation::getHostFlopRate(std::string hostname) {
        return S4U_Simulation::getHostFlopRate(hostname);
    }

    /**
     * @brief Returns whether a host is on or not
     * @param hostname: the hostname
     * @return true or false
     */
    bool Simulation::isHostOn(std::string hostname) {
        return S4U_Simulation::isHostOn(hostname);
    }

    /**
     * @brief Turns off a host
     * @param hostname: the hostname
     */
    void Simulation::turnOffHost(std::string hostname) {
        S4U_Simulation::turnOffHost(hostname);
    }

    /**
     * @brief Turns on a host
     * @param hostname: the hostname
     */
    void Simulation::turnOnHost(std::string hostname) {
        S4U_Simulation::turnOnHost(hostname);
    }

    /**
     * @brief Returns whether a link is on or not
     * @param linkname: the linkname
     * @return true or false
     */
    bool Simulation::isLinkOn(std::string linkname) {
        return S4U_Simulation::isLinkOn(linkname);
    }

    /**
     * @brief Turns off a link
     * @param linkname: the linkname
     */
    void Simulation::turnOffLink(std::string linkname) {
        S4U_Simulation::turnOffLink(linkname);
    }

    /**
     * @brief Turns on a link
     * @param linkname: the linkname
     */
    void Simulation::turnOnLink(std::string linkname) {
        S4U_Simulation::turnOnLink(linkname);
    }

    /**
     * @brief Get the memory_manager_service capacity of the host on which the calling process is running
     * @return a memory_manager_service capacity in bytes
     */
    double Simulation::getMemoryCapacity() {
        return S4U_Simulation::getMemoryCapacity();
    }

    /**
     * @brief Get the number of cores of the host on which the calling process is running
     * @return a number of cores
     */
    unsigned long Simulation::getNumCores() {
        return S4U_Simulation::getNumCores();
    }

    /**
     * @brief Get the flop rate of one core of the host on which the calling process is running
     * @return a flop rate
     */
    double Simulation::getFlopRate() {
        return S4U_Simulation::getFlopRate();
    }

    /**
     * @brief Get the name of the host on which the calling process is running
     * @return a host name
     */
    std::string Simulation::getHostName() {
        return S4U_Simulation::getHostName();
    }

    /**
     * @brief Make the calling process sleep for a number of (simulated) seconds
     * @param duration: a number of seconds
     */
    void Simulation::sleep(double duration) {
        S4U_Simulation::sleep(duration);
    }

    /**
     * @brief Make the calling process compute
     * @param flops: a number of floating point operations
     */
    void Simulation::compute(double flops) {
        S4U_Simulation::compute(flops);
    }

    /**
     * @brief Get the simulation output object
     * @return simulation output object
     */
    SimulationOutput &Simulation::getOutput() {
        return this->output;
    }

    /**
     * @brief Obtains the current energy consumption of a host
     * @param hostname: the host name
     * @return current energy consumption in joules
     * @throws std::invalid_argument
     */
    double Simulation::getEnergyConsumed(const std::string &hostname) {
        return this->getEnergyConsumed(hostname, false);
    }

    /**
     * @brief Obtains the current energy consumption of a host and will add SimulationTimestampEnergyConsumption to
     *        simulation output if can_record is set to true
     * @param hostname: the host name
     * @param record_as_time_stamp: bool signaling whether or not to record a SimulationTimestampEnergyConsumption object
     * @return current energy consumption in joules
     * @throws std::invalid_argument
     */
    double Simulation::getEnergyConsumed(const std::string &hostname, bool record_as_time_stamp) {
        if (hostname.empty()) {
            throw std::invalid_argument("Simulation::getEnergyConsumed() requires a valid hostname");
        }

        double time_now = getCurrentSimulatedDate();
        double consumption = S4U_Simulation::getEnergyConsumedByHost(hostname);

        if (record_as_time_stamp) {
            this->getOutput().addTimestampEnergyConsumption(hostname, consumption);
        }

        return consumption;
    }

    /**
    * @brief Obtains the current energy consumption of a host
    * @param hostnames: the list of hostnames
    * @return current energy consumption in joules for each host, as a map indexed by hostnames
    * @throws std::invalid_argument
    */
    std::map<std::string, double> Simulation::getEnergyConsumed(const std::vector<std::string> &hostnames) {
        return this->getEnergyConsumed(hostnames, false);
    }

    /**
    * @brief Obtains the current energy consumption of a host and will add SimulationTimestampEnergyConsumption to
    *          simulation output if can_record is set to true
    * @param hostnames: the list of hostnames
    * @param record_as_time_stamps: whether or not to record a SimulationTimestampEnergyConsumption object for each host when this method is called
    * @return current energy consumption in joules for each host, as a map indexed by hostnames
    * @throws std::invalid_argument
    */
    std::map<std::string, double>
    Simulation::getEnergyConsumed(const std::vector<std::string> &hostnames, bool record_as_time_stamps) {
        if (hostnames.empty()) {
            throw std::invalid_argument("Simulation::getEnergyConsumed() requires a valid hostname");
        }

        std::map<std::string, double> energy_consumptions;
        for (auto const &h : hostnames) {
            energy_consumptions[h] = Simulation::getEnergyConsumed(h, record_as_time_stamps);
        }
        return energy_consumptions;
    }

    /**
     * @brief Set the power state of the host
     * @param hostname: the host name
     * @param pstate: the power state index (as specified in the platform xml description file)
     */
    void Simulation::setPstate(const std::string &hostname, int pstate) {
        S4U_Simulation::setPstate(hostname, pstate);
        this->getOutput().addTimestampPstateSet(hostname, pstate);
    }

    /**
     * @brief Get the total number of power states of a host
     * @param hostname: the host name
     * @return The number of power states available for the host (as specified in the platform xml description file)
     */
    int Simulation::getNumberofPstates(const std::string &hostname) {
        return S4U_Simulation::getNumberofPstates(hostname);
    }

    /**
     * @brief Get the current power state of a host
     * @param hostname: the host name
     * @return The index of the current pstate of the host (as specified in the platform xml description file)
     */
    int Simulation::getCurrentPstate(const std::string &hostname) {
        return S4U_Simulation::getCurrentPstate(hostname);
    }

    /**
     * @brief Get the list of power states available for a host
     * @param hostname: the host name
     * @return a list of power states available for the host (as specified in the platform xml description file)
     */
    std::vector<int> Simulation::getListOfPstates(const std::string &hostname) {
        return S4U_Simulation::getListOfPstates(hostname);
    }

    /**
     * @brief Get the minimum power consumption for the host (i.e., idling) at its current pstate
     * @param hostname: the host name
     * @return The "idling" power consumption (as specified in the platform xml description file)
     */
    double Simulation::getMinPowerConsumption(const std::string &hostname) {
        return S4U_Simulation::getMinPowerConsumption(hostname);
    }

    /**
     * @brief Get the maximum power consumption for the host (i.e., 100% utilization) at its current pstate
     * @param hostname: the host name
     * @return The "100% used" power consumption (as specified in the platform xml description file)
     */
    double Simulation::getMaxPowerConsumption(const std::string &hostname) {
        return S4U_Simulation::getMaxPowerConsumption(hostname);
    }

    /**
     * @brief Starts a new compute service during WMS execution (i.e., one that was not passed to Simulation::add() before
     *        Simulation::launch() was called). The simulation takes ownership of
     *        the reference and will call the destructor.
     * @param service: An instance of a service
     * @return A pointer to the service instance
     * @throw std::invalid_argument
     * @throw std::runtime_error
     */
    std::shared_ptr<ComputeService> Simulation::startNewService(ComputeService *service) {

        if (service == nullptr) {
            throw std::invalid_argument("Simulation::startNewService(): invalid argument (nullptr service)");
        }

        if (not this->is_running) {
            throw std::runtime_error("Simulation::startNewService(): simulation is not running yet");
        }

        service->simulation = this;
        std::shared_ptr<ComputeService> shared_ptr = std::shared_ptr<ComputeService>(service);
        this->compute_services.insert(shared_ptr);
        shared_ptr->start(shared_ptr, true, false); // Daemonized, no auto-restart
        if (service->hasScratch()) {
            service->getScratch()->simulation = this;
            service->getScratch()->start(service->getScratchSharedPtr(), true, false); // Daemonized, no auto-restart
        }

        return shared_ptr;
    }

    /**
     * @brief Starts a new storage service during WMS execution (i.e., one that was not passed to Simulation::add() before
     *        Simulation::launch() was called). The simulation takes ownership of
     *        the reference and will call the destructor.
     * @param service: An instance of a service
     * @return A pointer to the service instance
     * @throw std::invalid_argument
     * @throw std::runtime_error
     */
    std::shared_ptr<StorageService> Simulation::startNewService(StorageService *service) {
        if (service == nullptr) {
            throw std::invalid_argument("Simulation::startNewService(): invalid argument (nullptr service)");
        }

        if (not this->is_running) {
            throw std::runtime_error("Simulation::startNewService(): simulation is not running yet");
        }

        service->simulation = this;
        std::shared_ptr<StorageService> shared_ptr = std::shared_ptr<StorageService>(service);
        this->storage_services.insert(shared_ptr);
        shared_ptr->start(shared_ptr, true, false); // Daemonized, no auto-restart

        return shared_ptr;
    }

    /**
     * @brief Starts a new network proximity service during WMS execution (i.e., one that was not passed to Simulation::add() before
     *        Simulation::launch() was called). The simulation takes ownership of
     *        the reference and will call the destructor.
     * @param service: An instance of a service
     * @return A pointer to the service instance
     * @throw std::invalid_argument
     * @throw std::runtime_error
     */
    std::shared_ptr<NetworkProximityService> Simulation::startNewService(NetworkProximityService *service) {
        if (service == nullptr) {
            throw std::invalid_argument("Simulation::startNewService(): invalid argument (nullptr service)");
        }

        if (not this->is_running) {
            throw std::runtime_error("Simulation::startNewService(): simulation is not running yet");
        }

        service->simulation = this;
        std::shared_ptr<NetworkProximityService> shared_ptr = std::shared_ptr<NetworkProximityService>(service);
        this->network_proximity_services.insert(shared_ptr);
        shared_ptr->start(shared_ptr, true, false); // Daemonized, no auto-restart

        return shared_ptr;
    }

    /**
     * @brief Starts a new file registry service during WMS execution (i.e., one that was not passed to Simulation::add() before
     *        Simulation::launch() was called). The simulation takes ownership of
     *        the reference and will call the destructor.
     * @param service: An instance of a service
     * @return A pointer to the service instance
     * @throw std::invalid_argument
     * @throw std::runtime_error
     */
    std::shared_ptr<FileRegistryService> Simulation::startNewService(FileRegistryService *service) {
        if (service == nullptr) {
            throw std::invalid_argument("Simulation::startNewService(): invalid argument (nullptr service)");
        }

        if (not this->is_running) {
            throw std::runtime_error("Simulation::startNewService(): simulation is not running yet");
        }

        service->simulation = this;
        std::shared_ptr<FileRegistryService> shared_ptr = std::shared_ptr<FileRegistryService>(service);
        this->file_registry_services.insert(shared_ptr);
        shared_ptr->start(shared_ptr, true, false); // Daemonized, no auto-restart

        return shared_ptr;
    }

    /**
     * @brief Starts a new memory_manager_service manager service during execution (i.e., one that was not passed to Simulation::add() before
     *        Simulation::launch() was called). The simulation takes ownership of
     *        the reference and will call the destructor.
     * @param service: An instance of a service
     * @return A pointer to the service instance
     * @throw std::invalid_argument
     * @throw std::runtime_error
     */
    std::shared_ptr<MemoryManager> Simulation::startNewService(MemoryManager *service) {
        if (service == nullptr) {
            throw std::invalid_argument("Simulation::startNewService(): invalid argument (nullptr service)");
        }

        if (not this->is_running) {
            throw std::runtime_error("Simulation::startNewService(): simulation is not running yet");
        }

        service->simulation = this;
        std::shared_ptr<MemoryManager> shared_ptr = std::shared_ptr<MemoryManager>(service);
        this->memory_managers.insert(shared_ptr);
        shared_ptr->start(shared_ptr, true, false); // Daemonized, no auto-restart

        return shared_ptr;
    }

    /**
     * @brief Checks that the platform is well defined
     * @throw std::invalid_argument
     */
    void Simulation::platformSanityCheck() {
        auto hostnames = wrench::Simulation::getHostnameList();

        // Check link bandwidths (should be >0)
        this->s4u_simulation->checkLinkBandwidths();

        // Check RAM Capacities
        for (auto const &h : hostnames) {
            S4U_Simulation::getHostMemoryCapacity(h);
        }

        // Check Disk Capacities
        for (auto const &h : hostnames) {
            auto disks = S4U_Simulation::getDisks(h);
            for (auto const &d : disks) {
                S4U_Simulation::getDiskCapacity(h, d);
            }
        }

        // Check Disk Capacities
        for (auto const &h : hostnames) {
            auto disks = S4U_Simulation::getDisks(h);
            for (auto const &d : disks) {
                S4U_Simulation::getDiskCapacity(h, d);
            }
        }

        // Check Disk Prefixness
        for (auto const &h : hostnames) {
            auto disks = S4U_Simulation::getDisks(h);
            for (unsigned int i = 0; i < disks.size(); i++) {
                for (unsigned int j = 0; j < disks.size(); j++) {
                    if (j == i) {
                        continue;
                    }
                    if (disks[i] == disks[j]) {
                        throw std::invalid_argument("Simulation::platformSanityCheck(): Host " + h +
                                                    " has two disks with the same mount point '" + disks[i] + "'");
                    }
                    if ((disks[j] != "/") and (disks[i] != "/") and
                        (FileLocation::properPathPrefix(disks[i], disks[j]))) {
                        throw std::invalid_argument("Simulation::platformSanityCheck(): Host " + h +
                                                    " has two disks, with one of them having a mount point that "
                                                    "is a prefix of the other (" + disks[j] + " and " + disks[i] + ")");
                    }
                }
            }
        }

        // Check Disk Bandwidth (TODO: Remove this check once SimGrid has a more decent I/O model)
        for (auto const &h : hostnames) {
//            WRENCH_INFO("---> %s", h.c_str());
            for (auto const &d : simgrid::s4u::Host::by_name(h)->get_disks()) {
                double read_bw = d->get_read_bandwidth();
                double write_bw = d->get_write_bandwidth();
                if (std::abs<double>(read_bw - write_bw) > DBL_EPSILON) {
                    throw std::invalid_argument("Simulation::platformSanityCheck(): For now, disks must have equal "
                                                "read and write bandwidth (offending disk: " +
                                                h + ":" + d->get_property("mount"));
                }
            }
        }

        // Check that if --pagecache is passed, each host has a memory_manager_service disk
        if (this->isPageCachingEnabled()) {
            for (auto const &h : hostnames) {
                bool has_memory_disk = false;
                for (auto const &d : simgrid::s4u::Host::by_name(h)->get_disks()) {
                    if (std::string(d->get_property("mount")) == "/memory") {
                        has_memory_disk = true;
                        break;
                    }
                }
                if (not has_memory_disk) {
                    throw std::invalid_argument("Simulation::platformSanityCheck(): Since --pagecache was passed, "
                                                "each host must have a disk with mountpoint \"/memory\" (host " + h + " doesn't!)");
                }
            }
        }
    }



};<|MERGE_RESOLUTION|>--- conflicted
+++ resolved
@@ -817,11 +817,8 @@
 
         unique_disk_sequence_number += 1;
         int temp_unique_sequence_number = unique_disk_sequence_number;
-<<<<<<< HEAD
-        this->getOutput().addTimestampDiskWriteStart(hostname, mountpoint, n_bytes, temp_unique_sequence_number);
-=======
+
         this->getOutput().addTimestampDiskWriteStart(hostname, location->getMountPoint(), n_bytes, temp_unique_sequence_number);
->>>>>>> 8789242e
 
         MemoryManager *mem_mng = this->getMemoryManagerByHost(hostname);
 
@@ -848,13 +845,6 @@
             mem_mng->evict(remaining - mem_mng->getFreeMemory(), "");
 
             double to_cache = std::min(mem_mng->getFreeMemory(), remaining);
-<<<<<<< HEAD
-            mem_mng->writeToCache(file->getID(), mountpoint, to_cache);
-            remaining -= to_cache;
-        }
-
-        this->getOutput().addTimestampDiskWriteCompletion(hostname, mountpoint, n_bytes, temp_unique_sequence_number);
-=======
             mem_mng->writebackToCache(file->getID(), location, to_cache, is_dirty);
             remaining -= to_cache;
         }
@@ -885,7 +875,6 @@
         mem_mng->addToCache(file->getID(), location, n_bytes, false);
 
         this->getOutput().addTimestampDiskWriteCompletion(hostname, location->getMountPoint(), n_bytes, temp_unique_sequence_number);
->>>>>>> 8789242e
     }
 
     /**
