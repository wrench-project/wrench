/**
 * Copyright (c) 2017. The WRENCH Team.
 *
 * This program is free software: you can redistribute it and/or modify
 * it under the terms of the GNU General Public License as published by
 * the Free Software Foundation, either version 3 of the License, or
 * (at your option) any later version.
 *
 *  @brief wrench::Simulation is a top-level class that keeps track of
 *  the simulation state.
 */

#include "compute_services/multicore_job_executor/MulticoreJobExecutor.h"
#include "simulation/Simulation.h"
#include "exception/WRENCHException.h"
#include "wms/engine/EngineFactory.h"
#include "wms/scheduler/SchedulerFactory.h"

namespace wrench {

<<<<<<< HEAD
		/**
		 * @brief Default constructor, which creates a simulation
		 */
		Simulation::Simulation() {
			// Customize the logging format
//			xbt_log_control_set("root.fmt:[%d][%h:%t(%i)]%e%m%n");
			xbt_log_control_set("root.fmt:[%d][%h:%t]%e%m%n");

			// Create the S4U simulation wrapper
			this->s4u_simulation = std::unique_ptr<S4U_Simulation>(new S4U_Simulation());

		}

		/**
		 * @brief initializes the simulation
		 *
		 * @param argc
		 * @param argv
		 */
		void Simulation::init(int *argc, char **argv) {
			this->s4u_simulation->initialize(argc, argv);
		}

		/**
		 * @brief Launches the simulation
		 *
		 */
		void Simulation::launch() {
			this->s4u_simulation->runSimulation();
		}

		/**
		 * @brief instantiate a simulated platform
		 *
		 * @param filename is the path to a SimGrid XML platform description file
		 */
		void Simulation::createPlatform(std::string filename) {
			this->s4u_simulation->setupPlatform(filename);
		}

		/**
		 * @brief Instantiate a multicore standard job executor on a host
		 *
		 * @param hostname is the name of the host in the physical platform
		 */
		void Simulation::createMulticoreStandardJobExecutor(std::string hostname) {
			this->createMulticoreJobExecutor(hostname, "yes", "no");
		}

		/**
		 * @brief Instantiate a multicore pilot job executor on a host
		 *
		 * @param hostname is the name of the host in the physical platform
		 */
		void Simulation::createMulticorePilotJobExecutor(std::string hostname) {
			this->createMulticoreJobExecutor(hostname, "no", "yes");
		}

		/**
		 * @brief Private helper function to instantiate a multicore job executor
		 *
		 * @param hostname is the name of the host in the physical platform
		 */
		void Simulation::createMulticoreStandardAndPilotJobExecutor(std::string hostname) {
			this->createMulticoreJobExecutor(hostname, "yes", "yes");
=======
	/**
	 * @brief Default constructor, which creates a simulation
	 */
	Simulation::Simulation() {
		// Customize the logging format
		xbt_log_control_set("root.fmt:[%d][%h:%t(%i)]%e%m%n");

		// Create the S4U simulation wrapper
		this->s4u_simulation = std::unique_ptr<S4U_Simulation>(new S4U_Simulation());
	}

	/**
	 * @brief initializes the simulation
	 *
	 * @param argc
	 * @param argv
	 */
	void Simulation::init(int *argc, char **argv) {
		this->s4u_simulation->initialize(argc, argv);
	}

	/**
	 * @brief Launches the simulation
	 *
	 */
	void Simulation::launch() {
		this->s4u_simulation->runSimulation();
	}

	/**
	 * @brief instantiate a simulated platform
	 *
	 * @param filename is the path to a SimGrid XML platform description file
	 */
	void Simulation::createPlatform(std::string filename) {
		this->s4u_simulation->setupPlatform(filename);
	}

	/**
	 * @brief Instantiate a multicore standard job executor on a host
	 *
	 * @param hostname is the name of the host in the physical platform
	 */
	void Simulation::createMulticoreStandardJobExecutor(std::string hostname) {
		this->createMulticoreJobExecutor(hostname, "yes", "no");
	}

	/**
	 * @brief Instantiate a multicore pilot job executor on a host
	 *
	 * @param hostname is the name of the host in the physical platform
	 */
	void Simulation::createMulticorePilotJobExecutor(std::string hostname) {
		this->createMulticoreJobExecutor(hostname, "no", "yes");
	}

	/**
	 * @brief Private helper function to instantiate a multicore job executor
	 *
	 * @param hostname is the name of the host in the physical platform
	 */
	void Simulation::createMulticoreStandardAndPilotJobExecutor(std::string hostname) {
		this->createMulticoreJobExecutor(hostname, "yes", "yes");
	}

	/**
	 * @brief Instantiate a WMS on a host
	 *
	 * @param wms_id is an ID for a WMS implementation
	 * @param sched_id is an ID for a scheduler implementation
	 * @param workflow is a pointer to the workflow that the WMS will execute
	 * @param hostname is the name of the host on which to start the WMS
	 */
	void Simulation::createWMS(std::string wms_id, std::string sched_id, Workflow *workflow, std::string hostname) {
		// Obtaining scheduler
		std::unique_ptr<Scheduler> scheduler = SchedulerFactory::getInstance()->Create(sched_id);

		// Obtaining and configuring WMS
		std::unique_ptr<WMS> wms = EngineFactory::getInstance()->Create(wms_id);
		wms->configure(this, workflow, std::move(scheduler), hostname);

		// Add it to the list of WMSes
		WMSes.push_back(std::move(wms));
	}

	/**
	 * @brief Obtain the list of compute services
	 *
	 * @return vector of compute services
	 */
	std::set<ComputeService *> Simulation::getComputeServices() {
		std::set<ComputeService *> set = {};
		for (auto it = this->running_compute_services.begin(); it != this->running_compute_services.end(); it++) {
			set.insert((*it).get());
>>>>>>> 1f4bdfa7
		}
		return set;
	}

	/**
	 * @brief Shutdown all running compute services on the platform
	 */
	void Simulation::shutdown() {

		for (int i = 0; i < this->running_compute_services.size(); i++) {
			this->running_compute_services[i]->stop();
		}
<<<<<<< HEAD

		/**
		 * @brief Shutdown all running compute services on the platform
		 */
		void Simulation::shutdownAllComputeServices() {

			for (int i = 0; i < this->running_compute_services.size(); i++) {
				this->running_compute_services[i]->stop();
			}
		}

		/***********************************************************/
		/**	UNDOCUMENTED PUBLIC/PRIVATE  METHODS AFTER THIS POINT **/
		/***********************************************************/

		/*! \cond PRIVATE */

		/**
		 * @brief Method to create an unregistered executor
		 *
		 * @param hostname  is the hostname
		 * @param supports_standard_jobs is "yes" or "no"
		 * @param support_pilot_jobs is "yes" or "no"
		 * @num_cores is the number of cores
		 * @ttl is the time-to-live of the executor
		 * @suffix is a suffix to be appended to the process name (useful for debugging)
		 */
		MulticoreJobExecutor *Simulation::createUnregisteredMulticoreJobExecutor(std::string hostname,
																								std::string supports_standard_jobs,
																								std::string support_pilot_jobs,
																								int num_cores,
																								double ttl,
																							 PilotJob *pj,
																								std::string suffix) {

			// Create the compute service
			MulticoreJobExecutor *executor;
			try {
				executor = new MulticoreJobExecutor(nullptr, hostname, num_cores, ttl, pj, suffix);
				executor->setProperty(ComputeService::SUPPORTS_STANDARD_JOBS, supports_standard_jobs);
				executor->setProperty(ComputeService::SUPPORTS_PILOT_JOBS, support_pilot_jobs);
			} catch (WRENCHException e) {
				throw e;
=======
	}

	/***********************************************************/
	/**	UNDOCUMENTED PUBLIC/PRIVATE  METHODS AFTER THIS POINT **/
	/***********************************************************/

	/*! \cond PRIVATE */

	/**
	 * @brief Method to create an unregistered executor
	 *
	 * @param hostname  is the hostname
	 * @param supports_standard_jobs is "yes" or "no"
	 * @param support_pilot_jobs is "yes" or "no"
	 */
	MulticoreJobExecutor *Simulation::createUnregisteredMulticoreJobExecutor(std::string hostname,
	                                                                         std::string supports_standard_jobs,
	                                                                         std::string support_pilot_jobs) {

		// Create the compute service
		MulticoreJobExecutor *executor;
		try {
			executor = new MulticoreJobExecutor(nullptr, hostname);
			executor->setProperty(ComputeService::SUPPORTS_STANDARD_JOBS, supports_standard_jobs);
			executor->setProperty(ComputeService::SUPPORTS_PILOT_JOBS, support_pilot_jobs);
		} catch (WRENCHException e) {
			throw e;
		}

		return executor;
	}


	/**
	 * @brief Remove a compute service from the list of known compute services
	 *
	 * @param cs is the compute service
	 */
	void Simulation::mark_compute_service_as_terminated(ComputeService *compute_service) {
		for (int i = 0; i < this->running_compute_services.size(); i++) {
			if (this->running_compute_services[i].get() == compute_service) {
				this->terminated_compute_services.push_back(std::move(this->running_compute_services[i]));
				this->running_compute_services.erase(this->running_compute_services.begin() + i);
				return;
>>>>>>> 1f4bdfa7
			}
		}
		// If we didn't find the service, this means it was a hidden service that was
		// used as a building block for another higher-level service, which is fine
		return;
	}

	/**
	 * @brief Helper method
	 * @param hostname  is the host on which to start the executor
	 * @param supports_standard_jobs is "yes" or "no"
	 * @param support_pilot_jobs is "yes" or "no"
	 */
	void Simulation::createMulticoreJobExecutor(std::string hostname,
	                                            std::string supports_standard_jobs,
	                                            std::string support_pilot_jobs) {

		// Create the compute service
		std::unique_ptr<ComputeService> executor;
		try {
			executor = std::unique_ptr<MulticoreJobExecutor>(new MulticoreJobExecutor(this, hostname));
			executor->setProperty(ComputeService::SUPPORTS_STANDARD_JOBS, supports_standard_jobs);
			executor->setProperty(ComputeService::SUPPORTS_PILOT_JOBS, support_pilot_jobs);
		} catch (WRENCHException e) {
			throw e;
		}

		// Add it to the list of Compute Services
		running_compute_services.push_back(std::move(executor));
		return;
	}


	/*! \endcond */
};<|MERGE_RESOLUTION|>--- conflicted
+++ resolved
@@ -18,7 +18,6 @@
 
 namespace wrench {
 
-<<<<<<< HEAD
 		/**
 		 * @brief Default constructor, which creates a simulation
 		 */
@@ -84,70 +83,6 @@
 		 */
 		void Simulation::createMulticoreStandardAndPilotJobExecutor(std::string hostname) {
 			this->createMulticoreJobExecutor(hostname, "yes", "yes");
-=======
-	/**
-	 * @brief Default constructor, which creates a simulation
-	 */
-	Simulation::Simulation() {
-		// Customize the logging format
-		xbt_log_control_set("root.fmt:[%d][%h:%t(%i)]%e%m%n");
-
-		// Create the S4U simulation wrapper
-		this->s4u_simulation = std::unique_ptr<S4U_Simulation>(new S4U_Simulation());
-	}
-
-	/**
-	 * @brief initializes the simulation
-	 *
-	 * @param argc
-	 * @param argv
-	 */
-	void Simulation::init(int *argc, char **argv) {
-		this->s4u_simulation->initialize(argc, argv);
-	}
-
-	/**
-	 * @brief Launches the simulation
-	 *
-	 */
-	void Simulation::launch() {
-		this->s4u_simulation->runSimulation();
-	}
-
-	/**
-	 * @brief instantiate a simulated platform
-	 *
-	 * @param filename is the path to a SimGrid XML platform description file
-	 */
-	void Simulation::createPlatform(std::string filename) {
-		this->s4u_simulation->setupPlatform(filename);
-	}
-
-	/**
-	 * @brief Instantiate a multicore standard job executor on a host
-	 *
-	 * @param hostname is the name of the host in the physical platform
-	 */
-	void Simulation::createMulticoreStandardJobExecutor(std::string hostname) {
-		this->createMulticoreJobExecutor(hostname, "yes", "no");
-	}
-
-	/**
-	 * @brief Instantiate a multicore pilot job executor on a host
-	 *
-	 * @param hostname is the name of the host in the physical platform
-	 */
-	void Simulation::createMulticorePilotJobExecutor(std::string hostname) {
-		this->createMulticoreJobExecutor(hostname, "no", "yes");
-	}
-
-	/**
-	 * @brief Private helper function to instantiate a multicore job executor
-	 *
-	 * @param hostname is the name of the host in the physical platform
-	 */
-	void Simulation::createMulticoreStandardAndPilotJobExecutor(std::string hostname) {
-		this->createMulticoreJobExecutor(hostname, "yes", "yes");
 	}
 
 	/**
@@ -179,20 +114,9 @@
 		std::set<ComputeService *> set = {};
 		for (auto it = this->running_compute_services.begin(); it != this->running_compute_services.end(); it++) {
 			set.insert((*it).get());
->>>>>>> 1f4bdfa7
 		}
 		return set;
 	}
-
-	/**
-	 * @brief Shutdown all running compute services on the platform
-	 */
-	void Simulation::shutdown() {
-
-		for (int i = 0; i < this->running_compute_services.size(); i++) {
-			this->running_compute_services[i]->stop();
-		}
-<<<<<<< HEAD
 
 		/**
 		 * @brief Shutdown all running compute services on the platform
@@ -236,38 +160,9 @@
 				executor->setProperty(ComputeService::SUPPORTS_PILOT_JOBS, support_pilot_jobs);
 			} catch (WRENCHException e) {
 				throw e;
-=======
-	}
-
-	/***********************************************************/
-	/**	UNDOCUMENTED PUBLIC/PRIVATE  METHODS AFTER THIS POINT **/
-	/***********************************************************/
-
-	/*! \cond PRIVATE */
-
-	/**
-	 * @brief Method to create an unregistered executor
-	 *
-	 * @param hostname  is the hostname
-	 * @param supports_standard_jobs is "yes" or "no"
-	 * @param support_pilot_jobs is "yes" or "no"
-	 */
-	MulticoreJobExecutor *Simulation::createUnregisteredMulticoreJobExecutor(std::string hostname,
-	                                                                         std::string supports_standard_jobs,
-	                                                                         std::string support_pilot_jobs) {
-
-		// Create the compute service
-		MulticoreJobExecutor *executor;
-		try {
-			executor = new MulticoreJobExecutor(nullptr, hostname);
-			executor->setProperty(ComputeService::SUPPORTS_STANDARD_JOBS, supports_standard_jobs);
-			executor->setProperty(ComputeService::SUPPORTS_PILOT_JOBS, support_pilot_jobs);
-		} catch (WRENCHException e) {
-			throw e;
-		}
-
-		return executor;
-	}
+	}
+			return executor;
+		}
 
 
 	/**
@@ -281,7 +176,6 @@
 				this->terminated_compute_services.push_back(std::move(this->running_compute_services[i]));
 				this->running_compute_services.erase(this->running_compute_services.begin() + i);
 				return;
->>>>>>> 1f4bdfa7
 			}
 		}
 		// If we didn't find the service, this means it was a hidden service that was
