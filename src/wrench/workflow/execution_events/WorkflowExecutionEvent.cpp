--- conflicted
+++ resolved
@@ -43,8 +43,8 @@
       }
 
       if (auto m = dynamic_cast<ComputeServiceStandardJobDoneMessage *>(message.get())) {
-        return std::unique_ptr<StandardJobCompletionEvent>(
-          new StandardJobCompletionEvent(m->job, m->compute_service));
+        return std::unique_ptr<StandardJobCompletedEvent>(
+          new StandardJobCompletedEvent(m->job, m->compute_service));
 
       } else if (auto m = dynamic_cast<ComputeServiceStandardJobFailedMessage *>(message.get())) {
         return std::unique_ptr<StandardJobFailedEvent>(
@@ -60,27 +60,12 @@
 
       } else if (auto m = dynamic_cast<StorageServiceFileCopyAnswerMessage *>(message.get())) {
         if (m->success) {
-<<<<<<< HEAD
           return std::unique_ptr<FileCopyCompletedEvent>(
-                  new FileCopyCompletedEvent(m->file, m->storage_service));
+                  new FileCopyCompletedEvent(m->file, m->storage_service, m->file_registry_service, m->file_registry_service_updated));
 
         } else {
           return std::unique_ptr<FileCopyFailedEvent>(
                   new FileCopyFailedEvent(m->file, m->storage_service, m->failure_cause));
-=======
-          event->type = WorkflowExecutionEvent::FILE_COPY_COMPLETION;
-          event->file = m->file;
-          event->storage_service = m->storage_service;
-          event->file_registry_service = m->file_registry_service;
-          event->file_registry_service_updated = m->file_registry_service_updated;
-        } else {
-          event->type = WorkflowExecutionEvent::FILE_COPY_FAILURE;
-          event->file = m->file;
-          event->storage_service = m->storage_service;
-          event->file_registry_service = m->file_registry_service;
-          event->file_registry_service_updated = m->file_registry_service_updated;
-          event->failure_cause = std::move(m->failure_cause);
->>>>>>> 36c8b267
         }
       } else {
         throw std::runtime_error(
