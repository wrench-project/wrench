/**
 * Copyright (c) 2017-2021. The WRENCH Team.
 *
 * This program is free software: you can redistribute it and/or modify
 * it under the terms of the GNU General Public License as published by
 * the Free Software Foundation, either version 3 of the License, or
 * (at your option) any later version.
 */

#include <wrench/workflow/parallel_model/AmdahlParallelModel.h>
#include <wrench/logging/TerminalOutput.h>
#include <wrench/workflow/WorkflowTask.h>
#include <wrench/workflow/Workflow.h>
#include <wrench/services/compute/cloud/CloudComputeService.h>

#include <utility>

WRENCH_LOG_CATEGORY(wrench_core_workflow_task, "Log category for WorkflowTask");

namespace wrench {

    /**
     * @brief Constructor
     *
     * @param id: the task id
     * @param flops: the task's number of flops
     * @param min_num_cores: the minimum number of cores required for running the task
     * @param max_num_cores: the maximum number of cores that the task can use (infinity: ULONG_MAX)
     * @param memory_requirement: memory_manager_service requirement in bytes
     */
    WorkflowTask::WorkflowTask(std::string id,
                               const double flops,
                               const unsigned long min_num_cores,
                               const unsigned long max_num_cores,
                               const double memory_requirement) : id(std::move(id)), color(""), flops(flops),
                                                                  min_num_cores(min_num_cores),
                                                                  max_num_cores(max_num_cores),
                                                                  memory_requirement(memory_requirement),
                                                                  execution_host(""),
                                                                  visible_state(WorkflowTask::State::READY),
                                                                  //            upcoming_visible_state(WorkflowTask::State::UNKNOWN),
                                                                  //            internal_state(WorkflowTask::InternalState::TASK_READY),
                                                                  job(nullptr) {
        // The default is that the task is perfectly parallelizable
        this->parallel_model = ParallelModel::CONSTANTEFFICIENCY(1.0);
        this->bottomlevel = 0;
        this->toplevel = 0;
    }

    /**
     * @brief Add an input file to the task
     *
     * @param file: the file
     * @throw std::invalid_argument
     */
    void WorkflowTask::addInputFile(const std::shared_ptr<DataFile> &file) {
        WRENCH_DEBUG("Adding file '%s' as input to task %s", file->getID().c_str(), this->getID().c_str());

        // If the file is alreadxy an input file of the task, complain
        if (this->input_files.find(file->getID()) != this->input_files.end()) {
            throw std::invalid_argument(" WorkflowTask::addInputFile(): File ID '" + file->getID() +
                                        "' is already an input file of task '" + this->getID() + "'");
        }

        // If file is already an output file of the task, complain
        if (this->output_files.find(file->getID()) != this->output_files.end()) {
            throw std::invalid_argument(" WorkflowTask::addInputFile(): File ID '" + file->getID() +
                                        "' is already an output file of task '" + this->getID() + "'");
        }

        // Add the file
        this->input_files[file->getID()] = file;
        this->workflow->task_input_files[file].insert(this->getSharedPtr());

        // Add control dependency
        if (this->workflow->task_output_files.find(file) != this->workflow->task_output_files.end()) {
            workflow->addControlDependency(this->workflow->task_output_files[file], this->getSharedPtr());
        }
    }

    /**
     * @brief Add an output file to the task
     *
     * @param file: the file
     */
    void WorkflowTask::addOutputFile(const std::shared_ptr<DataFile> &file) {
        WRENCH_DEBUG("Adding file '%s' as output t task %s", file->getID().c_str(), this->getID().c_str());

        // If the file is already input, complain
        if (this->input_files.find(file->getID()) != this->input_files.end()) {
            throw std::invalid_argument("WorkflowTask::addOutputFile(): File ID '" + file->getID() +
                                        "' is already an input file of task '" + this->getID() + "'");
        }

        // If the file is already output of another task, complain
        if (this->workflow->isFileOutputOfSomeTask(file)) {
            throw std::invalid_argument("WorkflowTask::addOutputFile(): File ID '" + file->getID() +
                                        "' is already an output file of another task (task '" +
                                        this->workflow->getTaskThatOutputs(file)->getID() + "')");
        }

        // Otherwise proceeed
        this->output_files[file->getID()] = file;
        this->workflow->task_output_files[file] = this->getSharedPtr();

        for (auto const &x: this->workflow->getTasksThatInput(file)) {
            workflow->addControlDependency(this->getSharedPtr(), x);
        }
    }

    /**
     * @brief Get the id of the task
     *
     * @return an id as a string
     */
    const std::string &WorkflowTask::getID() const {
        return this->id;
    }

    /**
     * @brief Get the number of flops of the task
     *
     * @return a number of flops
     */
    double WorkflowTask::getFlops() const {
        return this->flops;
    }

    /**
     * @brief Set the number of f of the task (to be used only in very specific
     * cases in which it is guaranteed that changing a task's work after that task
     * has been created is a valid thing to do)
     *
     * @param f: the number of f
     */
    void WorkflowTask::setFlops(double f) {
        this->flops = f;
    }


    /**
     * @brief Get the minimum number of cores required for running the task
     *
     * @return a number of cores
     */
    unsigned long WorkflowTask::getMinNumCores() const {
        return this->min_num_cores;
    }

    /**
     * @brief Get the maximum number of cores that the task can use
     *
     * @return a number of cores
     */
    unsigned long WorkflowTask::getMaxNumCores() const {
        return this->max_num_cores;
    }

    /**
     * @brief Get the memory_manager_service requirement of the task
     *
     * @return a memory_manager_service requirement (in bytes)
     */
    double WorkflowTask::getMemoryRequirement() const {
        return this->memory_requirement;
    }

    /**
     * @brief Get the number of children of a task
     *
     * @return a number of children
     */
    unsigned long WorkflowTask::getNumberOfChildren() {
        return this->workflow->getTaskNumberOfChildren(this->getSharedPtr());
    }

    /**
     * @brief Get the children of a task
     *
     * @return a list of workflow tasks
     */
    std::vector<std::shared_ptr<WorkflowTask>> WorkflowTask::getChildren() {
        return this->getWorkflow()->getTaskChildren(this->getSharedPtr());
    }

    /**
     * @brief Get the number of parents of a task
     *
     * @return a number of parents
     */
    unsigned long WorkflowTask::getNumberOfParents() {
        return this->workflow->getTaskNumberOfParents(this->getSharedPtr());
    }

    /**
     * @brief Get the parents of a task
     *
     * @return a list of workflow tasks
     */
    std::vector<std::shared_ptr<WorkflowTask>> WorkflowTask::getParents() {
        return this->getWorkflow()->getTaskParents(this->getSharedPtr());
    }

    /**
     * @brief Get the state of the task
     *
     * @return a task state
     */
    WorkflowTask::State WorkflowTask::getState() const {
        return this->visible_state;
    }

    /**
    * @brief Get the state of the task as a string
    *
    * @return a string
    */
    std::string WorkflowTask::getStateAsString() const {
        switch (this->visible_state) {
            case WorkflowTask::State::NOT_READY:
                return "NOT_READY";
            case WorkflowTask::State::READY:
                return "READY";
            case WorkflowTask::State::PENDING:
                return "PENDING";
            case WorkflowTask::State::COMPLETED:
                return "COMPLETED";
            case WorkflowTask::State::UNKNOWN:
            default:
                return "UNKNOWN";
        }
    }

    //    /**
    //    * @brief Get the state of the task
    //    *
    //    * @return a task state
    //    */
    //    WorkflowTask::State WorkflowTask::getUpcomingState() const {
    //        return this->upcoming_visible_state;
    //    }

    /**
     * @brief Get the state of the task (as known to the "internal" layer)
     *
     * @return a task state
     */
    WorkflowTask::InternalState WorkflowTask::getInternalState() const {
        return this->internal_state;
    }

    /**
     * @brief Convert task state to a string (useful for output, debugging, logging, etc.)
     * @param state: task state
     * @return a string
     */
    std::string WorkflowTask::stateToString(WorkflowTask::State state) {
        switch (state) {
            case NOT_READY:
                return "NOT READY";
            case READY:
                return "READY";
            case PENDING:
                return "PENDING";
            case COMPLETED:
                return "COMPLETED";
            case UNKNOWN:
                return "UNKNOWN";
            default:
                return "INVALID";
        }
    }

    /**
     * @brief Get a task internal state as a string
     *
     * @param internal_state: the internal state
     *
     * @return an internal state as a string
     */
    std::string WorkflowTask::stateToString(WorkflowTask::InternalState internal_state) {
        switch (internal_state) {
            case TASK_NOT_READY:
                return "NOT READY";
            case TASK_READY:
                return "READY";
            case TASK_RUNNING:
                return "RUNNING";
            case TASK_COMPLETED:
                return "COMPLETED";
            case TASK_FAILED:
                return "FAILED";
            default:
                return "UNKNOWN STATE";
        }
    }

    /**
     * @brief Get the workflow that contains the task
     * @return a workflow
     */
    std::shared_ptr<Workflow> WorkflowTask::getWorkflow() const {
        return this->workflow;
    }

    /**
     * @brief Set the internal state of the task
     *
     * @param state: the task's internal state
     */
    void WorkflowTask::setInternalState(WorkflowTask::InternalState state) {
        //      WRENCH_INFO("SETTING %s's INTERNAL STATE TO %s", this->getID().c_str(), WorkflowTask::stateToString(state).c_str());
        this->internal_state = state;
    }

    /**
     * @brief Set the visible state of the task
     *
     * @param state: the task state
     */
    void WorkflowTask::setState(WorkflowTask::State state) {
        if (this->visible_state == WorkflowTask::State::READY) {
            this->workflow->ready_tasks.erase(this->getSharedPtr());
        }
        this->visible_state = state;
        if (state == WorkflowTask::State::READY) {
            this->workflow->ready_tasks.insert(this->getSharedPtr());
        }
    }

    //    /**
    //     * @brief Set the upcoming visible state of the task
    //     *
    //     * @param state: the task state
    //     */
    //    void WorkflowTask::setUpcomingState(WorkflowTask::State state) {
    //        this->upcoming_visible_state = state;
    //    }

    /**
     * @brief Set the task's containing j
     *
     * @param j: the j
     */
    void WorkflowTask::setJob(Job *j) {
        this->job = j;
    }

    /**
     * @brief Get the task's containing job
     * @return job: the job
     */
    Job *WorkflowTask::getJob() const {
        return this->job;
    }

    /**
     * @brief Get the cluster Id for the task
     * @return a cluster id, or an empty string
     */
    std::string WorkflowTask::getClusterID() const {
        return this->cluster_id;
    }

    /**
     * @brief Set the cluster c_id for the task
     *
     * @param c_id: cluster c_id the task belongs to
     */
    void WorkflowTask::setClusterID(const std::string &c_id) {
        this->cluster_id = c_id;
    }

    /**
     * @brief Get the task priority. By default, priority is 0.
     * @return the task priority
     */
    unsigned long WorkflowTask::getPriority() const {
        return this->priority;
    }

    /**
     * @brief Set the task p
     * @param p: task p
     */
    void WorkflowTask::setPriority(long p) {
        this->priority = p;
    }

    /**
     * @brief Get the task average CPU usage
     * @return the task average CPU usage
     */
    double WorkflowTask::getAverageCPU() const {
        return this->average_cpu;
    }

    /**
     * @brief Set the task average CPU usage
     * @param a_cpu: task average CPU usage
     */
    void WorkflowTask::setAverageCPU(double a_cpu) {
        this->average_cpu = a_cpu;
    }

    /**
     * @brief Get the number of bytes read by the task
     * @return number of bytes read by the task in KB
     */
    unsigned long WorkflowTask::getBytesRead() const {
        return this->bytes_read;
    }

    /**
     * @brief Set the number of bytes read by the task
     * @param b_read: number of bytes read by the task in KB
     */
    void WorkflowTask::setBytesRead(unsigned long b_read) {
        this->bytes_read = b_read;
    }

    /**
     * @brief Get the number of bytes written by the task
     * @return number of bytes written by the task in KB
     */
    unsigned long WorkflowTask::getBytesWritten() const {
        return this->bytes_written;
    }

    /**
     * @brief Set the number of bytes written by the task
     * @param b_written: number of bytes written by the task in KB
     */
    void WorkflowTask::setBytesWritten(unsigned long b_written) {
        this->bytes_written = b_written;
    }

    /**
     * @brief Set the task's start date (which pushing a new execution history!)
     *
     * @param date: the start date
     */
    void WorkflowTask::setStartDate(double date) {
        this->execution_history.push(WorkflowTask::WorkflowTaskExecution(date));
    }

    /**
     * @brief Update the task's start date.
     *
     * @param date: the start date
     */
    void WorkflowTask::updateStartDate(double date) {
        if (not this->execution_history.empty()) {
            this->execution_history.top().task_start = date;
        } else {
            throw std::runtime_error("WorkflowTask::updateStartDate() cannot be called before WorkflowTask::setStartDate()");
        }
        this->execution_history.top().task_start = date;
    }

    /**
     * @brief Set the task's end date
     *
     * @param date: the end date
     * @throws std::runtime_error
     */
    void WorkflowTask::setEndDate(double date) {
        if (not this->execution_history.empty()) {
            this->execution_history.top().task_end = date;
        } else {
            throw std::runtime_error("WorkflowTask::setEndDate() cannot be called before WorkflowTask::setStartDate()");
        }
    }

    /**
     * @brief Set the date when the computation portion of a WorkflowTask has begun
     *
     * @param date: the date when the computation portion of the WorkflowTask has begun
     * @throws std::runtime_error
     */
    void WorkflowTask::setComputationStartDate(double date) {
        if (not this->execution_history.empty()) {
            this->execution_history.top().computation_start = date;
        } else {
            throw std::runtime_error(
                    "WorkflowTask::setComputationStartDate() cannot be called before WorkflowTask::setStartDate()");
        }
    }

    /**
     * @brief Set the date when the computation portion of a WorkflowTask has ended
     *
     * @param date: the date when the computation portion of the WorkflowTask has ended
     * @throws std::runtime_error
     */
    void WorkflowTask::setComputationEndDate(double date) {
        if (not this->execution_history.empty()) {
            this->execution_history.top().computation_end = date;
        } else {
            throw std::runtime_error(
                    "WorkflowTask::setComputationEndDate() cannot be called before WorkflowTask::setStartDate()");
        }
    }

    /**
     * @brief Set the date when the read input portion of a WorkflowTask has begun
     *
     * @param date: the date when the read input portion of a WorkflowTask has begun
     * @throws std::runtime_error
     */
    void WorkflowTask::setReadInputStartDate(double date) {
        if (not this->execution_history.empty()) {
            this->execution_history.top().read_input_start = date;
        } else {
            throw std::runtime_error(
                    "WorkflowTask::setReadInputStartDate() cannot be called before WorkflowTask::setStartDate()");
        }
    }

    /**
     * @brief Set the date when the read input portion of a WorkflowTask has completed
     *
     * @param date: the date when the read input portion of a WorkflowTask has completed
     * @throws std::runtime_error
     */
    void WorkflowTask::setReadInputEndDate(double date) {
        if (not this->execution_history.empty()) {
            this->execution_history.top().read_input_end = date;
        } else {
            throw std::runtime_error(
                    "WorkflowTask::setReadInputEndDate() cannot be called before WorkflowTask::setStartDate()");
        }
    }

    /**
     * @brief Set the date when the write output portion of a WorkflowTask has begun
     *
     * @param date: the date when the write output portion of a task has begun
     * @throws std::runtime_error
     */
    void WorkflowTask::setWriteOutputStartDate(double date) {
        if (not this->execution_history.empty()) {
            this->execution_history.top().write_output_start = date;
        } else {
            throw std::runtime_error(
                    "WorkflowTask::setWriteOutputStartDate() cannot be called before WorkflowTask::setStartDate()");
        }
    }

    /**
     * @brief Set the date when the write output portion of a WorkflowTask has completed
     *
     * @param date: the date when the write output portion of a task has completed
     * @throws std::runtime_error
     */
    void WorkflowTask::setWriteOutputEndDate(double date) {
        if (not this->execution_history.empty()) {
            this->execution_history.top().write_output_end = date;
        } else {
            throw std::runtime_error(
                    "WorkflowTask::setWriteOutputEndDate() cannot be called before WorkflowTask::setStartDate()");
        }
    }

    /**
     * @brief Set the date when the task has failed
     *
     * @param date: the date when the task has failed
     */
    void WorkflowTask::setFailureDate(double date) {
        if (not this->execution_history.empty()) {
            this->execution_history.top().task_failed = date;
        } else {
            throw std::runtime_error(
                    "WorkflowTask::setFailureDate() cannot be called before WorkflowTask::setStartDate()");
        }
    }

    /**
     * @brief Set the date when the task was terminated
     *
     * @param date: the date when the task was terminated
     */
    void WorkflowTask::setTerminationDate(double date) {
        if (not this->execution_history.empty()) {
            this->execution_history.top().task_terminated = date;
        } else {
            throw std::runtime_error(
                    "WorkflowTask::setTerminationDate() cannot be called before WorkflowTask::setStartDate()");
        }
    }

    /**
     * @brief Get the execution history of this task
     *
     * @return a stack of WorkflowTaskExecution objects, one for each attempted execution of the task
     */
    std::stack<WorkflowTask::WorkflowTaskExecution> WorkflowTask::getExecutionHistory() const {
        return this->execution_history;
    }

    /**
     * @brief Get the number of times a task has failed
     *
     * @return a failure count
     */
    unsigned int WorkflowTask::getFailureCount() const {
        return this->failure_count;
    }

    /**
     * @brief Increment the failure count of a task
     */
    void WorkflowTask::incrementFailureCount() {
        this->failure_count++;
    }

    /**
     * @brief Get the list of input DataFile objects for the task
     * @return a list workflow files
     */
    std::vector<std::shared_ptr<DataFile>> WorkflowTask::getInputFiles() const {
        std::vector<std::shared_ptr<DataFile>> input;
        input.reserve(this->input_files.size());

        for (const auto &f: this->input_files) {
            input.emplace_back(f.second);
        }
        return input;
    }

    /**
     * @brief Get the list of output DataFile objects for the task
     * @return a list of workflow files
     */
    std::vector<std::shared_ptr<DataFile>> WorkflowTask::getOutputFiles() const {
        std::vector<std::shared_ptr<DataFile>> output;
        output.reserve(this->output_files.size());

        for (const auto &f: this->output_files) {
            output.emplace_back(f.second);
        }
        return output;
    }

    /**
     * @brief Get the task's most recent start date
     * @return a start date (-1 if task has not started yet)
     */
    double WorkflowTask::getStartDate() const {
        return (not this->execution_history.empty()) ? this->execution_history.top().task_start : -1.0;
    }

    /**
     * @brief Get the task's most recent end date
     * @return a end date (-1 if task has not completed yet or if no execution history exists for this task yet)
     */
    double WorkflowTask::getEndDate() const {
        return (not this->execution_history.empty()) ? this->execution_history.top().task_end : -1.0;
    }

    /**
     * @brief Get the tasks's most recent computation start date
     * @return the date when the computation portion of a task started (-1 if computation has not started yet or if no execution history exists for this task yet)
     */
    double WorkflowTask::getComputationStartDate() const {
        return (not this->execution_history.empty()) ? this->execution_history.top().computation_start : -1.0;
    }

    /**
     * @brief Get the task's most recent computation end date
     * @return the date when the computation portion of a task ended (-1 if computation has not ended yet or if no execution history exists for this task yet)
     */
    double WorkflowTask::getComputationEndDate() const {
        return (not this->execution_history.empty()) ? this->execution_history.top().computation_end : -1.0;
    }

    /**
     * @brief Get the task's most recent read input start date
     * @return the date when the read input portion of the task has begun (-1 if it has not yet begun or if no execution history exists for this task yet)
     */
    double WorkflowTask::getReadInputStartDate() const {
        return (not this->execution_history.empty()) ? this->execution_history.top().read_input_start : -1.0;
    }

    /**
     * @brief Get the task's most recent read input end date
     * @return the date when the read input portion of the task has completed (-1 if it has not begun or if no execution history exists for this task yet)
     */
    double WorkflowTask::getReadInputEndDate() const {
        return (not this->execution_history.empty()) ? this->execution_history.top().read_input_end : -1.0;
    }

    /**
     * @brief Get the task's most recent write output start date
     * @return the date when the write output portion of a task has begun (-1 if it has not yet started or if no execution history exists for this task yet)
     */
    double WorkflowTask::getWriteOutputStartDate() const {
        return (not this->execution_history.empty()) ? this->execution_history.top().write_output_start : -1.0;
    }

    /**
     * @brief Get the task's most recent write output end date
     * @return the date when the write output portion of a task has completed (-1 if it has not completed yet or if no execution history exists for this task yet)
     */
    double WorkflowTask::getWriteOutputEndDate() const {
        return (not this->execution_history.empty()) ? this->execution_history.top().write_output_end : -1.0;
    }

    /**
     * @brief Get the task's most recent failure date
     * @return the date when the task failed (-1 if it didn't fail or if no execution history exists for this task yet)
     */
    double WorkflowTask::getFailureDate() const {
        return (not this->execution_history.empty()) ? this->execution_history.top().task_failed : -1.0;
    }

    /**
     * @brief Get the tasks's most recent termination date (when it was explicitly requested to be terminated by the execution controller)
     * @return the date when the task was terminated (-1 if it wasn't terminated or if not execution history exists for this task yet)
     */
    double WorkflowTask::getTerminationDate() const {
        return (not this->execution_history.empty()) ? this->execution_history.top().task_terminated : -1.0;
    }

    /**
     * @brief Update the task's top level (looking only at the parents, and updating children)
     * @return the task's updated top level
     */
    unsigned long WorkflowTask::updateTopLevel() {
        std::vector<std::shared_ptr<WorkflowTask>> parents = this->workflow->getTaskParents(this->getSharedPtr());
        if (parents.empty()) {
            this->toplevel = 0;
        } else {
            unsigned long max_toplevel = 0;
            for (const auto &parent: parents) {
                max_toplevel = (max_toplevel < parent->toplevel ? parent->toplevel : max_toplevel);
            }
            this->toplevel = 1 + max_toplevel;
        }
        std::vector<std::shared_ptr<WorkflowTask>> children = this->workflow->getTaskChildren(this->getSharedPtr());
        for (const auto &child: children) {
            child->updateTopLevel();
        }
        return this->toplevel;
    }

    /**
     * @brief Update the task's bottom level (looking only at the children, and updating parents)
     * @return the task's updated bottom level
     */
    unsigned long WorkflowTask::updateBottomLevel() {
        std::vector<std::shared_ptr<WorkflowTask>> children = this->workflow->getTaskChildren(this->getSharedPtr());
        if (children.empty()) {
            this->bottomlevel = 0;
        } else {
            unsigned long max_bottomlevel = 0;
            for (const auto &child: children) {
                max_bottomlevel = (max_bottomlevel < child->bottomlevel ? child->bottomlevel : max_bottomlevel);
            }
            this->bottomlevel = 1 + max_bottomlevel;
        }
        std::vector<std::shared_ptr<WorkflowTask>> parents = this->workflow->getTaskParents(this->getSharedPtr());
        for (const auto &parent: parents) {
            parent->updateBottomLevel();
        }
        return this->bottomlevel;
    }


    /**
     * @brief Update the task's top level recursively (to be used by the updateAllTopBottomLevels method)
     */
    void WorkflowTask::computeBottomLevel() {

        this->bottomlevel = 0;
        // Compute children if needed
        int max_child_bottom_level = -1;
        for (const auto &child: this->getChildren()) {
            if (child->bottomlevel == -1) {
                child->computeBottomLevel();
            }
            max_child_bottom_level = std::max<int>(max_child_bottom_level, child->bottomlevel);
        }
        this->bottomlevel = 1 + max_child_bottom_level;
    }

    /**
     * @brief Update the task's bottom level recursively (to be used by the updateAllTopBottomLevels method)
     */
    void WorkflowTask::computeTopLevel() {

        this->toplevel = 0;
        // Compute parents if needed
        int max_parent_top_level = -1;
        for (const auto &parent: this->getParents()) {
            if (parent->toplevel == -1) {
                parent->computeTopLevel();
            }
            max_parent_top_level = std::max<int>(max_parent_top_level, parent->toplevel);
        }
        this->toplevel = 1 + max_parent_top_level;
    }


    /**
 * @brief Returns the task's top level (max number of hops on a reverse path up to an entry task. Entry
 *        tasks have a top-level of 0)
 * @return
 */
    unsigned long WorkflowTask::getTopLevel() const {
        return this->toplevel;
    }

    /**
 * @brief Returns the task's bottom level (max number of hops on a path down to an exit task. Exit
 *        tasks have a bottom-level of 0)
 * @return
 */
    unsigned long WorkflowTask::getBottomLevel() const {
        return this->bottomlevel;
    }


    /**
 * @brief Returns the name of the host on which the task has most recently been executed, or "" if
 *        the task has never been executed yet. Could be a virtual hostname.
 * @return hostname
 */
    std::string WorkflowTask::getExecutionHost() const {
        return (not this->execution_history.empty()) ? this->execution_history.top().execution_host : "";
    }

    /**
* @brief Returns the name of the PHYSICAL host on which the task has most recently been executed, or "" if
*        the task has never been executed yet.
* @return hostname
*/
    std::string WorkflowTask::getPhysicalExecutionHost() const {
        return (not this->execution_history.empty()) ? this->execution_history.top().physical_execution_host : "";
    }

    /**
 * @brief Returns the number of cores allocated for this task's most recent execution or 0 if an execution attempt was never made
 * @return number of cores
 */
    unsigned long WorkflowTask::getNumCoresAllocated() const {
        return (not this->execution_history.empty()) ? this->execution_history.top().num_cores_allocated : 0;
    }

    /**
 * @brief Sets the host on which this task is running.If the hostname is a VM name, then
 * the corresponding physical host name will be set!
 * @param hostname: the host name
 */
    void WorkflowTask::setExecutionHost(const std::string &hostname) {
        std::string physical_hostname;
        /** The conversion below has been removed as it makes more sense to keep the virtual and the physical separate **/
        // Convert the virtual hostname to a physical hostname if needed
        if (S4U_VirtualMachine::vm_to_pm_map.find(hostname) != S4U_VirtualMachine::vm_to_pm_map.end()) {
            physical_hostname = S4U_VirtualMachine::vm_to_pm_map[hostname];
        } else {
            physical_hostname = hostname;
        }
        if (not this->execution_history.empty()) {
            this->execution_history.top().execution_host = hostname;
            this->execution_history.top().physical_execution_host = physical_hostname;
        } else {
            throw std::runtime_error(
                    "WorkflowTask::setExecutionHost() cannot be called before WorkflowTask::setStartDate()");
        }
    }

    /**
 * @brief Sets the number of cores allocated for this task
 * @param num_cores: the number of cores allocated to this task
 */
    void WorkflowTask::setNumCoresAllocated(unsigned long num_cores) {
        if (not this->execution_history.empty()) {
            this->execution_history.top().num_cores_allocated = num_cores;
        } else {
            throw std::runtime_error(
                    "WorkflowTask::setNumCoresAllocated() cannot be called before WorkflowTask::setStartDate()");
        }
    }

    /**
 * @brief Get the task's color ("" if none)
 * @return A color string in  "#rrggbb" format
 */
    std::string WorkflowTask::getColor() const {
        return this->color;
    }

    /**
<<<<<<< HEAD
     * @brief Set the task's color
     * @param c: A color string in  "#rrggbb" format
     */
    void WorkflowTask::setColor(const std::string& c) {
=======
 * @brief Set the task's color
 * @param c: A color string in  "#rrggbb" format
 */
    void WorkflowTask::setColor(const std::string &c) {
>>>>>>> ca825a86
        this->color = c;
    }

    /**
 * @brief Set the task's parallel model
 * @param model: a parallel model
 */
    void WorkflowTask::setParallelModel(std::shared_ptr<ParallelModel> model) {
        this->parallel_model = std::move(model);
    }

    /**
 * @brief Get the task's parallel model
 * @return the parallel model
 */
    std::shared_ptr<ParallelModel> WorkflowTask::getParallelModel() const {
        return this->parallel_model;
    }

    /**
 * @brief Update task readiness
 */
    void WorkflowTask::updateReadiness() {
        if (this->getState() == WorkflowTask::State::NOT_READY) {
            for (auto const &parent: this->getParents()) {
                if (parent->getState() != WorkflowTask::State::COMPLETED) {
                    return;
                }
            }
            this->setState(WorkflowTask::State::READY);
        } else if (this->getState() == WorkflowTask::State::READY) {
            for (auto const &parent: this->getParents()) {
                if (parent->getState() != WorkflowTask::State::COMPLETED) {
                    this->setState(WorkflowTask::State::NOT_READY);
                    return;
                }
            }
        } else {
            // do nothing
        }
    }

};// namespace wrench<|MERGE_RESOLUTION|>--- conflicted
+++ resolved
@@ -893,17 +893,10 @@
     }
 
     /**
-<<<<<<< HEAD
      * @brief Set the task's color
      * @param c: A color string in  "#rrggbb" format
      */
     void WorkflowTask::setColor(const std::string& c) {
-=======
- * @brief Set the task's color
- * @param c: A color string in  "#rrggbb" format
- */
-    void WorkflowTask::setColor(const std::string &c) {
->>>>>>> ca825a86
         this->color = c;
     }
 
