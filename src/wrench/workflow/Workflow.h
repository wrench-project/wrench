--- conflicted
+++ resolved
@@ -36,11 +36,8 @@
 				Workflow();
 
 				WorkflowTask *addTask(std::string, double, int);
-<<<<<<< HEAD
 				void removeTask(WorkflowTask *task);
-=======
 
->>>>>>> 2eff7570
 				WorkflowTask *getWorkflowTaskByID(const std::string);
 
 				WorkflowFile *addFile(const std::string, double);
@@ -52,14 +49,6 @@
 				void loadFromDAX(const std::string filename);
 
 				unsigned long getNumberOfTasks();
-<<<<<<< HEAD
-				bool isDone();
-				std::vector<WorkflowTask *> getReadyTasks();
-				std::vector<WorkflowTask *> getTasks();
-				std::vector<WorkflowTask *> getTaskParents(const WorkflowTask *task);
-				std::vector<WorkflowTask *> getTaskChildren(const WorkflowTask *task);
-=======
->>>>>>> 2eff7570
 
 				void exportToEPS(std::string);
 
@@ -70,6 +59,9 @@
 				bool isDone();
 
 				std::vector<WorkflowTask *> getReadyTasks();
+				std::vector<WorkflowTask *> getTasks();
+				std::vector<WorkflowTask *> getTaskParents(const WorkflowTask *task);
+				std::vector<WorkflowTask *> getTaskChildren(const WorkflowTask *task);
 
 				std::unique_ptr<WorkflowExecutionEvent> waitForNextExecutionEvent();
 
