/**
 * Copyright (c) 2017. The WRENCH Team.
 *
 * This program is free software: you can redistribute it and/or modify
 * it under the terms of the GNU General Public License as published by
 * the Free Software Foundation, either version 3 of the License, or
 * (at your option) any later version.
 */

#include <lemon/list_graph.h>
#include <lemon/graph_to_eps.h>
#include <lemon/bfs.h>
#include <pugixml.hpp>
#include <simulation/SimulationMessage.h>
#include <simgrid_S4U_util/S4U_Mailbox.h>

#include "workflow/Workflow.h"
#include "exception/WRENCHException.h"


namespace wrench {

		/**
		 * @brief Create and add a new task to the workflow
		 *
		 * @param id: a unique string id
		 * @param flops: number of flops
		 * @param num_procs: a number of processors
		 *
		 * @return a pointer to a WorkflowTask object
		 */
		WorkflowTask *Workflow::addTask(const std::string id,
																		double flops,
																		int num_procs = 1) {

			// Check that the task doesn't really exist
			if (tasks[id]) {
				throw WRENCHException("Task ID already exists");
			}

			// Create the WorkflowTask object
			WorkflowTask *task = new WorkflowTask(id, flops, num_procs);
			// Create a DAG node for it
			task->workflow = this;
			task->DAG = this->DAG.get();
			task->DAG_node = DAG->addNode();
			// Add it to the DAG node's metadata
			(*DAG_node_map)[task->DAG_node] = task;
			// Add it to the set of workflow tasks
			tasks[task->id] = std::unique_ptr<WorkflowTask>(task); // owner

			return task;
		}

		void Workflow::removeTask(WorkflowTask *task) {

			// check that task exists
			if (tasks.find(task->id) == tasks.end()) {
				throw WRENCHException("Task ID does not exist");
			}

			DAG.get()->erase(task->DAG_node);
			tasks.erase(tasks.find(task->id));
		}

		/**
		 * @brief Find a WorkflowTask object based on its ID
		 *
		 * @param id: a string id
		 *
		 * @return a pointer to a WorkflowTask object
		 */
		WorkflowTask *Workflow::getWorkflowTaskByID(const std::string id) {
			if (!tasks[id]) {
				throw WRENCHException("Unknown WorkflowTask ID " + id);
			}
			return tasks[id].get();
		}


		/**
		 * @brief Create a control dependency between two workflow tasks. Will not
		 *        do anything if there is already a path between the two tasks.
		 *
		 * @param src: the source task
		 * @param dst: the destination task
		 */
		void Workflow::addControlDependency(WorkflowTask *src, WorkflowTask *dst) {
			if (!pathExists(src, dst)) {

				DAG->addArc(src->DAG_node, dst->DAG_node);

				if (src->getState() != WorkflowTask::COMPLETED) {
					updateTaskState(dst, WorkflowTask::NOT_READY);
				}
			}
		}


		/**
		 * @brief Add a new file to the workflow specification
		 *
		 * @param id: a unique string id
		 * @param size: a file size in bytes
		 *
		 * @return a pointer to a WorkflowFile object
		 */
		WorkflowFile *Workflow::addFile(const std::string id, double size) {
			// Create the WorkflowFile object
			WorkflowFile *file = new WorkflowFile(id, size);
			file->workflow = this;
			// Add if to the set of workflow files
			files[file->id] = std::unique_ptr<WorkflowFile>(file);

			return file;
		}

		/**
		 * @brief Find a WorkflowFile object based on its ID
		 *
		 * @param id: a string id
		 *
		 * @return a pointer to a WorkflowFile object, nullptr if not found
		 */
		WorkflowFile *Workflow::getWorkflowFileByID(const std::string id) {
			if (!files[id]) {
				return nullptr;
			} else {
				return files[id].get();
			}
		}

		/**
		 * @brief Output a workflow's dependency graph to EPS
		 *
		 * @param eps_filename: a filename to which the EPS content is saved
		 *
		 */
		void Workflow::exportToEPS(std::string eps_filename) {
			graphToEps(*DAG, eps_filename).run();
			std::cerr << "Export to EPS broken / not implemented at the moment" << std::endl;
		}

		/**
		 * @brief Get the number of tasks in the workflow
		 * @return the number of tasks
		 */
		unsigned long Workflow::getNumberOfTasks() {
			return this->tasks.size();

		}

		/**
		 * @brief Create a workflow based on a DAX file
		 *
		 * @param filename: the path to the DAX file
		 */
		void Workflow::loadFromDAX(const std::string filename) {
			pugi::xml_document dax_tree;

			if (!dax_tree.load_file(filename.c_str())) {
				throw WRENCHException("Workflow::loadFromDAX(): Invalid DAX file");
			}

			// Get the root node
			pugi::xml_node dag = dax_tree.child("adag");

			// Iterate through the "job" nodes
			for (pugi::xml_node job = dag.child("job"); job; job = job.next_sibling("job")) {
				WorkflowTask *task;
				// Get the job attributes
				std::string id = job.attribute("id").value();
				std::string name = job.attribute("name").value();
				double flops = std::strtod(job.attribute("runtime").value(), NULL);
				int num_procs = 1;
				if (job.attribute("num_procs")) {
					num_procs = std::stoi(job.attribute("num_procs").value());
				}
				// Create the task
				task = this->addTask(id + "_" + name, flops, num_procs);


				// Go through the children "uses" nodes
				for (pugi::xml_node uses = job.child("uses"); uses; uses = uses.next_sibling("uses")) {
					// get the "uses" attributes
					// TODO: There are several attributes that we're ignoring for now...
					std::string id = uses.attribute("file").value();

					double size = std::strtod(uses.attribute("size").value(), NULL);
					std::string link = uses.attribute("link").value();
					// Check whether the file already exists
					std::cerr.flush();
					WorkflowFile *file = this->getWorkflowFileByID(id);

					if (!file) {
						file = this->addFile(id, size);
					}
					if (link == "input") {
						task->addInputFile(file);
					}
					if (link == "output") {
						task->addOutputFile(file);
					}
					// TODO: Are there other types of "link" values?
				}
			}
		}


		/**
		 * @brief Determine whether one source is an ancestor of a destination task
		 *
		 * @param src: a pointer to the source WorkflowTask object
		 * @param dst: a pointer to the destination WorkflowTask object
		 * @return true if there is a path from src to dst, false otherwise
		 */
		bool Workflow::pathExists(WorkflowTask *src, WorkflowTask *dst) {
			Bfs<ListDigraph> bfs(*DAG);

			bool reached = bfs.run(src->DAG_node, dst->DAG_node);
			return reached;
		}

		/**
		 * @brief  Constructor
		 */
		Workflow::Workflow() {
			DAG = std::unique_ptr<ListDigraph>(new ListDigraph());
			DAG_node_map = std::unique_ptr<ListDigraph::NodeMap<WorkflowTask *>>(
							new ListDigraph::NodeMap<WorkflowTask *>(*DAG));
			this->callback_mailbox = S4U_Mailbox::generateUniqueMailboxName("workflow_mailbox");
		};

		/**
		 * @brief Get a vector of the ready tasks
		 * @return vector of pointers to WorkflowTask objects
		 */
		 // TODO: Implement this more efficiently
		std::vector<WorkflowTask *> Workflow::getReadyTasks() {

			std::vector<WorkflowTask *> task_list;

			std::map<std::string, std::unique_ptr<WorkflowTask>>::iterator it;
			for (it = this->tasks.begin(); it != this->tasks.end(); it++) {
				WorkflowTask *task = it->second.get();
				if (task->getState() == WorkflowTask::READY) {
					task_list.push_back(task);
				}
			}
			return task_list;
		}

		/**
		 * @brief Check whether all tasks are complete
		 *
		 * @return true or false
		 */
		bool Workflow::isDone() {
			std::map<std::string, std::unique_ptr<WorkflowTask>>::iterator it;
			for (it = this->tasks.begin(); it != this->tasks.end(); it++) {
				WorkflowTask *task = it->second.get();
				// std::cerr << "==> " << task->id << " " << task->state << std::endl;
				if (task->getState() != WorkflowTask::COMPLETED) {
					return false;
				}
			}
			return true;
		}

<<<<<<< HEAD
		std::vector<WorkflowTask *> Workflow::getTasks() {
			std::vector<WorkflowTask *> all_tasks;
			for (auto& it : tasks) {
				all_tasks.push_back(it.second.get());
			}
			return all_tasks;
		};

		std::vector<WorkflowTask *> Workflow::getTaskChildren(const WorkflowTask *task) {
			std::vector<WorkflowTask *> children;
			for (ListDigraph::OutArcIt a(*DAG, task->DAG_node); a != INVALID; ++a) {
				children.push_back((*DAG_node_map)[(*DAG).target(a)]);
			}
			return children;
		}

		std::vector<WorkflowTask *> Workflow::getTaskParents(const WorkflowTask *task) {
			std::vector<WorkflowTask *> parents;
			for (ListDigraph::InArcIt a(*DAG, task->DAG_node); a != INVALID; ++a) {
				parents.push_back((*DAG_node_map)[(*DAG).source(a)]);
			}
			return parents;
		}


		/*! \endcond */


		/***********************************************************/
		/**	INTERNAL METHODS BELOW **/
		/***********************************************************/

		/*! \cond INTERNAL */

=======
>>>>>>> 2eff7570
		/**
		 * @brief Wait for the next WorkflowExecutionEvent
		 * @return a unique pointer to a WorkflowExecutionEvent object
		 */
		std::unique_ptr<WorkflowExecutionEvent> Workflow::waitForNextExecutionEvent() {
			return WorkflowExecutionEvent::waitForNextExecutionEvent(this->callback_mailbox);
		}

		/**
		 * @brief Get the mailbox name associated to this workflow
		 *
		 * @return the mailbox name
		 */
		std::string Workflow::getCallbackMailbox() {
			return this->callback_mailbox;
		}

		/**
		 * @brief Update the state of a task, and propagate the change
		 *        to other tasks if necessary.
		 * @param task: a pointer to a WorkflowTask object
		 * @param state: the new task state
		 */
		void Workflow::updateTaskState(WorkflowTask *task, WorkflowTask::State state) {

			switch (state) {
				// Make a task completed, which may cause its children to become ready
				case WorkflowTask::COMPLETED: {
					if (task->getState() != WorkflowTask::RUNNING) {
						throw WRENCHException(
										"Workflow::updateTaskState(): Cannot set non-running task state to completed");
					}
					task->setState(WorkflowTask::COMPLETED);
					// Go through the children and make them ready if possible
					for (ListDigraph::OutArcIt a(*DAG, task->DAG_node); a != INVALID; ++a) {
						WorkflowTask *child = (*DAG_node_map)[(*DAG).target(a)];
						updateTaskState(child, WorkflowTask::READY);

					}
					break;
				}
				case WorkflowTask::READY: {
					if (task->getState() == WorkflowTask::READY) {
						return;
					}
					if (task->getState() != WorkflowTask::NOT_READY) {
						throw WRENCHException("Workflow::updateTaskState(): Cannot set non-not_ready task state to ready");
					}
					// Go through the parent and check whether they are all completed
					for (ListDigraph::InArcIt a(*DAG, task->DAG_node); a != INVALID; ++a) {
						WorkflowTask *parent = (*DAG_node_map)[(*DAG).source(a)];
						if (parent->getState() != WorkflowTask::COMPLETED) {
							// At least one parent is not in the COMPLETED state
							return;
						}
					}
					task->setState(WorkflowTask::READY);

					break;
				}
				case WorkflowTask::RUNNING: {
					task->setState(WorkflowTask::RUNNING);
					break;
				}
				case WorkflowTask::FAILED: {
					task->setState(WorkflowTask::FAILED);
					break;
				}
				case WorkflowTask::NOT_READY: {
					task->setState(WorkflowTask::NOT_READY);
					break;
				}
				default: {
					throw WRENCHException("Workflow::updateTaskState(): invalid state");
				}
			}
		}

};<|MERGE_RESOLUTION|>--- conflicted
+++ resolved
@@ -267,7 +267,6 @@
 			return true;
 		}
 
-<<<<<<< HEAD
 		std::vector<WorkflowTask *> Workflow::getTasks() {
 			std::vector<WorkflowTask *> all_tasks;
 			for (auto& it : tasks) {
@@ -292,18 +291,6 @@
 			return parents;
 		}
 
-
-		/*! \endcond */
-
-
-		/***********************************************************/
-		/**	INTERNAL METHODS BELOW **/
-		/***********************************************************/
-
-		/*! \cond INTERNAL */
-
-=======
->>>>>>> 2eff7570
 		/**
 		 * @brief Wait for the next WorkflowExecutionEvent
 		 * @return a unique pointer to a WorkflowExecutionEvent object
