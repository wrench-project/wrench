--- conflicted
+++ resolved
@@ -185,20 +185,12 @@
             throw std::invalid_argument("Workflow::addControlDependency(): Invalid arguments");
         }
 
-<<<<<<< HEAD
-        if (this->dag.doesPathExist(dst, src)) {
-=======
         if (this->dag.doesPathExist(dst.get(), src.get())) {
->>>>>>> 9c7f2785
             throw std::runtime_error("Workflow::addControlDependency(): Adding dependency between task " + src->getID() +
             " and " + dst->getID() + " would create a cycle in the workflow graph");
         }
 
-<<<<<<< HEAD
-        if (redundant_dependencies || not this->dag.doesPathExist(src, dst)) {
-=======
         if (redundant_dependencies || not this->dag.doesPathExist(src.get(), dst.get())) {
->>>>>>> 9c7f2785
 
             WRENCH_DEBUG("Adding control dependency %s-->%s", src->getID().c_str(), dst->getID().c_str());
             this->dag.addEdge(src.get(), dst.get());
@@ -654,10 +646,6 @@
      */
     double Workflow::getCompletionDate() {
         double makespan = -1.0;
-<<<<<<< HEAD
-=======
-        // Get te last level
->>>>>>> 9c7f2785
         for (auto const &task : this->tasks) {
             if (task.second->getState() != WorkflowTask::State::COMPLETED) {
                 makespan = -1.0;
