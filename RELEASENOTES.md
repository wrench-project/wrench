WRENCH Release Notes
------
### wrench 2.9-dev

<<<<<<< HEAD
  - Implementation of `reclaimHosts()` and `releaseHosts()` methods for the batch compute service, by which one can make compute nodes temporarily (or permanently) unavailable at runtime at any time throughout the simulation.
=======
  - Added the ability to dynamically reclaim/release the compute hosts used by a batch scheduling service
  - Added the possibility to start execution controllers dynamically
>>>>>>> b0ab3dba

### wrench 2.8

(Nov 12, 2025) This releases includes **minor enhancements and updates**, and an **upgrade to SimGrid 4.1** (although it should still work with SimGrid 4.0). More specifically:

  - Implementation of `CustomEvent` and `CustomMessage` classes so that Controllers can trigger an event in another controller, which opens up new simulator design possibilities and is already used in two simulators out there.
  - Minor bug fixes and code/documentation cleanups.

### wrench 2.7

(May 19, 2025) This release includes **a new API for simulating serverless infrastructures**, as well as **minor enhancements and updates**. More specifically:

- Implementation of a `ServerlessComputeService` to simulate serverless, function-based cloud infrastructures (e.g., AWS Lambda, Google Functions, etc). Comes with a simple user-level API and a `FunctionManager` component to develop simulation controllers that place function invocations.  An example is provided in the `examples` directory. Although several unit tests have been developed, this serverless simulation feature is still experimental. It will likely evolved, along with its API, in the near future.
- Removed all usage of `httplib` in wrench-daemon (which now uses only CrowCPP)
- Minor bug fixes and code/documentation cleanups

### wrench 2.6

(March 13, 2025) This release includes **minor enhancements and updates**, and, more importantly, an **upgrade to SimGrid 4**. More specifically:

- Implementation of a "backfilling depth" feature for EASY and conservative_bf batch scheduling algorithms
- Upgrade to SimGrid v4.0 and FSMod v0.3
- Minor code/documentation cleanups

### wrench 2.5

(December 16, 2024) This release includes **a new batch scheduling algorithm** and 
**minor enhancements and updates**. More specifically:

- Implementation of the EASY batch scheduling algorithm in BatchComputeService 
- New command-line argument for the wrench-daemon to specify the number of commports
- Minor code/documentation cleanups

### wrench 2.4

(October 29, 2024) this release includes **the use of FSMod for all file system simulation**, as well as 
**minor enhancements and updates**. More specifically:

- Removal of all file system simulation code, which was replaced by calls to
  the [SimGrid File System Module (FSMod)](https://github.com/simgrid/file-system-module), which is now a new
  software dependency for WRENCH
- API change: all numbers of bytes (file and memory sizes) are now of type `sg_size_t` instead of `double` (due to the use of FSMod above)
- Added REST API functionality and updated all documentation
- Minor code/documentation cleanups

### wrench 2.3

(September 10, 2024) this release includes **minor enhancements and upgrades**. More specifically:

- More full-feature REST API that gives access to the Action API in addition to the Workflow API
- Upgrade to SimGrid v3.36, which comes with several bug fixes
- Upgrade to WfCommon's WfFormat 1.5
- Countless minor bug fixes and code updates

### wrench 2.2

(July 20, 2023) this release includes **a new REST API**, **new StorageService implementations**, and **fast simulation of zero-size messages**. More specifically:

- Implementation of `wrench-daemon`, which can be started on the local machine and supports a REST API so that users can create and run simulations in a language-agnostic manner.
- Implementation of non-bufferized (i.e., buffer size of zero) storage services, which is transparent to the user but can vastly reduce simulation time by using a fluid (rather than message-based) model for how storage services read/write data to/from disk while sending/receiving that same data to/from the network. 
- API change by which a `FileLocation` now includes a `DataFile`.
- Added a `CACHING_BEHAVIOR` property to StorageService, which can take value `NONE` (the original behavior in which when full the storage service fails on writes) and `LRU` (the storage service implements a Least Recently Used strategy so as to function as a cache).
- Implementation of a File Proxy Service, which acts as a proxy for a file service while maintaining a local cache for files.
- Implementation of a Compound Storage Service, which acts as a proxy for an arbitrary set of Simple Storage Services and performs file striping.
- Implementation of an MPI action, which can be part of any job and makes it possible to simulate message-passing programs implemented with the MPI API. The simulation of the MPI program is handled by the SMPI component is SimGrid, which has proven both accurate and scalable. 
- Minor bug fixes and scalability improvements.

### wrench 2.1

(October 7, 2022) this release includes **a new storage service implementation**, **performance enhancements**, and **minor bug fixes**. More specifically:

- implementation of a new storage service for the simulation of the [XRootD](https://xrootd.slac.stanford.edu/) storage system, along with implementation and examples.
- performance and scalability improvements that reduce memory footprint and simulation execution time. 

**note**: wrench 2.0 requires [simgrid 3.32](https://simgrid.org)


### wrench 2.0

(April 8, 2022) this is a **major** release, which includes:

- created a more general developer api, called the *action api*, that makes it possible
  to simulate application workloads that are not necessarily workflow applications. examples
  are provided in the `examples/action_api` directory. 
- minor changes to the workflow api (which is now implemented internally on top of the action api).
- removed support for the obsolete dax XML workflow description format, which removes an external software dependency.
- added support for the [wfcommons](https://wfcommons.org) json workflow description format.
- many additional api functionality, typically as requested by users.
- scalability improvements both in terms of simulation time and simulation memory footprint.
- new and improved documentation.

**note**: wrench 2.0 requires [simgrid 3.31](https://simgrid.org)


### WRENCH 1.11

(February 25, 2022) This release includes only **minor changes** and **bug fixes**. This is the last
release of WRENCH version 1.x. WRENCH version 2.0 will be released soon, which will include
minor changes to the current "workflow" API, a new more generic "non-workflow" API, as well as
significantly decreased simulation time and memory footprint.

**Note**: WRENCH 1.11 requires [SimGrid 3.30](https://simgrid.org)

---

### WRENCH 1.10

(October 16, 2021) This release includes a series of **new features**, **enhancements**, and **bug fixes**, including:

- Support for programmatic platform description ([#228](https://github.com/wrench-project/wrench/issues/228))
- Enable a job to check locations for a file in some order of preference ([#229](https://github.com/wrench-project/wrench/issues/229))
- Enhancement ([#226](https://github.com/wrench-project/wrench/issues/226))

**Note**: WRENCH 1.10 requires [SimGrid 3.29](https://simgrid.org)

---

### WRENCH 1.9

(August 24, 2021) This release includes a series of **new features**, **enhancements**, and **bug fixes**, including:

- Performance improvement ([#221](https://github.com/wrench-project/wrench/issues/221))
- Updates to HTCondor component and API ([#220](https://github.com/wrench-project/wrench/issues/220))
- Enhancement ([#225](https://github.com/wrench-project/wrench/issues/225))

**Note**: WRENCH 1.9 requires [SimGrid 3.27](https://simgrid.org)

---

### WRENCH 1.8

(February 18, 2021) This release includes a series of **new features**, **enhancements**, and **bug fixes**, including:

- I/O simulation model that includes the key features of the Linux page cache ([#199](https://github.com/wrench-project/wrench/issues/199), [#202](https://github.com/wrench-project/wrench/issues/202), [#218](https://github.com/wrench-project/wrench/issues/218))  
- Extended HTCondor component model with the Grid Universe ([#161](https://github.com/wrench-project/wrench/issues/161))
- Improvements to the WRENCH Dashboard ([#170](https://github.com/wrench-project/wrench/issues/170), [#212](https://github.com/wrench-project/wrench/issues/212))
- Improvements to documentation ([#219](https://github.com/wrench-project/wrench/issues/219) and code ([#189](https://github.com/wrench-project/wrench/issues/189), [#214](https://github.com/wrench-project/wrench/issues/214))

**Note**: WRENCH 1.8 requires [SimGrid 3.26](https://simgrid.org)

---

### WRENCH 1.7

(September 18, 2020) This release includes a series of **new features**, **enhancements**, and **bug fixes**, including:

- Redesign of the WRENCH Dashboard: includes a number of graphs for visualizing the Gantt chart of the workflow execution, host utilization, network bandwidth usage, and energy consumption ([#171](https://github.com/wrench-project/wrench/issues/171), [#183](https://github.com/wrench-project/wrench/issues/183), [#184](https://github.com/wrench-project/wrench/issues/184), [#185](https://github.com/wrench-project/wrench/issues/185), [#186](https://github.com/wrench-project/wrench/issues/186), [#173](https://github.com/wrench-project/wrench/issues/173), [#195](https://github.com/wrench-project/wrench/issues/195))
- Improvements to `BareMetalComputeService`: load is now equally distributed among hosts ([#169](https://github.com/wrench-project/wrench/issues/169)), and the service provides an API equivalent to the `squeue` Slurm command ([#176](https://github.com/wrench-project/wrench/issues/176))
- Improvements to `CloudComputeService`: added a function to get the `ComputeService` for a VM based on its name ([#187](https://github.com/wrench-project/wrench/issues/187))
- Improvements to `VirtualizedClusterComputeService`: added a function to get the physical host ([#190](https://github.com/wrench-project/wrench/issues/190))
- Enabled support for capturing network link's usage during the simulation ([#182](https://github.com/wrench-project/wrench/issues/182)) 
- Improvements to Simulation JSON output: added disk read/write failures ([#167](https://github.com/wrench-project/wrench/issues/167)), and network link usage ([#182](https://github.com/wrench-project/wrench/issues/182))
- Added an exception handling for ensuring a link bandwidth in the platform file is not set to zero ([#181](https://github.com/wrench-project/wrench/issues/181))
- Bug fixes and small enhancements: [#168](https://github.com/wrench-project/wrench/issues/168), [#172](https://github.com/wrench-project/wrench/issues/172), [#174](https://github.com/wrench-project/wrench/issues/174), [#178](https://github.com/wrench-project/wrench/issues/178), [#180](https://github.com/wrench-project/wrench/issues/180), [#191](https://github.com/wrench-project/wrench/issues/191), [#192](https://github.com/wrench-project/wrench/issues/192), [#200](https://github.com/wrench-project/wrench/issues/200)

**Note**: WRENCH 1.7 requires [SimGrid 3.25](https://simgrid.org).

---

### WRENCH 1.6

(May 7, 2020) This release includes a series of **new features**, **enhancements**, and **bug fixes**, including:

- Refactored the WRENCH documentation: WRENCH 101 for users, and WRENCH 102 for developers ([#156](https://github.com/wrench-project/wrench/issues/156))
- New collection of examples provided with WRENCH distribution: over 10 examples of simulators ([#157](https://github.com/wrench-project/wrench/issues/157))
- Removed dependency to Lemon library: we now use Boost, which is already used by SimGrid ([#159](https://github.com/wrench-project/wrench/issues/159))
- Simulation logging in now disabled by default: can be enabled using `--wrench-full-log` ([#158](https://github.com/wrench-project/wrench/issues/158))
- Refactored the BatchComputeService class: includes a conservative backfilling algorithm for validation purposes ([#152](https://github.com/wrench-project/wrench/issues/152))
- Improvements to simulation output processing and JSON output: includes task1, host, disk I/O, and energy ([#154](https://github.com/wrench-project/wrench/issues/154), [#122](https://github.com/wrench-project/wrench/issues/122), [#129](https://github.com/wrench-project/wrench/issues/129), [#133](https://github.com/wrench-project/wrench/issues/133))
- Improvements to the WRENCH Dashboard: [#130](https://github.com/wrench-project/wrench/issues/130), [#136](https://github.com/wrench-project/wrench/issues/136), [#137](https://github.com/wrench-project/wrench/issues/137), [#139](https://github.com/wrench-project/wrench/issues/139), [#146](https://github.com/wrench-project/wrench/issues/146), [#147](https://github.com/wrench-project/wrench/issues/147), [#148](https://github.com/wrench-project/wrench/issues/148), [#164](https://github.com/wrench-project/wrench/issues/164)
- Bug fixes and small enhancements: [#110](https://github.com/wrench-project/wrench/issues/110), [#141](https://github.com/wrench-project/wrench/issues/141), [#143](https://github.com/wrench-project/wrench/issues/143), [#144](https://github.com/wrench-project/wrench/issues/144), [#145](https://github.com/wrench-project/wrench/issues/145), [#151](https://github.com/wrench-project/wrench/issues/151), [#153](https://github.com/wrench-project/wrench/issues/153), [#160](https://github.com/wrench-project/wrench/issues/160), [#162](https://github.com/wrench-project/wrench/issues/162), [#163](https://github.com/wrench-project/wrench/issues/163)

**Note**: WRENCH 1.6 requires [SimGrid 3.25](https://simgrid.org).

---

### WRENCH 1.5

(Feb 7, 2020) This release includes a series of new features and bug fixes, including:

- Simulation of failures
- WRENCH Dashboard
- Enabled Pilot Job Submission for HTCondor compute service
- Improved exception handling
- Added a `BatchComputeServiceProperty` to make it possible to ignore bogus job specifications in workload trace files
- Allow users to define `SIMGRID_INSTALL_PATH` for non-standard SimGrid installations
- Code performance improvements
- Bug fixes: [#104](https://github.com/wrench-project/wrench/issues/104), [#116](https://github.com/wrench-project/wrench/issues/116), [#118](https://github.com/wrench-project/wrench/pull/118)

**Note**: WRENCH 1.5 requires [SimGrid 3.25](https://simgrid.org).

---

### WRENCH 1.4

(Apr 22, 2019) This release includes a series of new features and bug fixes, including:

- Updated [Batsched](https://gitlab.inria.fr/batsim/batsched) support (support to new JSON-based protocol)
- Dump `pstate` and energy consumption data as JSON
- Adding support for `bytesRead`, `bytesWritten`, and `avgCPU` for workflows defined as JSON
- Adding `ComputeService::getTotalNumCores()` and `ComputeService::getTotalNumIdleCores()` 
- `wrench::BatchComputeService` should handle requested vs. real job run times when replaying traces
- Bug fixes: [#97](https://github.com/wrench-project/wrench/issues/97), [#99](https://github.com/wrench-project/wrench/issues/99), [#100](https://github.com/wrench-project/wrench/issues/100)

**Note**: WRENCH 1.4 requires [SimGrid 3.21](https://simgrid.org).

---

### WRENCH 1.3

(_Jan 3, 2019_) This release includes a series of new features and bug fixes, including:

- Development of a `wrench-init` tool
- `MultiHostMultiCoreComputeService` re-implemented as `BareMetalComputeService`
- Documentation of the JSON schema for workflows
- Documentation Guide containing detailed descriptions of WRENCH core services
- Bug fixes: [#81](https://github.com/wrench-project/wrench/issues/81)

**Note**: WRENCH 1.3 requires [SimGrid 3.21](https://simgrid.org).

---

### WRENCH 1.2

(_Nov 6, 2018_) This release includes a series of new features and bug fixes, including:

- New HTCondor compute service
- Improved standard job submission to specific VM (Cloud Service)
- Allow a WMS to start a new service dynamically
- New function Simulation::dumpWorkflowExecutionJSON() for dumping the workflow execution data in a JSON format
- Bug fixes: #67, #69, #79, #80

**Note**: WRENCH 1.2 requires [SimGrid 3.21](https://simgrid.org).

---

### WRENCH 1.1

(_Aug 26, 2018_) This release includes a series of **new features** and **bug fixes**, including:

- Energy consumption by hosts and support for power state management
- Virtual machine management support including shutdown, start, suspend, and resume operations
- Enriched set of simulation events in the simulation output
- Command-line options
- Bug fixes: #38, #63, #64, #66
- Code improvements: #36, #61

**Note**: WRENCH 1.1 requires [SimGrid 3.20](https://simgrid.org)

---

### WRENCH 1.0.1

(_Aug 14, 2018_) On this minor bug fix and small improvements release, we provide:

- Ability to declare VM creation overhead in seconds to Cloud/VirtualizedCluster service
- Ability to load batch workload trace file in JSON "batsim" format
- Bug fixes: #51, #53, #54, #56, and #57

**Note**: WRENCH 1.0.1 requires [SimGrid 3.20](https://simgrid.org)

---

### WRENCH 1.0

(_Jun 16, 2018_) This release provides a set of (simulated) services that can be instantiated on the simulated platform:

- Compute Services (multi-core multi-host, virtualized cluster, cloud computing, and batch computing)
- Storage Service (including support for scratch space for computing nodes)
- File Registry Service (file replica catalog)
- Network Proximity Service (monitors the network and provide a database of host-to-host network distances)
- Workflow Management Systems (WMSs)

**Note**: WRENCH 1.0 requires [SimGrid 3.20](https://simgrid.org)<|MERGE_RESOLUTION|>--- conflicted
+++ resolved
@@ -2,12 +2,8 @@
 ------
 ### wrench 2.9-dev
 
-<<<<<<< HEAD
   - Implementation of `reclaimHosts()` and `releaseHosts()` methods for the batch compute service, by which one can make compute nodes temporarily (or permanently) unavailable at runtime at any time throughout the simulation.
-=======
-  - Added the ability to dynamically reclaim/release the compute hosts used by a batch scheduling service
   - Added the possibility to start execution controllers dynamically
->>>>>>> b0ab3dba
 
 ### wrench 2.8
 
