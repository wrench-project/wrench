--- conflicted
+++ resolved
@@ -109,7 +109,6 @@
         src/wrench/simgrid_S4U_util/S4U_PendingCommunication.h
         src/wrench/services/storage_services/simple_storage_service/IncomingFile.cpp
         src/wrench/services/storage_services/simple_storage_service/IncomingFile.h
-<<<<<<< HEAD
         src/wrench/services/compute_services/standard_job_executor/Workunit.h
         src/wrench/services/compute_services/standard_job_executor/Workunit.cpp
         src/wrench/services/compute_services/standard_job_executor/WorkunitMulticoreExecutor.h
@@ -119,8 +118,7 @@
         src/wrench/services/compute_services/standard_job_executor/StandardJobExecutor.h
         src/wrench/services/compute_services/standard_job_executor/StandardJobExecutor.cpp
         src/wrench/services/compute_services/standard_job_executor/StandardJobExecutorProperty.cpp
-        src/wrench/services/compute_services/standard_job_executor/StandardJobExecutorProperty.h)
-=======
+        src/wrench/services/compute_services/standard_job_executor/StandardJobExecutorProperty.h
         src/wrench/services/network_proximity_services/NetworkProximityService.cpp
         src/wrench/services/network_proximity_services/NetworkProximityService.h
         src/wrench/services/network_proximity_services/NetworkQueryServiceProperty.cpp
@@ -128,9 +126,7 @@
         src/wrench/services/network_proximity_services/NetworkProximityMessage.cpp
         src/wrench/services/network_proximity_services/NetworkProximityMessage.h
         src/wrench/services/network_proximity_services/NetworkDaemons.cpp
-        src/wrench/services/network_proximity_services/NetworkDaemons.h
-        )
->>>>>>> cb481fad
+        src/wrench/services/network_proximity_services/NetworkDaemons.h)
 
 # test files
 set(TEST_FILES
@@ -146,12 +142,9 @@
         test/simulation/SimpleStorageServicePerformanceTest.cpp
         test/simulation/MulticoreComputeServiceTestStandardJobs.cpp
         test/simulation/MulticoreComputeServiceTestPilotJobs.cpp
-<<<<<<< HEAD
-        test/simulation/TestWithFork.h test/simulation/StandardJobExecutorTest.cpp test/simulation/StandardJobExecutorTest.h)
-=======
         test/simulation/TestWithFork.h
+        test/simulation/StandardJobExecutorTest.cpp
         test/simulation/NetworkProximityTest.cpp)
->>>>>>> cb481fad
 
 set(INCLUDE_FILES include/wrench.h)
 set(INCLUDE_DEV_FILES include/wrench-dev.h)
