cmake_minimum_required(VERSION 3.2)
message(STATUS "Cmake version ${CMAKE_MAJOR_VERSION}.${CMAKE_MINOR_VERSION}.${CMAKE_PATCH_VERSION}")

project(wrench CXX)

# Make Release the default build type
if(NOT CMAKE_BUILD_TYPE)
  set(CMAKE_BUILD_TYPE Release)
endif()

add_definitions("-Wall -Wno-unused-variable -Wno-unused-private-field")
if (ENABLE_BATSCHED)
    add_definitions(-DENABLE_BATSCHED)
endif ()
if (ENABLE_MESSAGE_MANAGER)
    add_definitions(-DMESSAGE_MANAGER)
endif ()
if (ENABLE_WRENCH_INTERNAL_EXCEPTIONS)
    add_definitions(-DWRENCH_INTERNAL_EXCEPTIONS)
endif ()


set(CMAKE_MODULE_PATH ${CMAKE_MODULE_PATH} "${CMAKE_SOURCE_DIR}/conf/cmake/")
find_package(Boost REQUIRED)
find_package(SimGrid REQUIRED)

set(CMAKE_CXX_STANDARD 14)

# build the version number
set(WRENCH_VERSION_MAJOR "2")
set(WRENCH_VERSION_MINOR "1")
set(WRENCH_VERSION_PATCH "0")
set(WRENCH_VERSION_EXTRA "dev")

if (${WRENCH_VERSION_PATCH} EQUAL "0")
    set(WRENCH_RELEASE_VERSION "${WRENCH_VERSION_MAJOR}.${WRENCH_VERSION_MINOR}")
else ()
    set(WRENCH_RELEASE_VERSION "${WRENCH_VERSION_MAJOR}.${WRENCH_VERSION_MINOR}.${WRENCH_VERSION_PATCH}")
endif ()

if (NOT ${WRENCH_VERSION_EXTRA} STREQUAL "")
    set(WRENCH_RELEASE_VERSION "${WRENCH_RELEASE_VERSION}-${WRENCH_VERSION_EXTRA}")
endif ()

message(STATUS "Building WRENCH Version: ${WRENCH_RELEASE_VERSION}")

include_directories(src/wrench/ include/ ${SimGrid_INCLUDE_DIR} ${Boost_INCLUDE_DIR} /usr/include /usr/local/include /opt/local/include)


# For MacOS's MacPorts
set(CMAKE_LIBRARY_PATH ${CMAKE_LIBRARY_PATH} /opt/local/lib)
include_directories(/opt/local/include)

# library header files
set(HEADER_FILES
        include/wrench-dev.h
        include/wrench.h
        include/wrench/exceptions/ExecutionException.h
        include/wrench/logging/TerminalOutput.h
        include/wrench/managers/DataMovementManager.h
        include/wrench/managers/JobManager.h
        include/wrench/services/Service.h
        include/wrench/services/ServiceMessage.h
        include/wrench/services/ServiceMessagePayload.h
        include/wrench/services/ServiceProperty.h
        include/wrench/services/compute/ComputeService.h
        include/wrench/services/compute/ComputeServiceMessage.h
        include/wrench/services/compute/ComputeServiceMessagePayload.h
        include/wrench/services/compute/ComputeServiceProperty.h
        include/wrench/services/compute/bare_metal/BareMetalComputeService.h
        include/wrench/services/compute/bare_metal/BareMetalComputeServiceOneShot.h
        include/wrench/services/compute/bare_metal/BareMetalComputeServiceMessagePayload.h
        include/wrench/services/compute/bare_metal/BareMetalComputeServiceProperty.h
        include/wrench/services/compute/batch/BatchComputeService.h
        include/wrench/services/compute/batch/BatchComputeServiceMessage.h
        include/wrench/services/compute/batch/BatchComputeServiceMessagePayload.h
        include/wrench/services/compute/batch/BatchComputeServiceProperty.h
        include/wrench/services/compute/batch/BatchJob.h
        include/wrench/services/compute/batch/BatschedNetworkListener.h
        include/wrench/services/compute/cloud/CloudComputeService.h
        include/wrench/services/compute/cloud/CloudComputeServiceMessagePayload.h
        include/wrench/services/compute/cloud/CloudComputeServiceProperty.h
        include/wrench/services/compute/htcondor/HTCondorCentralManagerService.h
        include/wrench/services/compute/htcondor/HTCondorCentralManagerServiceMessage.h
        include/wrench/services/compute/htcondor/HTCondorCentralManagerServiceMessagePayload.h
        include/wrench/services/compute/htcondor/HTCondorComputeService.h
        include/wrench/services/compute/htcondor/HTCondorComputeServiceMessagePayload.h
        include/wrench/services/compute/htcondor/HTCondorComputeServiceProperty.h
        include/wrench/services/compute/htcondor/HTCondorNegotiatorService.h
        include/wrench/services/helper_services/action_execution_service/ActionExecutionServiceProperty.h
        include/wrench/services/helper_services/action_execution_service/ActionExecutionServiceMessage.h
        include/wrench/services/helper_services/action_execution_service/ActionExecutionService.h
        include/wrench/services/compute/virtualized_cluster/VirtualizedClusterComputeService.h
        include/wrench/services/compute/virtualized_cluster/VirtualizedClusterComputeServiceMessagePayload.h
        include/wrench/services/compute/virtualized_cluster/VirtualizedClusterComputeServiceProperty.h
        include/wrench/services/helper_services/action_executor/ActionExecutor.h
        include/wrench/services/helper_services/action_executor/ActionExecutorMessage.h
        include/wrench/services/file_registry/FileRegistryService.h
        include/wrench/services/file_registry/FileRegistryServiceMessagePayload.h
        include/wrench/services/file_registry/FileRegistryServiceProperty.h
        include/wrench/services/helper_services/alarm/Alarm.h
        include/wrench/services/helper_services/host_state_change_detector/HostStateChangeDetector.h
        include/wrench/services/helper_services/host_state_change_detector/HostStateChangeDetectorMessage.h
        include/wrench/services/helper_services/host_state_change_detector/HostStateChangeDetectorProperty.h
        include/wrench/services/helper_services/service_termination_detector/ServiceTerminationDetector.h
        include/wrench/services/helper_services/service_termination_detector/ServiceTerminationDetectorMessage.h
        include/wrench/services/network_proximity/NetworkProximityDaemon.h
        include/wrench/services/network_proximity/NetworkProximityService.h
        include/wrench/services/network_proximity/NetworkProximityServiceMessagePayload.h
        include/wrench/services/network_proximity/NetworkProximityServiceProperty.h
        include/wrench/services/storage/StorageService.h
        include/wrench/services/storage/StorageServiceMessagePayload.h
        include/wrench/services/storage/StorageServiceProperty.h
        include/wrench/services/storage/simple/SimpleStorageService.h
        include/wrench/services/storage/simple/SimpleStorageServiceMessagePayload.h
        include/wrench/services/storage/simple/SimpleStorageServiceProperty.h
        include/wrench/services/storage/storage_helpers/FileLocation.h
        include/wrench/services/memory/Block.h
        include/wrench/services/memory/MemoryManager.h
        include/wrench/simgrid_S4U_util/S4U_Daemon.h
        include/wrench/simgrid_S4U_util/S4U_Mailbox.h
        include/wrench/simgrid_S4U_util/S4U_PendingCommunication.h
        include/wrench/simgrid_S4U_util/S4U_Simulation.h
        include/wrench/simgrid_S4U_util/S4U_VirtualMachine.h
        include/wrench/simulation/Simulation.h
        include/wrench/simulation/SimulationMessage.h
        include/wrench/simulation/SimulationOutput.h
        include/wrench/simulation/SimulationTimestamp.h
        include/wrench/simulation/SimulationTimestampTypes.h
        include/wrench/simulation/SimulationTrace.h
        include/wrench/simulation/Version.h
        include/wrench/util/MessageManager.h
        include/wrench/util/PointerUtil.h
        include/wrench/util/TraceFileLoader.h
        include/wrench/util/UnitParser.h
        include/wrench/workflow/Workflow.h
        include/wrench/workflow/WorkflowTask.h
        include/wrench/execution_events/ExecutionEvent.h
        include/wrench/execution_events/CompoundJobCompletedEvent.h
        include/wrench/execution_events/CompoundJobFailedEvent.h
        include/wrench/execution_events/StandardJobCompletedEvent.h
        include/wrench/execution_events/StandardJobFailedEvent.h
        include/wrench/execution_events/PilotJobStartedEvent.h
        include/wrench/execution_events/PilotJobExpiredEvent.h
        include/wrench/execution_events/FileCopyCompletedEvent.h
        include/wrench/execution_events/FileCopyFailedEvent.h
        include/wrench/execution_events/TimerEvent.h
        include/wrench/failure_causes/ComputationHasDied.h
        include/wrench/failure_causes/FailureCause.h
        include/wrench/failure_causes/SomeActionsHaveFailed.h
        include/wrench/failure_causes/FatalFailure.h
        include/wrench/failure_causes/FileAlreadyBeingCopied.h
        include/wrench/failure_causes/FileNotFound.h
        include/wrench/failure_causes/FunctionalityNotAvailable.h
        include/wrench/failure_causes/HostError.h
        include/wrench/failure_causes/InvalidDirectoryPath.h
        include/wrench/failure_causes/JobKilled.h
        include/wrench/failure_causes/JobTimeout.h
        include/wrench/failure_causes/NetworkError.h
        include/wrench/failure_causes/NoScratchSpace.h
        include/wrench/failure_causes/NotAllowed.h
        include/wrench/failure_causes/NotEnoughResources.h
        include/wrench/failure_causes/ServiceIsDown.h
        include/wrench/failure_causes/ServiceIsSuspended.h
        include/wrench/failure_causes/StorageServiceNotEnoughSpace.h
        include/wrench/job/PilotJob.h
        include/wrench/job/StandardJob.h
        include/wrench/job/CompoundJob.h
        include/wrench/action/Action.h
        include/wrench/action/SleepAction.h
        include/wrench/action/CustomAction.h
        include/wrench/action/FileReadAction.h
        include/wrench/action/FileWriteAction.h
        include/wrench/action/FileCopyAction.h
        include/wrench/action/FileDeleteAction.h
        include/wrench/action/FileRegistryAction.h
        include/wrench/action/FileRegistryAddEntryAction.h
        include/wrench/action/FileRegistryDeleteEntryAction.h
        include/wrench/action/ComputeAction.h
        include/wrench/job/Job.h
        include/wrench/workflow/DagOfTasks.h
        include/wrench/workflow/parallel_model/ParallelModel.h
        include/wrench/workflow/parallel_model/AmdahlParallelModel.h
        include/wrench/workflow/parallel_model/ConstantEfficiencyParallelModel.h
        include/wrench/workflow/parallel_model/CustomParallelModel.h
        include/wrench/execution_controller/ExecutionController.h
        include/wrench/execution_controller/ExecutionControllerMessage.h
        include/wrench/data_file/DataFile.h
        include/wrench/services/storage/xrootd/XRootD.h
        include/wrench/services/storage/xrootd/Node.h
        include/wrench/services/storage/xrootd/XRootDMessagePayload.h
        include/wrench/services/storage/xrootd/XRootDMessage.h
        include/wrench/services/storage/xrootd/SearchStack.h
        include/wrench/services/storage/xrootd/Cache.h
        include/wrench/services/storage/xrootd/XRootDProperty.h
        )

# source files
set(SOURCE_FILES
        include/wrench/services/compute/batch/batch_schedulers/BatchScheduler.h
        include/wrench/services/compute/batch/batch_schedulers/homegrown/HomegrownBatchScheduler.h
        include/wrench/services/storage/storage_helpers/FileTransferThread.h
        include/wrench/services/storage/storage_helpers/LogicalFileSystem.h
        src/wrench/logging/TerminalOutput.cpp
        src/wrench/managers/DataMovementManager.cpp
        src/wrench/managers/JobManager.cpp
        src/wrench/managers/JobManagerMessage.cpp
        include/wrench/managers/JobManagerMessage.h
        src/wrench/services/Service.cpp
        src/wrench/services/ServiceMessage.cpp
        src/wrench/services/ServiceMessagePayload.cpp
        src/wrench/services/ServiceProperty.cpp
        src/wrench/services/compute/ComputeService.cpp
        src/wrench/services/compute/ComputeServiceMessage.cpp
        src/wrench/services/compute/ComputeServiceMessagePayload.cpp
        src/wrench/services/compute/ComputeServiceProperty.cpp
        src/wrench/services/metering/EnergyMeterService.cpp
        src/wrench/services/metering/BandwidthMeterService.cpp
        src/wrench/services/helper_services/alarm/Alarm.cpp
        src/wrench/services/helper_services/host_state_change_detector/HostStateChangeDetector.cpp
        src/wrench/services/helper_services/host_state_change_detector/HostStateChangeDetectorMessage.cpp
        src/wrench/services/helper_services/host_state_change_detector/HostStateChangeDetectorProperty.cpp
        src/wrench/services/helper_services/service_termination_detector/ServiceTerminationDetector.cpp
        src/wrench/services/helper_services/service_termination_detector/ServiceTerminationDetectorMessage.cpp
        src/wrench/services/helper_services/action_execution_service/ActionExecutionService.cpp
        src/wrench/services/helper_services/action_execution_service/ActionExecutionServiceProperty.cpp
        src/wrench/services/helper_services/action_execution_service/ActionExecutionServiceMessage.cpp
        src/wrench/services/helper_services/action_executor/ActionExecutor.cpp
        src/wrench/services/helper_services/action_executor/ActionExecutorMessage.cpp
        src/wrench/services/compute/bare_metal/BareMetalComputeService.cpp
        src/wrench/services/compute/bare_metal/BareMetalComputeServiceOneShot.cpp
        src/wrench/services/compute/bare_metal/BareMetalComputeServiceMessagePayload.cpp
        src/wrench/services/compute/bare_metal/BareMetalComputeServiceProperty.cpp
        src/wrench/services/compute/batch/BatchComputeService.cpp
        src/wrench/services/compute/batch/BatchComputeServiceMessage.cpp
        src/wrench/services/compute/batch/BatchComputeServiceMessagePayload.cpp
        src/wrench/services/compute/batch/BatchComputeServiceProperty.cpp
        src/wrench/services/compute/batch/BatchJob.cpp
        src/wrench/services/compute/batch/BatschedNetworkListener.cpp
        src/wrench/services/compute/batch/batch_schedulers/BatchScheduler.cpp
        src/wrench/services/compute/batch/batch_schedulers/batsched/BatschedBatchScheduler.cpp
        include/wrench/services/compute/batch/batch_schedulers/batsched/BatschedBatchScheduler.h
        src/wrench/services/compute/batch/batch_schedulers/homegrown/HomegrownBatchScheduler.cpp
        include/wrench/services/compute/batch/batch_schedulers/homegrown/conservative_bf/BatchJobSet.h
        src/wrench/services/compute/batch/batch_schedulers/homegrown/conservative_bf/ConservativeBackfillingBatchScheduler.cpp
        include/wrench/services/compute/batch/batch_schedulers/homegrown/conservative_bf/ConservativeBackfillingBatchScheduler.h
        src/wrench/services/compute/batch/batch_schedulers/homegrown/conservative_bf/NodeAvailabilityTimeLine.cpp
        include/wrench/services/compute/batch/batch_schedulers/homegrown/conservative_bf/NodeAvailabilityTimeLine.h
        include/wrench/services/compute/batch/batch_schedulers/homegrown/conservative_bf_core_level/BatchJobSetCoreLevel.h
        src/wrench/services/compute/batch/batch_schedulers/homegrown/conservative_bf_core_level/ConservativeBackfillingBatchSchedulerCoreLevel.cpp
        include/wrench/services/compute/batch/batch_schedulers/homegrown/conservative_bf_core_level/ConservativeBackfillingBatchSchedulerCoreLevel.h
        src/wrench/services/compute/batch/batch_schedulers/homegrown/conservative_bf_core_level/CoreAvailabilityTimeLine.cpp
        include/wrench/services/compute/batch/batch_schedulers/homegrown/conservative_bf_core_level/CoreAvailabilityTimeLine.h
        src/wrench/services/compute/batch/batch_schedulers/homegrown/fcfs/FCFSBatchScheduler.cpp
        include/wrench/services/compute/batch/batch_schedulers/homegrown/fcfs/FCFSBatchScheduler.h
        src/wrench/services/compute/batch/workload_helper_classes/TraceFileLoader.cpp
        src/wrench/services/compute/batch/workload_helper_classes/WorkloadTraceFileReplayer.cpp
        src/wrench/services/compute/batch/workload_helper_classes/WorkloadTraceFileReplayerEventReceiver.cpp
        src/wrench/services/compute/cloud/CloudComputeService.cpp
        src/wrench/services/compute/cloud/CloudComputeServiceMessage.cpp
        include/wrench/services/compute/cloud/CloudComputeServiceMessage.h
        src/wrench/services/compute/cloud/CloudComputeServiceMessagePayload.cpp
        src/wrench/services/compute/cloud/CloudComputeServiceProperty.cpp
        src/wrench/services/compute/htcondor/HTCondorCentralManagerService.cpp
        src/wrench/services/compute/htcondor/HTCondorCentralManagerServiceMessage.cpp
        src/wrench/services/compute/htcondor/HTCondorCentralManagerServiceMessagePayload.cpp
        src/wrench/services/compute/htcondor/HTCondorComputeService.cpp
        src/wrench/services/compute/htcondor/HTCondorComputeServiceProperty.cpp
        src/wrench/services/compute/htcondor/HTCondorNegotiatorService.cpp
        src/wrench/services/compute/virtualized_cluster/VirtualizedClusterComputeService.cpp
        src/wrench/services/compute/virtualized_cluster/VirtualizedClusterComputeServiceMessage.cpp
        include/wrench/services/compute/virtualized_cluster/VirtualizedClusterComputeServiceMessage.h
        src/wrench/services/compute/virtualized_cluster/VirtualizedClusterComputeServiceMessagePayload.cpp
        src/wrench/services/compute/virtualized_cluster/VirtualizedClusterComputeServiceProperty.cpp
        src/wrench/services/file_registry/FileRegistryMessage.cpp
        include/wrench/services/file_registry/FileRegistryMessage.h
        src/wrench/services/file_registry/FileRegistryService.cpp
        src/wrench/services/file_registry/FileRegistryServiceMessagePayload.cpp
        src/wrench/services/file_registry/FileRegistryServiceProperty.cpp
        src/wrench/services/network_proximity/NetworkProximityDaemon.cpp
        src/wrench/services/network_proximity/NetworkProximityMessage.cpp
        include/wrench/services/network_proximity/NetworkProximityMessage.h
        src/wrench/services/network_proximity/NetworkProximityService.cpp
        src/wrench/services/network_proximity/NetworkProximityServiceMessagePayload.cpp
        src/wrench/services/network_proximity/NetworkProximityServiceProperty.cpp
        src/wrench/services/storage/StorageService.cpp
        src/wrench/services/storage/StorageServiceMessage.cpp
        include/wrench/services/storage/StorageServiceMessage.h
        src/wrench/services/storage/StorageServiceMessagePayload.cpp
        src/wrench/services/storage/StorageServiceProperty.cpp
        src/wrench/services/storage/simple/SimpleStorageService.cpp
        src/wrench/services/storage/simple/SimpleStorageServiceMessagePayload.cpp
        src/wrench/services/storage/simple/SimpleStorageServiceProperty.cpp
        src/wrench/services/storage/storage_helper_classes/FileLocation.cpp
        src/wrench/services/storage/storage_helper_classes/FileTransferThread.cpp
        include/wrench/services/storage/storage_helpers/FileTransferThreadMessage.h
        src/wrench/services/storage/storage_helper_classes/LogicalFileSystem.cpp
        src/wrench/services/memory/Block.cpp
        src/wrench/services/memory/MemoryManager.cpp
        src/wrench/simgrid_S4U_util/S4U_Daemon.cpp
        src/wrench/simgrid_S4U_util/S4U_DaemonActor.cpp
        include/wrench/simgrid_S4U_util/S4U_DaemonActor.h
        src/wrench/simgrid_S4U_util/S4U_Mailbox.cpp
        src/wrench/simgrid_S4U_util/S4U_PendingCommunication.cpp
        src/wrench/simgrid_S4U_util/S4U_Simulation.cpp
        src/wrench/simgrid_S4U_util/S4U_VirtualMachine.cpp
        src/wrench/simulation/Simulation.cpp
        src/wrench/simulation/SimulationMessage.cpp
        src/wrench/simulation/SimulationOutput.cpp
        src/wrench/simulation/SimulationTimestamp.cpp
        src/wrench/simulation/SimulationTimestampTypes.cpp
        src/wrench/simulation/SimulationTrace.cpp
        src/wrench/util/MessageManager.cpp
        src/wrench/util/UnitParser.cpp
        src/wrench/workflow/Workflow.cpp
        src/wrench/workflow/DagOfTasks.cpp
        src/wrench/workflow/WorkflowTask.cpp
        src/wrench/workflow/parallel_model/ParallelModel.cpp
        src/wrench/workflow/parallel_model/AmdahlParallelModel.cpp
        src/wrench/workflow/parallel_model/ConstantEfficiencyParallelModel.cpp
        src/wrench/workflow/parallel_model/CustomParallelModel.cpp
        src/wrench/execution_events/ExecutionEvent.cpp
        src/wrench/failure_causes/ComputationHasDied.cpp
        src/wrench/failure_causes/FailureCause.cpp
        src/wrench/failure_causes/SomeActionsHaveFailed.cpp
        src/wrench/failure_causes/FatalFailure.cpp
        src/wrench/failure_causes/FileAlreadyBeingCopied.cpp
        src/wrench/failure_causes/FileNotFound.cpp
        src/wrench/failure_causes/FunctionalityNotAvailable.cpp
        src/wrench/failure_causes/HostError.cpp
        src/wrench/failure_causes/InvalidDirectoryPath.cpp
        src/wrench/failure_causes/JobKilled.cpp
        src/wrench/failure_causes/JobTimeout.cpp
        src/wrench/failure_causes/NetworkError.cpp
        src/wrench/failure_causes/NoScratchSpace.cpp
        src/wrench/failure_causes/NotAllowed.cpp
        src/wrench/failure_causes/NotEnoughResources.cpp
        src/wrench/failure_causes/ServiceIsDown.cpp
        src/wrench/failure_causes/ServiceIsSuspended.cpp
        src/wrench/failure_causes/StorageServiceNotEnoughSpace.cpp
        src/wrench/job/PilotJob.cpp
        src/wrench/job/StandardJob.cpp
        src/wrench/job/CompoundJob.cpp
        src/wrench/action/Action.cpp
        src/wrench/action/SleepAction.cpp
        src/wrench/action/CustomAction.cpp
        src/wrench/action/FileReadAction.cpp
        src/wrench/action/FileWriteAction.cpp
        src/wrench/action/FileCopyAction.cpp
        src/wrench/action/FileDeleteAction.cpp
        src/wrench/action/FileRegistryAction.cpp
        src/wrench/action/ComputeAction.cpp
        src/wrench/job/Job.cpp
        src/wrench/execution_controller/ExecutionController.cpp
        src/wrench/execution_controller/ExecutionControllerMessage.cpp
        src/wrench/data_file/DataFile.cpp
        src/wrench/services/storage/xrootd/XRootD.cpp
        src/wrench/services/storage/xrootd/Node.cpp
        src/wrench/services/storage/xrootd/SearchStack.cpp
        src/wrench/services/storage/xrootd/Cache.cpp
        src/wrench/services/storage/xrootd/XRootDMessagePayload.cpp
        src/wrench/services/storage/xrootd/XRootDMessage.cpp
        src/wrench/services/storage/xrootd/XRootDProperty.cpp
        )

# test files
set(TEST_FILES
        test/main.cpp
        test/include/TestWithFork.h
        test/include/UniqueTmpPathPrefix.h
        test/constructors/simulation_message_constructors/MessageConstructorTest.cpp
        test/constructors/failure_cause_constructor/FailureCauseConstructorTest.cpp
        test/workflow/WorkflowTest.cpp
        test/workflow/WorkflowFileTest.cpp
        test/workflow/WorkflowTaskTest.cpp
        test/workflow/WorkflowParallelModelTest.cpp
        test/workflow/WorkflowLoadFromJSONTest.cpp
        test/services/memory_manager_service/MemoryManagerTest.cpp
        test/services/compute_services/bare_metal_compound_jobs/BareMetalComputeServiceOneActionTests.cpp
        test/services/compute_services/bare_metal_compound_jobs/BareMetalComputeServiceMultiActionTests.cpp
        test/services/compute_services/bare_metal_compound_jobs/BareMetalComputeServiceMultiJobTests.cpp
        test/services/compute_services/bare_metal_standard_jobs/BareMetalComputeServiceOneTaskTest.cpp
        test/services/storage_services/LogicalFileSystem/LogicalFileSystemTest.cpp
        test/services/storage_services/SimpleStorageService/SimpleStorageServiceFunctionalTest.cpp
        test/services/storage_services/SimpleStorageService/SimpleStorageServicePerformanceTest.cpp
        test/services/storage_services/SimpleStorageService/SimpleStorageServiceLimitedConnectionsTest.cpp
        test/services/storage_services/SimpleStorageService/StorageServiceDeleteRegisterTest.cpp
        test/services/storage_services/SimpleStorageService/DataMovementManagerCopyRegisterTest.cpp
        test/services/storage_services/SimpleStorageService/ZeroSizeFileTest.cpp
        test/services/storage_services/SimpleStorageService/ChunkingTest.cpp
        test/services/compute_services/bare_metal_standard_jobs/BareMetalComputeServiceTestStandardJobs.cpp
        test/services/compute_services/bare_metal_standard_jobs/BareMetalComputeServiceTestPilotJobs.cpp
        test/services/compute_services/bare_metal_standard_jobs/BareMetalComputeServiceSchedulingTest.cpp
        test/services/helper_services/action_executor/ComputeActionExecutorTest.cpp
        test/services/helper_services/action_executor/SleepActionExecutorTest.cpp
        test/services/helper_services/action_executor/FileReadActionExecutorTest.cpp
        test/services/helper_services/action_executor/CustomActionExecutorTest.cpp
        test/services/helper_services/action_executor/FileDeleteActionExecutorTest.cpp
        test/services/helper_services/action_executor/FileCopyActionExecutorTest.cpp
        test/services/helper_services/action_executor/FileWriteActionExecutorTest.cpp
        test/services/helper_services/action_executor/FileRegistryActionExecutorTest.cpp
        test/services/helper_services/action_executor/KillFailureActionExecutorTest.cpp
        test/services/helper_services/action_execution_service/ActionExecutionServiceTest.cpp
        test/services/compute_services/bare_metal_standard_jobs/BareMetalComputeServiceResourceInformationTest.cpp
        test/services/compute_services/batch_compound_jobs/BatchComputeServiceOneActionTests.cpp
        test/services/compute_services/batch_standard_and_pilot_jobs/HomeGrownTimeLineTest.cpp
        test/services/compute_services/batch_standard_and_pilot_jobs/BatchServiceTest.cpp
        test/services/compute_services/batch_standard_and_pilot_jobs/BatchServiceFCFSTest.cpp
        test/services/compute_services/batch_standard_and_pilot_jobs/BatchServiceCONSERVATIVEBFTest.cpp
        test/services/compute_services/batch_standard_and_pilot_jobs/BatchServiceTraceFileTest.cpp
        test/services/compute_services/batch_standard_and_pilot_jobs/BatchServiceOutputCSVFileTest.cpp
        test/services/compute_services/batch_standard_and_pilot_jobs/BatchServiceBatschedQueueWaitTimePredictionTest.cpp
        test/services/compute_services/batch_standard_and_pilot_jobs/BatchServiceBatschedContiguityTest.cpp
        test/services/helper_services/HostStateChangeTest.cpp
        test/services/helper_services/AlarmTest.cpp
        test/services/storage_services/XRootDStorageService/XRootDStorageServiceFunctionalTest.cpp
        test/wms/WMSTest.cpp
        test/wms/MultipleWMSTest.cpp
        test/services/compute_services/virtualized_cluster/VirtualizedClusterServiceTest.cpp
        test/services/compute_services/virtualized_cluster/VirtualizedClusterServiceResourceAllocationAlgorithmTest.cpp
        test/services/network_proximity_service/NetworkProximityTest.cpp
        test/services/file_registry_service/FileRegistryTest.cpp
        test/wms/JobManagerTest.cpp
        test/simulation/BadPlatformTest.cpp
        test/simulation/SimpleSimulationTest.cpp
        test/simulation/SimulationPlatformTest.cpp
        test/simulation/DynamicServiceCreationTest.cpp
        test/simulation/SimulationCommandLineArgumentsTest.cpp
        test/simulation/SimulationLoggingTest.cpp
        test/simulation/simulation_output/SimulationOutputTest.cpp
        test/simulation/simulation_output/SimulationTimestampDiskReadWriteTest.cpp
        test/simulation/simulation_output/SimulationTimestampTaskTest.cpp
        test/simulation/simulation_output/SimulationTimestampFileReadTest.cpp
        test/simulation/simulation_output/SimulationTimestampFileWriteTest.cpp
        test/simulation/simulation_output/SimulationTimestampFileCopyTest.cpp
        test/simulation/simulation_output/SimulationTimestampEnergyTest.cpp
        test/simulation/InvalidXMLTest.cpp
        test/services/compute_services/bare_metal_standard_jobs/ScratchSpaceTest.cpp
        test/simulation/S4U_DaemonTest.cpp
        test/simulation/S4U_VirtualMachineTest.cpp
        test/simulation/S4U_SimulationTest.cpp
        test/misc/PointerUtilTest.cpp
        test/misc/BogusMessageTest.cpp
        test/services/compute_services/bare_metal_standard_jobs/ScratchSpaceTest.cpp
        test/energy_consumption/EnergyConsumptionTest.cpp
        test/simulation/simulation_output/SimulationDumpJSONTest.cpp
        test/services/compute_services/htcondor/HTCondorServiceTest.cpp
        src/wrench/services/metering/EnergyMeterService.cpp
        src/wrench/services/metering/BandwidthMeterService.cpp
        include/wrench/services/metering/EnergyMeterService.h
        include/wrench/services/metering/BandwidthMeterService.h
        test/services/bandwidth_meter_service/BandwidthMeterServiceTest.cpp
        test/simulated_failures/host_failures/ServiceStartReStartTest.cpp
        test/simulated_failures/host_failures/ComprehensiveIntegrationTest.cpp
        test/simulated_failures/host_failures/FailureDetectorHostFailuresTest.cpp
        test/simulated_failures/host_failures/BareMetalComputeServiceHostFailuresTest.cpp
        test/simulated_failures/host_failures/CloudComputeServiceHostFailuresTest.cpp
        test/simulated_failures/host_failures/NetworkProximityHostFailuresTest.cpp
        test/simulated_failures/host_failures/StorageServiceReStartHostFailuresTest.cpp
        test/simulated_failures/link_failures/FileRegistryLinkFailuresTest.cpp
        test/simulated_failures/link_failures/StorageServiceLinkFailuresTest.cpp
        test/simulated_failures/link_failures/AlarmLinkFailuresTest.cpp
        test/simulated_failures/link_failures/BareMetalComputeServiceLinkFailuresTest.cpp
        test/simulated_failures/link_failures/NetworkProximityLinkFailuresTest.cpp
        test/simulated_failures/failure_test_util/ResourceSwitcher.cpp
        test/simulated_failures/failure_test_util/ResourceSwitcher.h
        test/simulated_failures/failure_test_util/SleeperVictim.cpp
        test/simulated_failures/failure_test_util/SleeperVictim.h
        test/simulated_failures/failure_test_util/ComputerVictim.cpp
        test/simulated_failures/failure_test_util/ComputerVictim.h
        test/simulated_failures/failure_test_util/ResourceRandomRepeatSwitcher.cpp
        test/simulated_failures/failure_test_util/ResourceRandomRepeatSwitcher.h
        test/simulation/S4U_MailboxTest.cpp
<<<<<<< HEAD
=======
        test/misc/UnitParserTest.cpp
>>>>>>> c39bee04
        )


add_library(wrench STATIC ${SOURCE_FILES})
set_target_properties(wrench PROPERTIES VERSION ${WRENCH_RELEASE_VERSION})
target_link_libraries(wrench ${SimGrid_LIBRARY})

# wrench version
add_custom_command(TARGET wrench PRE_LINK COMMAND ${CMAKE_COMMAND} -DPROJECT_SOURCE_DIR=${PROJECT_SOURCE_DIR} -DWRENCH_RELEASE_VERSION=${WRENCH_RELEASE_VERSION} -P ${CMAKE_HOME_DIRECTORY}/conf/cmake/Version.cmake)

install(TARGETS wrench DESTINATION lib)
install(DIRECTORY include/ DESTINATION include)


# generate unit tests if Google Test is found
find_library(GTEST_LIBRARY NAMES gtest)
if(GTEST_LIBRARY)
    add_executable(unit_tests EXCLUDE_FROM_ALL ${SOURCE_FILES} ${HEADER_FILES} ${TEST_FILES})
    if (ENABLE_BATSCHED)
        find_library(ZMQ_LIBRARY NAMES zmq)
        target_link_libraries(unit_tests ${GTEST_LIBRARY} wrenchwfcommonsworkflowparser wrench -lpthread -lm ${ZMQ_LIBRARY})
    else ()
        target_link_libraries(unit_tests ${GTEST_LIBRARY} wrenchwfcommonsworkflowparser wrench -lpthread -lm)
    endif ()
    set_target_properties(unit_tests PROPERTIES COMPILE_FLAGS "-g -O0 --coverage")
    set_target_properties(unit_tests PROPERTIES LINK_FLAGS "--coverage")
    add_custom_command(TARGET unit_tests COMMAND find . -name *.gcda -delete)
else()
        add_custom_target(unit_tests echo "ERROR: Cannot build unit_tests because Google Test (libgtest) was not found by cmake." COMMAND echo "       If you have installed Google Test, re-run cmake." VERBATIM)
endif()





# additional packages
include(${CMAKE_HOME_DIRECTORY}/conf/cmake/DefinePackages.cmake)

# build tools
include(${CMAKE_HOME_DIRECTORY}/conf/cmake/Tools.cmake)

# build examples
include(${CMAKE_HOME_DIRECTORY}/conf/cmake/Examples.cmake)

# build documentation
include(${CMAKE_HOME_DIRECTORY}/conf/cmake/Documentation.cmake)<|MERGE_RESOLUTION|>--- conflicted
+++ resolved
@@ -471,10 +471,7 @@
         test/simulated_failures/failure_test_util/ResourceRandomRepeatSwitcher.cpp
         test/simulated_failures/failure_test_util/ResourceRandomRepeatSwitcher.h
         test/simulation/S4U_MailboxTest.cpp
-<<<<<<< HEAD
-=======
         test/misc/UnitParserTest.cpp
->>>>>>> c39bee04
         )
 
 
