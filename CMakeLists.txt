--- conflicted
+++ resolved
@@ -354,15 +354,6 @@
         test/simulated_failures/failure_test_util/ResourceRandomRepeatSwitcher.h
         test/simulation/S4U_MailboxTest.cpp)
 
-<<<<<<< HEAD
-# sigmgrid library
-find_library(SIMGRID_LIBRARY NAMES simgrid HINTS ${SIMGRID_INSTALL_PATH}/lib NO_DEFAULT_PATH)
-if (NOT SIMGRID_LIBRARY)
-    message(FATAL_ERROR "SimGrid library not found. Perhaps an invalid SIMGRID_INSTALL_PATH specification (${SIMGRID_INSTALL_PATH})?")
-endif()
-
-=======
->>>>>>> 9d68407d
 find_library(PUGIXML_LIBRARY NAMES pugixml)
 find_library(LEMON_LIBRARY NAMES emon lemon)
 find_library(GTEST_LIBRARY NAMES gtest)
