cmake_minimum_required(VERSION 3.2)
message(STATUS "Cmake version ${CMAKE_MAJOR_VERSION}.${CMAKE_MINOR_VERSION}.${CMAKE_PATCH_VERSION}")

project(wrench CXX)

add_definitions("-Wall -Wno-unused-variable -Wno-unused-private-field")
if (ENABLE_BATSCHED)
    add_definitions(-DENABLE_BATSCHED)
endif()

set(CMAKE_CXX_STANDARD 11)

# build the version number
set(WRENCH_VERSION_MAJOR "1")
set(WRENCH_VERSION_MINOR "0")
set(WRENCH_VERSION_PATCH "0")
set(WRENCH_VERSION_EXTRA "")

if (${WRENCH_VERSION_PATCH} EQUAL "0")
    set(WRENCH_RELEASE_VERSION "${WRENCH_VERSION_MAJOR}.${WRENCH_VERSION_MINOR}")
else ()
    set(WRENCH_RELEASE_VERSION "$(WRENCH_VERSION_MAJOR}.${WRENCH_VERSION_MINOR}.${WRENCH_VERSION_PATCH}")
endif ()

if (NOT ${WRENCH_VERSION_EXTRA} EQUAL "")
    set(WRENCH_RELEASE_VERSION "${WRENCH_RELEASE_VERSION}-${WRENCH_VERSION_EXTRA}")
endif ()


include_directories(src/wrench/ include/ /usr/include /usr/local/include /opt/local/include)
#include_directories(src/wrench/ include/ /usr/include /usr/local/include /Users/casanova/Home/PROJECTS/SIMGRID/SimGrid-3.17 /opt/local/include /usr/local/include/nlohmann)


# library header files
set(HEADER_FILES
        include/wrench/exceptions/WorkflowExecutionException.h
        include/wrench/simgrid_S4U_util/S4U_Simulation.h
        include/wrench/simulation/SimulationMessage.h
        include/wrench/simgrid_S4U_util/S4U_Daemon.h
        include/wrench/simgrid_S4U_util/S4U_Mailbox.h
        include/wrench/simgrid_S4U_util/S4U_PendingCommunication.h
        include/wrench/simgrid_S4U_util/S4U_VirtualMachine.h
        include/wrench/logging/TerminalOutput.h
        include/wrench/wms/WMS.h
        include/wrench/wms/StaticOptimization.h
        include/wrench/wms/DynamicOptimization.h
        include/wrench/wms/scheduler/PilotJobScheduler.h
        include/wrench/wms/scheduler/StandardJobScheduler.h
        include/wrench/workflow/Workflow.h
        include/wrench/workflow/WorkflowFile.h
        include/wrench/workflow/WorkflowTask.h
        include/wrench/workflow/job/WorkflowJob.h
        include/wrench/workflow/job/StandardJob.h
        include/wrench/workflow/job/PilotJob.h
        include/wrench/workflow/execution_events/FailureCause.h
        include/wrench/workflow/execution_events/WorkflowExecutionEvent.h
        include/wrench/managers/JobManager.h
        include/wrench/managers/DataMovementManager.h
        include/wrench/services/Service.h
        include/wrench/services/ServiceMessage.h
        include/wrench/services/ServiceProperty.h
        include/wrench/services/ServiceMessagePayload.h
        include/wrench/services/compute/ComputeService.h
        include/wrench/services/compute/ComputeServiceProperty.h
        include/wrench/services/compute/ComputeServiceMessagePayload.h
        include/wrench/services/compute/ComputeServiceMessage.h
        include/wrench/services/compute/standard_job_executor/Workunit.h
        include/wrench/services/compute/standard_job_executor/WorkunitMulticoreExecutor.h
        include/wrench/services/compute/standard_job_executor/StandardJobExecutor.h
        include/wrench/services/compute/standard_job_executor/StandardJobExecutorProperty.h
        include/wrench/services/compute/standard_job_executor/StandardJobExecutorMessagePayload.h
        include/wrench/services/compute/multihost_multicore/MultihostMulticoreComputeService.h
        include/wrench/services/compute/multihost_multicore/MultihostMulticoreComputeServiceProperty.h
        include/wrench/services/compute/multihost_multicore/MultihostMulticoreComputeServiceMessagePayload.h
        include/wrench/services/compute/virtualized_cluster/VirtualizedClusterService.h
        include/wrench/services/compute/virtualized_cluster/VirtualizedClusterServiceProperty.h
        include/wrench/services/compute/virtualized_cluster/VirtualizedClusterServiceMessagePayload.h
        include/wrench/services/compute/cloud/CloudService.h
        include/wrench/services/compute/cloud/CloudServiceProperty.h
        include/wrench/services/compute/cloud/CloudServiceMessagePayload.h
        include/wrench/services/storage/StorageService.h
        include/wrench/services/storage/StorageServiceProperty.h
        include/wrench/services/storage/StorageServiceMessagePayload.h
        include/wrench/services/storage/simple/SimpleStorageService.h
        include/wrench/services/storage/simple/SimpleStorageServiceProperty.h
        include/wrench/services/storage/simple/SimpleStorageServiceMessagePayload.h
        include/wrench/services/file_registry/FileRegistryService.h
        include/wrench/services/file_registry/FileRegistryServiceProperty.h
        include/wrench/services/file_registry/FileRegistryServiceMessagePayload.h
        include/wrench/services/network_proximity/NetworkProximityService.h
        include/wrench/services/network_proximity/NetworkProximityServiceProperty.h
        include/wrench/services/network_proximity/NetworkProximityServiceMessagePayload.h
        include/wrench/services/network_proximity/NetworkProximityDaemon.h
        include/wrench/simulation/Simulation.h
        include/wrench/simulation/SimulationTimestampTypes.h
        include/wrench/simulation/SimulationOutput.h
        include/wrench/simulation/SimulationTimestamp.h
        include/wrench/simulation/SimulationTrace.h
        include/wrench.h
        include/wrench-dev.h
        include/wrench/services/compute/batch/BatchJob.h
        include/wrench/services/compute/batch/BatchServiceMessage.h
        include/wrench/services/compute/batch/BatchService.h
        include/wrench/services/compute/batch/BatchServiceProperty.h
        include/wrench/services/compute/batch/BatchServiceMessagePayload.h
        include/wrench/services/compute/batch/BatschedNetworkListener.h
        include/wrench/services/helpers/Alarm.h
        include/wrench/util/PointerUtil.h
        include/wrench/util/MessageManager.h
        include/wrench/util/TraceFileLoader.h
        include/wrench/services/storage/simple/NetworkConnectionManager.h
        include/wrench/services/storage/simple/NetworkConnection.h
        include/wrench/wms/scheduler/PilotJobScheduler.h
        include/wrench/wms/scheduler/StandardJobScheduler.h
        include/wrench/util/UnitParser.h
        )

# source files
set(SOURCE_FILES
        src/wrench/simulation/SimulationMessage.cpp
        src/wrench/workflow/execution_events/WorkflowExecutionEvent.cpp
        src/wrench/simgrid_S4U_util/S4U_Daemon.cpp
        src/wrench/simgrid_S4U_util/S4U_DaemonActor.cpp
        src/wrench/simgrid_S4U_util/S4U_DaemonActor.h
        src/wrench/simgrid_S4U_util/S4U_Simulation.cpp
        src/wrench/simgrid_S4U_util/S4U_Mailbox.cpp
        src/wrench/simgrid_S4U_util/S4U_PendingCommunication.cpp
        src/wrench/simgrid_S4U_util/S4U_VirtualMachine.cpp
        src/wrench/logging/TerminalOutput.cpp
        src/wrench/workflow/Workflow.cpp
        src/wrench/workflow/WorkflowTask.cpp
        src/wrench/workflow/WorkflowFile.cpp
        src/wrench/wms/WMS.cpp
        src/wrench/wms/WMSMessage.h
        src/wrench/wms/WMSMessage.cpp
        src/wrench/services/compute/ComputeService.cpp
        src/wrench/services/compute/multihost_multicore/MultihostMulticoreComputeService.cpp
        src/wrench/workflow/job/PilotJob.cpp
        src/wrench/managers/JobManager.cpp
        src/wrench/managers/DataMovementManager.cpp
        src/wrench/simulation/Simulation.cpp
        src/wrench/workflow/job/WorkflowJob.cpp
        src/wrench/workflow/job/StandardJob.cpp
        src/wrench/simulation/SimulationTimestamp.cpp
        src/wrench/simulation/SimulationTrace.cpp
        src/wrench/simulation/SimulationOutput.cpp
        src/wrench/services/file_registry/FileRegistryService.cpp
        src/wrench/services/storage/StorageService.cpp
        src/wrench/services/storage/simple/SimpleStorageService.cpp
        src/wrench/services/Service.cpp
        src/wrench/services/ServiceProperty.cpp
        src/wrench/services/ServiceMessagePayload.cpp
        src/wrench/services/compute/ComputeServiceProperty.cpp
        src/wrench/services/compute/ComputeServiceMessagePayload.cpp
        src/wrench/services/storage/StorageServiceProperty.cpp
        src/wrench/services/storage/StorageServiceMessagePayload.cpp
        src/wrench/services/file_registry/FileRegistryServiceProperty.cpp
        src/wrench/services/file_registry/FileRegistryServiceMessagePayload.cpp
        src/wrench/services/compute/multihost_multicore/MultihostMulticoreComputeServiceProperty.cpp
        src/wrench/services/compute/multihost_multicore/MultihostMulticoreComputeServiceMessagePayload.cpp
        src/wrench/services/storage/simple/SimpleStorageServiceProperty.cpp
        src/wrench/services/storage/simple/SimpleStorageServiceMessagePayload.cpp
        src/wrench/workflow/execution_events/FailureCause.cpp
        src/wrench/services/ServiceMessage.cpp
        src/wrench/services/compute/ComputeServiceMessage.cpp
        src/wrench/services/storage/StorageServiceMessage.cpp
        src/wrench/services/storage/StorageServiceMessage.h
        src/wrench/services/file_registry/FileRegistryMessage.cpp
        src/wrench/services/file_registry/FileRegistryMessage.h
        src/wrench/services/compute/virtualized_cluster/VirtualizedClusterService.cpp
        src/wrench/services/compute/virtualized_cluster/VirtualizedClusterServiceProperty.cpp
        src/wrench/services/compute/virtualized_cluster/VirtualizedClusterServiceMessagePayload.cpp
        src/wrench/services/compute/virtualized_cluster/VirtualizedClusterServiceMessage.h
        src/wrench/services/compute/virtualized_cluster/VirtualizedClusterServiceMessage.cpp
        src/wrench/services/compute/cloud/CloudService.cpp
        src/wrench/services/compute/cloud/CloudServiceProperty.cpp
        src/wrench/services/compute/cloud/CloudServiceMessagePayload.cpp
        src/wrench/services/compute/standard_job_executor/ComputeThread.h
        src/wrench/services/compute/standard_job_executor/ComputeThread.cpp
        src/wrench/services/compute/standard_job_executor/Workunit.cpp
        src/wrench/services/compute/standard_job_executor/WorkunitMulticoreExecutor.cpp
        src/wrench/services/compute/standard_job_executor/StandardJobExecutorMessage.h
        src/wrench/services/compute/standard_job_executor/StandardJobExecutorMessage.cpp
        src/wrench/services/compute/standard_job_executor/StandardJobExecutor.cpp
        src/wrench/services/compute/standard_job_executor/StandardJobExecutorProperty.cpp
        src/wrench/services/compute/standard_job_executor/StandardJobExecutorMessagePayload.cpp
        src/wrench/services/network_proximity/NetworkProximityService.cpp
        src/wrench/services/network_proximity/NetworkProximityServiceProperty.cpp
        src/wrench/services/network_proximity/NetworkProximityServiceMessagePayload.cpp
        src/wrench/services/network_proximity/NetworkProximityMessage.cpp
        src/wrench/services/network_proximity/NetworkProximityMessage.h
        src/wrench/services/network_proximity/NetworkProximityDaemon.cpp
        src/wrench/services/compute/batch/BatchJob.cpp
        src/wrench/services/compute/batch/BatchServiceMessage.cpp
        src/wrench/services/compute/batch/BatchService.cpp
        src/wrench/services/compute/batch/WorkloadTraceFileReplayer.cpp
        src/wrench/services/compute/batch/OneJobWMS.cpp
        src/wrench/services/compute/batch/BatchServiceProperty.cpp
        src/wrench/services/compute/batch/BatchServiceMessagePayload.cpp
        src/wrench/services/compute/batch/BatschedNetworkListener.cpp
        src/wrench/services/helpers/Alarm.cpp
        src/wrench/util/PointerUtil.cpp
        src/wrench/util/MessageManager.cpp
        src/wrench/services/compute/batch/TraceFileLoader.cpp
        src/wrench/services/storage/simple/NetworkConnectionManager.cpp
        src/wrench/services/storage/simple/NetworkConnection.cpp
        src/wrench/util/UnitParser.cpp
        )

# test files
set(TEST_FILES
        test/main.cpp
        test/include/TestWithFork.h
        test/simulation_message_constructors/MessageConstructorTest.cpp
        test/failure_cause_constructor/FailureCauseConstructorTest.cpp
        test/workflow/WorkflowTest.cpp
        test/workflow/WorkflowFileTest.cpp
        test/workflow/WorkflowTaskTest.cpp
        test/workflow/WorkflowLoadFromDAXTest.cpp
        test/workflow/WorkflowLoadFromJSONTest.cpp
        test/simulation/MultihostMulticoreComputeService/MultihostMulticoreComputeServiceOneTaskTest.cpp
        test/simulation/SimpleStorageService/InternalNetworkConnectionTest.cpp
        test/simulation/SimpleStorageService/SimpleStorageServiceFunctionalTest.cpp
        test/simulation/SimpleStorageService/SimpleStorageServicePerformanceTest.cpp
        test/simulation/SimpleStorageService/SimpleStorageServiceLimitedConnectionsTest.cpp
        test/simulation/SimpleStorageService/StorageServiceDeleteRegisterTest.cpp
        test/simulation/SimpleStorageService/DataMovementManagerCopyRegisterTest.cpp
        test/simulation/MultihostMulticoreComputeService/MultihostMulticoreComputeServiceTestStandardJobs.cpp
        test/simulation/MultihostMulticoreComputeService/MultihostMulticoreComputeServiceTestPilotJobs.cpp
        test/simulation/MultihostMulticoreComputeService/MultihostMulticoreComputeServiceSchedulingTest.cpp
        test/simulation/MultihostMulticoreComputeService/StandardJobExecutorTest.cpp
        test/simulation/MultihostMulticoreComputeService/MultihostMulticoreComputeServiceResourceInformationTest.cpp
        test/simulation/BatchService/BatchServiceTest.cpp
        test/simulation/BatchService/BatchServiceFCFSTest.cpp
        test/simulation/BatchService/BatchServiceTraceFileTest.cpp
        test/simulation/BatchService/BatchServiceBatschedQueueWaitTimePredictionTest.cpp
        test/simulation/wms/WMSTest.cpp
        test/simulation/wms/MultipleWMSTest.cpp
        test/simulation/wms/WMSOptimizationsTest.cpp
        test/simulation/VirtualizedClusterServiceTest.cpp
        test/simulation/NetworkProximityTest.cpp
        test/simulation/FileRegistryTest.cpp
        test/simulation/JobManagerTest.cpp
        test/simulation/SimpleSimulationTest.cpp
        test/simulation/SimulationOutputTest.cpp
        test/simulation/ScratchSpaceTest.cpp
        test/pilot_job/CriticalPathSchedulerTest.cpp
        test/misc/PointerUtilTest.cpp
        examples/simple-example/scheduler/pilot_job/CriticalPathPilotJobScheduler.cpp
<<<<<<< HEAD
        test/simulation/ScratchSpaceTest.cpp test/simulation/EnergyConsumptionTest.cpp)
=======
        )
>>>>>>> e6ae95aa

# wrench library
find_library(SIMGRID_LIBRARY NAMES simgrid)
find_library(PUGIXML_LIBRARY NAMES pugixml)
find_library(LEMON_LIBRARY NAMES emon)
find_library(GTEST_LIBRARY NAMES gtest)

add_library(wrench STATIC ${SOURCE_FILES})
set_target_properties(wrench PROPERTIES VERSION ${WRENCH_RELEASE_VERSION})
target_link_libraries(wrench ${SIMGRID_LIBRARY} ${PUGIXML_LIBRARY} ${LEMON_LIBRARY})

install(TARGETS wrench DESTINATION lib)
install(DIRECTORY include/ DESTINATION include)

# generate unit tests
add_executable(unit_tests EXCLUDE_FROM_ALL ${SOURCE_FILES} ${HEADER_FILES} ${TEST_FILES})
if (ENABLE_BATSCHED)
    target_link_libraries(unit_tests ${GTEST_LIBRARY} wrench -lpthread -lm -lzmq)
else()
    target_link_libraries(unit_tests ${GTEST_LIBRARY} wrench -lpthread -lm)
endif()


set_target_properties(unit_tests PROPERTIES COMPILE_FLAGS "-g -O0 --coverage")
set_target_properties(unit_tests PROPERTIES LINK_FLAGS "--coverage")
add_custom_command(TARGET unit_tests COMMAND find . -name *.gcda -delete)


# additional packages
include(${CMAKE_HOME_DIRECTORY}/tools/cmake/DefinePackages.cmake)

# build examples
include(${CMAKE_HOME_DIRECTORY}/tools/cmake/Examples.cmake)

# build documentation
include(${CMAKE_HOME_DIRECTORY}/tools/cmake/Documentation.cmake)<|MERGE_RESOLUTION|>--- conflicted
+++ resolved
@@ -247,11 +247,7 @@
         test/pilot_job/CriticalPathSchedulerTest.cpp
         test/misc/PointerUtilTest.cpp
         examples/simple-example/scheduler/pilot_job/CriticalPathPilotJobScheduler.cpp
-<<<<<<< HEAD
         test/simulation/ScratchSpaceTest.cpp test/simulation/EnergyConsumptionTest.cpp)
-=======
-        )
->>>>>>> e6ae95aa
 
 # wrench library
 find_library(SIMGRID_LIBRARY NAMES simgrid)
