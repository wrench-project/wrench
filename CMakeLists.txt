cmake_minimum_required(VERSION 3.2)
message(STATUS "Cmake version ${CMAKE_MAJOR_VERSION}.${CMAKE_MINOR_VERSION}.${CMAKE_PATCH_VERSION}")

project(wrench CXX)

add_definitions("-Wall -Wno-unused-variable -Wno-unused-private-field")

set(CMAKE_CXX_STANDARD 11)

# build the version number
set(WRENCH_VERSION_MAJOR "1")
set(WRENCH_VERSION_MINOR "0")
set(WRENCH_VERSION_PATCH "0")
set(WRENCH_VERSION_EXTRA "alpha")

if (${WRENCH_VERSION_PATCH} EQUAL "0")
    set(WRENCH_RELEASE_VERSION "${WRENCH_VERSION_MAJOR}.${WRENCH_VERSION_MINOR}")
else ()
    set(WRENCH_RELEASE_VERSION "$(WRENCH_VERSION_MAJOR}.${WRENCH_VERSION_MINOR}.${WRENCH_VERSION_PATCH}")
endif ()

if (NOT ${WRENCH_VERSION_EXTRA} EQUAL "")
    set(WRENCH_RELEASE_VERSION "${WRENCH_RELEASE_VERSION}-${WRENCH_VERSION_EXTRA}")
endif ()


include_directories(src/wrench/ include/ /usr/include /usr/local/include /opt/local/include)


# library header files
set(HEADER_FILES
        include/wrench/exceptions/WorkflowExecutionException.h
        include/wrench/simgrid_S4U_util/S4U_Simulation.h
        include/wrench/simgrid_S4U_util/S4U_Daemon.h
        include/wrench/simgrid_S4U_util/S4U_PendingCommunication.h
        include/wrench/logging/TerminalOutput.h
        include/wrench/wms/WMS.h
        include/wrench/wms/StaticOptimization.h
        include/wrench/wms/DynamicOptimization.h
        include/wrench/wms/scheduler/PilotJobScheduler.h
        include/wrench/wms/scheduler/Scheduler.h
        include/wrench/workflow/Workflow.h
        include/wrench/workflow/WorkflowFile.h
        include/wrench/workflow/WorkflowTask.h
        include/wrench/workflow/job/WorkflowJob.h
        include/wrench/workflow/job/StandardJob.h
        include/wrench/workflow/job/PilotJob.h
        include/wrench/workflow/execution_events/FailureCause.h
        include/wrench/workflow/execution_events/WorkflowExecutionEvent.h
        include/wrench/managers/JobManager.h
        include/wrench/managers/DataMovementManager.h
        include/wrench/services/Service.h
        include/wrench/services/ServiceProperty.h
        include/wrench/services/compute/ComputeService.h
        include/wrench/services/compute/ComputeServiceProperty.h
        include/wrench/services/compute/standard_job_executor/Workunit.h
        include/wrench/services/compute/standard_job_executor/WorkunitMulticoreExecutor.h
        include/wrench/services/compute/standard_job_executor/StandardJobExecutor.h
        include/wrench/services/compute/standard_job_executor/StandardJobExecutorProperty.h
        include/wrench/services/compute/MulticoreComputeService.h
        include/wrench/services/compute/MulticoreComputeServiceProperty.h
        include/wrench/services/cloud/CloudService.h
        include/wrench/services/cloud/CloudServiceProperty.h
        include/wrench/services/storage/StorageService.h
        include/wrench/services/storage/StorageServiceProperty.h
        include/wrench/services/storage/SimpleStorageService.h
        include/wrench/services/storage/SimpleStorageServiceProperty.h
        include/wrench/services/file_registry/FileRegistryService.h
        include/wrench/services/file_registry/FileRegistryServiceProperty.h
        include/wrench/services/network_proximity/NetworkProximityService.h
        include/wrench/services/network_proximity/NetworkQueryServiceProperty.h
        include/wrench/services/network_proximity/NetworkDaemons.h
        include/wrench/simulation/Simulation.h
        include/wrench/simulation/SimulationTimestampTypes.h
        include/wrench/simulation/SimulationOutput.h
        include/wrench/simulation/SimulationTimestamp.h
        include/wrench/simulation/SimulationTrace.h
        include/wrench.h
        include/wrench-dev.h
<<<<<<< HEAD
        include/wrench/util/WorkflowUtil.h)
=======
        include/wrench/services/batch_service/BatchJob.h
        include/wrench/services/batch_service/BatchServiceMessage.h
        include/wrench/services/batch_service/BatchScheduler.h
        include/wrench/services/batch_service/BatchService.h
        include/wrench/services/batch_service/BatchServiceProperty.h
        )
>>>>>>> 155b2094

# source files
set(SOURCE_FILES
        src/wrench/simulation/SimulationMessage.cpp
        src/wrench/simulation/SimulationMessage.h
        src/wrench/workflow/execution_events/WorkflowExecutionEvent.cpp
        src/wrench/simgrid_S4U_util/S4U_Daemon.cpp
        src/wrench/simgrid_S4U_util/S4U_DaemonActor.cpp
        src/wrench/simgrid_S4U_util/S4U_DaemonActor.h
        src/wrench/simgrid_S4U_util/S4U_Simulation.cpp
        src/wrench/simgrid_S4U_util/S4U_Mailbox.cpp
        src/wrench/simgrid_S4U_util/S4U_Mailbox.h
        src/wrench/logging/TerminalOutput.cpp
        src/wrench/workflow/Workflow.cpp
        src/wrench/workflow/WorkflowTask.cpp
        src/wrench/workflow/WorkflowFile.cpp
        src/wrench/wms/WMS.cpp
        src/wrench/wms/Scheduler.cpp
        src/wrench/services/compute/ComputeService.cpp
        src/wrench/services/compute/multicore_compute_service/MulticoreComputeService.cpp
        src/wrench/workflow/job/PilotJob.cpp
        src/wrench/managers/JobManager.cpp
        src/wrench/simulation/Simulation.cpp
        src/wrench/workflow/job/WorkflowJob.cpp
        src/wrench/workflow/job/StandardJob.cpp
        src/wrench/simulation/SimulationTimestamp.cpp
        src/wrench/simulation/SimulationTrace.cpp
        src/wrench/simulation/SimulationOutput.cpp
        src/wrench/services/file_registry/FileRegistryService.cpp
        src/wrench/services/storage/StorageService.cpp
        src/wrench/services/storage/simple_storage/SimpleStorageService.cpp
        src/wrench/managers/DataMovementManager.cpp
        src/wrench/services/Service.cpp
        src/wrench/services/ServiceProperty.cpp
        src/wrench/services/compute/ComputeServiceProperty.cpp
        src/wrench/services/storage/StorageServiceProperty.cpp
        src/wrench/services/file_registry/FileRegistryServiceProperty.cpp
        src/wrench/services/compute/multicore_compute_service/MulticoreComputeServiceProperty.cpp
        src/wrench/services/storage/simple_storage/SimpleStorageServiceProperty.cpp
        src/wrench/workflow/execution_events/FailureCause.cpp
        src/wrench/services/ServiceMessage.cpp
        src/wrench/services/ServiceMessage.h
        src/wrench/services/compute/ComputeServiceMessage.cpp
        src/wrench/services/compute/ComputeServiceMessage.h
        src/wrench/services/compute/multicore_compute_service/MulticoreComputeServiceMessage.cpp
        src/wrench/services/compute/multicore_compute_service/MulticoreComputeServiceMessage.h
        src/wrench/services/storage/StorageServiceMessage.cpp
        src/wrench/services/storage/StorageServiceMessage.h
        src/wrench/services/file_registry/FileRegistryMessage.cpp
        src/wrench/services/file_registry/FileRegistryMessage.h
        src/wrench/services/cloud/CloudService.cpp
        src/wrench/services/cloud/CloudServiceProperty.cpp
        src/wrench/services/cloud/CloudServiceMessage.h
        src/wrench/services/cloud/CloudServiceMessage.cpp
        src/wrench/simgrid_S4U_util/S4U_PendingCommunication.cpp
        src/wrench/services/storage/simple_storage/IncomingFile.cpp
        src/wrench/services/storage/simple_storage/IncomingFile.h
        src/wrench/services/compute/standard_job_executor/ComputeThread.h
        src/wrench/services/compute/standard_job_executor/ComputeThread.cpp
        src/wrench/services/compute/standard_job_executor/Workunit.cpp
        src/wrench/services/compute/standard_job_executor/WorkunitMulticoreExecutor.cpp
        src/wrench/services/compute/standard_job_executor/StandardJobExecutorMessage.h
        src/wrench/services/compute/standard_job_executor/StandardJobExecutorMessage.cpp
        src/wrench/services/compute/standard_job_executor/StandardJobExecutor.cpp
        src/wrench/services/compute/standard_job_executor/StandardJobExecutorProperty.cpp
        src/wrench/services/network_proximity/NetworkProximityService.cpp
        src/wrench/services/network_proximity/NetworkQueryServiceProperty.cpp
        src/wrench/services/network_proximity/NetworkProximityMessage.cpp
        src/wrench/services/network_proximity/NetworkProximityMessage.h
        src/wrench/services/network_proximity/NetworkDaemons.cpp
<<<<<<< HEAD
        src/wrench/util/WorkflowUtil.cpp)
=======
        src/wrench/services/batch_service/BatchJob.cpp
        src/wrench/services/batch_service/BatchServiceMessage.cpp
        src/wrench/services/batch_service/BatchScheduler.cpp
        src/wrench/services/batch_service/BatchService.cpp
        src/wrench/services/batch_service/BatchServiceProperty.cpp
        )
>>>>>>> 155b2094

# test files
set(TEST_FILES
        test/main.cpp
        test/workflow/WorkflowTest.cpp
        test/workflow/WorkflowFileTest.cpp
        test/workflow/WorkflowTaskTest.cpp
        #        test/wms/optimizations/dynamic/FailureDynamicClusteringTest.cpp
        #        test/wms/optimizations/static/SimplePipelineClusteringTest.cpp
        #        test/wms/scheduler/pilot_job/CriticalPathSchedulerTest.cpp
        test/simulation/OneTaskTest.cpp
        test/simulation/SimpleStorageServiceFunctionalTest.cpp
        test/simulation/SimpleStorageServicePerformanceTest.cpp
        test/simulation/MulticoreComputeServiceTestStandardJobs.cpp
        test/simulation/MulticoreComputeServiceTestPilotJobs.cpp
        test/simulation/TestWithFork.h
        test/simulation/StandardJobExecutorTest.cpp
        test/simulation/NetworkProximityTest.cpp
        test/simulation/BatchServiceTest.cpp
        test/simulation/NoopScheduler.cpp test/simulation/NoopScheduler.h)

# wrench library
find_library(SIMGRID_LIBRARY NAMES simgrid)
find_library(PUGIXML_LIBRARY NAMES pugixml)
find_library(LEMON_LIBRARY NAMES emon)

add_library(wrench STATIC ${SOURCE_FILES})
set_target_properties(wrench PROPERTIES VERSION ${WRENCH_RELEASE_VERSION})
target_link_libraries(wrench ${SIMGRID_LIBRARY} ${PUGIXML_LIBRARY} ${LEMON_LIBRARY})

install(TARGETS wrench DESTINATION lib)
install(DIRECTORY include/ DESTINATION include)

# generate unit tests
add_executable(unit_tests EXCLUDE_FROM_ALL ${SOURCE_FILES} ${HEADER_FILES} ${TEST_FILES})
target_link_libraries(unit_tests -lgtest wrench -lpthread -lm)
set_target_properties(unit_tests PROPERTIES COMPILE_FLAGS "-g -O0 --coverage")
set_target_properties(unit_tests PROPERTIES LINK_FLAGS "--coverage")
add_custom_command(TARGET unit_tests COMMAND find . -name *.gcda -delete)


include(${CMAKE_HOME_DIRECTORY}/tools/cmake/DefinePackages.cmake)


# build examples
foreach (cmakefile ${CMAKEFILES_TXT})
    string(REPLACE "/CMakeLists.txt" "" repository ${cmakefile})
    add_subdirectory("${CMAKE_HOME_DIRECTORY}/${repository}")
endforeach ()


# build documentation
include(${CMAKE_HOME_DIRECTORY}/tools/cmake/Documentation.cmake)<|MERGE_RESOLUTION|>--- conflicted
+++ resolved
@@ -77,16 +77,13 @@
         include/wrench/simulation/SimulationTrace.h
         include/wrench.h
         include/wrench-dev.h
-<<<<<<< HEAD
-        include/wrench/util/WorkflowUtil.h)
-=======
         include/wrench/services/batch_service/BatchJob.h
         include/wrench/services/batch_service/BatchServiceMessage.h
         include/wrench/services/batch_service/BatchScheduler.h
         include/wrench/services/batch_service/BatchService.h
         include/wrench/services/batch_service/BatchServiceProperty.h
+        include/wrench/util/WorkflowUtil.h
         )
->>>>>>> 155b2094
 
 # source files
 set(SOURCE_FILES
@@ -157,16 +154,13 @@
         src/wrench/services/network_proximity/NetworkProximityMessage.cpp
         src/wrench/services/network_proximity/NetworkProximityMessage.h
         src/wrench/services/network_proximity/NetworkDaemons.cpp
-<<<<<<< HEAD
-        src/wrench/util/WorkflowUtil.cpp)
-=======
         src/wrench/services/batch_service/BatchJob.cpp
         src/wrench/services/batch_service/BatchServiceMessage.cpp
         src/wrench/services/batch_service/BatchScheduler.cpp
         src/wrench/services/batch_service/BatchService.cpp
         src/wrench/services/batch_service/BatchServiceProperty.cpp
+        src/wrench/util/WorkflowUtil.cpp
         )
->>>>>>> 155b2094
 
 # test files
 set(TEST_FILES
